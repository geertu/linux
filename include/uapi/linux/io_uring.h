--- conflicted
+++ resolved
@@ -317,11 +317,7 @@
 	IORING_REGISTER_IOWQ_AFF		= 17,
 	IORING_UNREGISTER_IOWQ_AFF		= 18,
 
-<<<<<<< HEAD
-	/* set/get max number of workers */
-=======
 	/* set/get max number of io-wq workers */
->>>>>>> 318a54c0
 	IORING_REGISTER_IOWQ_MAX_WORKERS	= 19,
 
 	/* this goes last */
