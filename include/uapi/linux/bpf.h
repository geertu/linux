--- conflicted
+++ resolved
@@ -128,10 +128,7 @@
 	BPF_PROG_TYPE_LWT_OUT,
 	BPF_PROG_TYPE_LWT_XMIT,
 	BPF_PROG_TYPE_SOCK_OPS,
-<<<<<<< HEAD
-=======
 	BPF_PROG_TYPE_SK_SKB,
->>>>>>> bb176f67
 };
 
 enum bpf_attach_type {
@@ -139,11 +136,8 @@
 	BPF_CGROUP_INET_EGRESS,
 	BPF_CGROUP_INET_SOCK_CREATE,
 	BPF_CGROUP_SOCK_OPS,
-<<<<<<< HEAD
-=======
 	BPF_SK_SKB_STREAM_PARSER,
 	BPF_SK_SKB_STREAM_VERDICT,
->>>>>>> bb176f67
 	__MAX_BPF_ATTACH_TYPE
 };
 
@@ -574,8 +568,6 @@
  *     @mode: operation mode (enum bpf_adj_room_mode)
  *     @flags: reserved for future use
  *     Return: 0 on success or negative error code
-<<<<<<< HEAD
-=======
  *
  * int bpf_sk_redirect_map(map, key, flags)
  *     Redirect skb to a sock in map using key as a lookup key for the
@@ -590,7 +582,6 @@
  *	@map: pointer to sockmap to update
  *	@key: key to insert/update sock in map
  *	@flags: same flags as map update elem
->>>>>>> bb176f67
  */
 #define __BPF_FUNC_MAPPER(FN)		\
 	FN(unspec),			\
@@ -643,14 +634,10 @@
 	FN(get_socket_uid),		\
 	FN(set_hash),			\
 	FN(setsockopt),			\
-<<<<<<< HEAD
-	FN(skb_adjust_room),
-=======
 	FN(skb_adjust_room),		\
 	FN(redirect_map),		\
 	FN(sk_redirect_map),		\
 	FN(sock_map_update),		\
->>>>>>> bb176f67
 
 /* integer value in 'imm' field of BPF_CALL instruction selects which helper
  * function eBPF program intends to call
@@ -798,15 +785,12 @@
 	__u32 data_end;
 };
 
-<<<<<<< HEAD
-=======
 enum sk_action {
 	SK_ABORTED = 0,
 	SK_DROP,
 	SK_REDIRECT,
 };
 
->>>>>>> bb176f67
 #define BPF_TAG_SIZE	8
 
 struct bpf_prog_info {
