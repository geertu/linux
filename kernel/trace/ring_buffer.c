/*
 * Generic ring buffer
 *
 * Copyright (C) 2008 Steven Rostedt <srostedt@redhat.com>
 */
#include <linux/ring_buffer.h>
#include <linux/spinlock.h>
#include <linux/debugfs.h>
#include <linux/uaccess.h>
#include <linux/module.h>
#include <linux/percpu.h>
#include <linux/mutex.h>
#include <linux/sched.h>	/* used for sched_clock() (for now) */
#include <linux/init.h>
#include <linux/hash.h>
#include <linux/list.h>
#include <linux/fs.h>

#include "trace.h"

/*
 * A fast way to enable or disable all ring buffers is to
 * call tracing_on or tracing_off. Turning off the ring buffers
 * prevents all ring buffers from being recorded to.
 * Turning this switch on, makes it OK to write to the
 * ring buffer, if the ring buffer is enabled itself.
 *
 * There's three layers that must be on in order to write
 * to the ring buffer.
 *
 * 1) This global flag must be set.
 * 2) The ring buffer must be enabled for recording.
 * 3) The per cpu buffer must be enabled for recording.
 *
 * In case of an anomaly, this global flag has a bit set that
 * will permantly disable all ring buffers.
 */

/*
 * Global flag to disable all recording to ring buffers
 *  This has two bits: ON, DISABLED
 *
 *  ON   DISABLED
 * ---- ----------
 *   0      0        : ring buffers are off
 *   1      0        : ring buffers are on
 *   X      1        : ring buffers are permanently disabled
 */

enum {
	RB_BUFFERS_ON_BIT	= 0,
	RB_BUFFERS_DISABLED_BIT	= 1,
};

enum {
	RB_BUFFERS_ON		= 1 << RB_BUFFERS_ON_BIT,
	RB_BUFFERS_DISABLED	= 1 << RB_BUFFERS_DISABLED_BIT,
};

static long ring_buffer_flags __read_mostly = RB_BUFFERS_ON;

/**
 * tracing_on - enable all tracing buffers
 *
 * This function enables all tracing buffers that may have been
 * disabled with tracing_off.
 */
void tracing_on(void)
{
	set_bit(RB_BUFFERS_ON_BIT, &ring_buffer_flags);
}
EXPORT_SYMBOL_GPL(tracing_on);

/**
 * tracing_off - turn off all tracing buffers
 *
 * This function stops all tracing buffers from recording data.
 * It does not disable any overhead the tracers themselves may
 * be causing. This function simply causes all recording to
 * the ring buffers to fail.
 */
void tracing_off(void)
{
	clear_bit(RB_BUFFERS_ON_BIT, &ring_buffer_flags);
}
EXPORT_SYMBOL_GPL(tracing_off);
<<<<<<< HEAD

/**
 * tracing_off_permanent - permanently disable ring buffers
 *
 * This function, once called, will disable all ring buffers
 * permanenty.
 */
void tracing_off_permanent(void)
{
	set_bit(RB_BUFFERS_DISABLED_BIT, &ring_buffer_flags);
}

#include "trace.h"
=======
>>>>>>> a076aa4f

/* Up this if you want to test the TIME_EXTENTS and normalization */
#define DEBUG_SHIFT 0

/* FIXME!!! */
u64 ring_buffer_time_stamp(int cpu)
{
	u64 time;

	preempt_disable_notrace();
	/* shift to debug/test normalization and TIME_EXTENTS */
	time = sched_clock() << DEBUG_SHIFT;
	preempt_enable_no_resched_notrace();

	return time;
}
EXPORT_SYMBOL_GPL(ring_buffer_time_stamp);

void ring_buffer_normalize_time_stamp(int cpu, u64 *ts)
{
	/* Just stupid testing the normalize function and deltas */
	*ts >>= DEBUG_SHIFT;
}
EXPORT_SYMBOL_GPL(ring_buffer_normalize_time_stamp);

#define RB_EVNT_HDR_SIZE (sizeof(struct ring_buffer_event))
#define RB_ALIGNMENT_SHIFT	2
#define RB_ALIGNMENT		(1 << RB_ALIGNMENT_SHIFT)
#define RB_MAX_SMALL_DATA	28

enum {
	RB_LEN_TIME_EXTEND = 8,
	RB_LEN_TIME_STAMP = 16,
};

/* inline for ring buffer fast paths */
static inline unsigned
rb_event_length(struct ring_buffer_event *event)
{
	unsigned length;

	switch (event->type) {
	case RINGBUF_TYPE_PADDING:
		/* undefined */
		return -1;

	case RINGBUF_TYPE_TIME_EXTEND:
		return RB_LEN_TIME_EXTEND;

	case RINGBUF_TYPE_TIME_STAMP:
		return RB_LEN_TIME_STAMP;

	case RINGBUF_TYPE_DATA:
		if (event->len)
			length = event->len << RB_ALIGNMENT_SHIFT;
		else
			length = event->array[0];
		return length + RB_EVNT_HDR_SIZE;
	default:
		BUG();
	}
	/* not hit */
	return 0;
}

/**
 * ring_buffer_event_length - return the length of the event
 * @event: the event to get the length of
 */
unsigned ring_buffer_event_length(struct ring_buffer_event *event)
{
	unsigned length = rb_event_length(event);
	if (event->type != RINGBUF_TYPE_DATA)
		return length;
	length -= RB_EVNT_HDR_SIZE;
	if (length > RB_MAX_SMALL_DATA + sizeof(event->array[0]))
                length -= sizeof(event->array[0]);
	return length;
}
EXPORT_SYMBOL_GPL(ring_buffer_event_length);

/* inline for ring buffer fast paths */
static inline void *
rb_event_data(struct ring_buffer_event *event)
{
	BUG_ON(event->type != RINGBUF_TYPE_DATA);
	/* If length is in len field, then array[0] has the data */
	if (event->len)
		return (void *)&event->array[0];
	/* Otherwise length is in array[0] and array[1] has the data */
	return (void *)&event->array[1];
}

/**
 * ring_buffer_event_data - return the data of the event
 * @event: the event to get the data from
 */
void *ring_buffer_event_data(struct ring_buffer_event *event)
{
	return rb_event_data(event);
}
EXPORT_SYMBOL_GPL(ring_buffer_event_data);

#define for_each_buffer_cpu(buffer, cpu)		\
	for_each_cpu(cpu, buffer->cpumask)

#define TS_SHIFT	27
#define TS_MASK		((1ULL << TS_SHIFT) - 1)
#define TS_DELTA_TEST	(~TS_MASK)

struct buffer_data_page {
	u64		 time_stamp;	/* page time stamp */
	local_t		 commit;	/* write commited index */
	unsigned char	 data[];	/* data of buffer page */
};

struct buffer_page {
	local_t		 write;		/* index for next write */
	unsigned	 read;		/* index for next read */
	struct list_head list;		/* list of free pages */
	struct buffer_data_page *page;	/* Actual data page */
};

static void rb_init_page(struct buffer_data_page *bpage)
{
	local_set(&bpage->commit, 0);
}

/*
 * Also stolen from mm/slob.c. Thanks to Mathieu Desnoyers for pointing
 * this issue out.
 */
static inline void free_buffer_page(struct buffer_page *bpage)
{
	if (bpage->page)
		free_page((unsigned long)bpage->page);
	kfree(bpage);
}

/*
 * We need to fit the time_stamp delta into 27 bits.
 */
static inline int test_time_stamp(u64 delta)
{
	if (delta & TS_DELTA_TEST)
		return 1;
	return 0;
}

#define BUF_PAGE_SIZE (PAGE_SIZE - sizeof(struct buffer_data_page))

/*
 * head_page == tail_page && head == tail then buffer is empty.
 */
struct ring_buffer_per_cpu {
	int				cpu;
	struct ring_buffer		*buffer;
	spinlock_t			reader_lock; /* serialize readers */
	raw_spinlock_t			lock;
	struct lock_class_key		lock_key;
	struct list_head		pages;
	struct buffer_page		*head_page;	/* read from head */
	struct buffer_page		*tail_page;	/* write to tail */
	struct buffer_page		*commit_page;	/* commited pages */
	struct buffer_page		*reader_page;
	unsigned long			overrun;
	unsigned long			entries;
	u64				write_stamp;
	u64				read_stamp;
	atomic_t			record_disabled;
};

struct ring_buffer {
	unsigned			pages;
	unsigned			flags;
	int				cpus;
	cpumask_var_t			cpumask;
	atomic_t			record_disabled;

	struct mutex			mutex;

	struct ring_buffer_per_cpu	**buffers;
};

struct ring_buffer_iter {
	struct ring_buffer_per_cpu	*cpu_buffer;
	unsigned long			head;
	struct buffer_page		*head_page;
	u64				read_stamp;
};

/* buffer may be either ring_buffer or ring_buffer_per_cpu */
#define RB_WARN_ON(buffer, cond)				\
	({							\
		int _____ret = unlikely(cond);			\
		if (_____ret) {					\
			atomic_inc(&buffer->record_disabled);	\
			WARN_ON(1);				\
		}						\
		_____ret;					\
	})

/**
 * check_pages - integrity check of buffer pages
 * @cpu_buffer: CPU buffer with pages to test
 *
 * As a safty measure we check to make sure the data pages have not
 * been corrupted.
 */
static int rb_check_pages(struct ring_buffer_per_cpu *cpu_buffer)
{
	struct list_head *head = &cpu_buffer->pages;
	struct buffer_page *bpage, *tmp;

	if (RB_WARN_ON(cpu_buffer, head->next->prev != head))
		return -1;
	if (RB_WARN_ON(cpu_buffer, head->prev->next != head))
		return -1;

	list_for_each_entry_safe(bpage, tmp, head, list) {
		if (RB_WARN_ON(cpu_buffer,
			       bpage->list.next->prev != &bpage->list))
			return -1;
		if (RB_WARN_ON(cpu_buffer,
			       bpage->list.prev->next != &bpage->list))
			return -1;
	}

	return 0;
}

static int rb_allocate_pages(struct ring_buffer_per_cpu *cpu_buffer,
			     unsigned nr_pages)
{
	struct list_head *head = &cpu_buffer->pages;
	struct buffer_page *bpage, *tmp;
	unsigned long addr;
	LIST_HEAD(pages);
	unsigned i;

	for (i = 0; i < nr_pages; i++) {
		bpage = kzalloc_node(ALIGN(sizeof(*bpage), cache_line_size()),
				    GFP_KERNEL, cpu_to_node(cpu_buffer->cpu));
		if (!bpage)
			goto free_pages;
		list_add(&bpage->list, &pages);

		addr = __get_free_page(GFP_KERNEL);
		if (!addr)
			goto free_pages;
		bpage->page = (void *)addr;
		rb_init_page(bpage->page);
	}

	list_splice(&pages, head);

	rb_check_pages(cpu_buffer);

	return 0;

 free_pages:
	list_for_each_entry_safe(bpage, tmp, &pages, list) {
		list_del_init(&bpage->list);
		free_buffer_page(bpage);
	}
	return -ENOMEM;
}

static struct ring_buffer_per_cpu *
rb_allocate_cpu_buffer(struct ring_buffer *buffer, int cpu)
{
	struct ring_buffer_per_cpu *cpu_buffer;
	struct buffer_page *bpage;
	unsigned long addr;
	int ret;

	cpu_buffer = kzalloc_node(ALIGN(sizeof(*cpu_buffer), cache_line_size()),
				  GFP_KERNEL, cpu_to_node(cpu));
	if (!cpu_buffer)
		return NULL;

	cpu_buffer->cpu = cpu;
	cpu_buffer->buffer = buffer;
	spin_lock_init(&cpu_buffer->reader_lock);
	cpu_buffer->lock = (raw_spinlock_t)__RAW_SPIN_LOCK_UNLOCKED;
	INIT_LIST_HEAD(&cpu_buffer->pages);

	bpage = kzalloc_node(ALIGN(sizeof(*bpage), cache_line_size()),
			    GFP_KERNEL, cpu_to_node(cpu));
	if (!bpage)
		goto fail_free_buffer;

	cpu_buffer->reader_page = bpage;
	addr = __get_free_page(GFP_KERNEL);
	if (!addr)
		goto fail_free_reader;
	bpage->page = (void *)addr;
	rb_init_page(bpage->page);

	INIT_LIST_HEAD(&cpu_buffer->reader_page->list);

	ret = rb_allocate_pages(cpu_buffer, buffer->pages);
	if (ret < 0)
		goto fail_free_reader;

	cpu_buffer->head_page
		= list_entry(cpu_buffer->pages.next, struct buffer_page, list);
	cpu_buffer->tail_page = cpu_buffer->commit_page = cpu_buffer->head_page;

	return cpu_buffer;

 fail_free_reader:
	free_buffer_page(cpu_buffer->reader_page);

 fail_free_buffer:
	kfree(cpu_buffer);
	return NULL;
}

static void rb_free_cpu_buffer(struct ring_buffer_per_cpu *cpu_buffer)
{
	struct list_head *head = &cpu_buffer->pages;
	struct buffer_page *bpage, *tmp;

	list_del_init(&cpu_buffer->reader_page->list);
	free_buffer_page(cpu_buffer->reader_page);

	list_for_each_entry_safe(bpage, tmp, head, list) {
		list_del_init(&bpage->list);
		free_buffer_page(bpage);
	}
	kfree(cpu_buffer);
}

/*
 * Causes compile errors if the struct buffer_page gets bigger
 * than the struct page.
 */
extern int ring_buffer_page_too_big(void);

/**
 * ring_buffer_alloc - allocate a new ring_buffer
 * @size: the size in bytes per cpu that is needed.
 * @flags: attributes to set for the ring buffer.
 *
 * Currently the only flag that is available is the RB_FL_OVERWRITE
 * flag. This flag means that the buffer will overwrite old data
 * when the buffer wraps. If this flag is not set, the buffer will
 * drop data when the tail hits the head.
 */
struct ring_buffer *ring_buffer_alloc(unsigned long size, unsigned flags)
{
	struct ring_buffer *buffer;
	int bsize;
	int cpu;

	/* Paranoid! Optimizes out when all is well */
	if (sizeof(struct buffer_page) > sizeof(struct page))
		ring_buffer_page_too_big();


	/* keep it in its own cache line */
	buffer = kzalloc(ALIGN(sizeof(*buffer), cache_line_size()),
			 GFP_KERNEL);
	if (!buffer)
		return NULL;

	if (!alloc_cpumask_var(&buffer->cpumask, GFP_KERNEL))
		goto fail_free_buffer;

	buffer->pages = DIV_ROUND_UP(size, BUF_PAGE_SIZE);
	buffer->flags = flags;

	/* need at least two pages */
	if (buffer->pages == 1)
		buffer->pages++;

	cpumask_copy(buffer->cpumask, cpu_possible_mask);
	buffer->cpus = nr_cpu_ids;

	bsize = sizeof(void *) * nr_cpu_ids;
	buffer->buffers = kzalloc(ALIGN(bsize, cache_line_size()),
				  GFP_KERNEL);
	if (!buffer->buffers)
		goto fail_free_cpumask;

	for_each_buffer_cpu(buffer, cpu) {
		buffer->buffers[cpu] =
			rb_allocate_cpu_buffer(buffer, cpu);
		if (!buffer->buffers[cpu])
			goto fail_free_buffers;
	}

	mutex_init(&buffer->mutex);

	return buffer;

 fail_free_buffers:
	for_each_buffer_cpu(buffer, cpu) {
		if (buffer->buffers[cpu])
			rb_free_cpu_buffer(buffer->buffers[cpu]);
	}
	kfree(buffer->buffers);

 fail_free_cpumask:
	free_cpumask_var(buffer->cpumask);

 fail_free_buffer:
	kfree(buffer);
	return NULL;
}
EXPORT_SYMBOL_GPL(ring_buffer_alloc);

/**
 * ring_buffer_free - free a ring buffer.
 * @buffer: the buffer to free.
 */
void
ring_buffer_free(struct ring_buffer *buffer)
{
	int cpu;

	for_each_buffer_cpu(buffer, cpu)
		rb_free_cpu_buffer(buffer->buffers[cpu]);

	free_cpumask_var(buffer->cpumask);

	kfree(buffer);
}
EXPORT_SYMBOL_GPL(ring_buffer_free);

static void rb_reset_cpu(struct ring_buffer_per_cpu *cpu_buffer);

static void
rb_remove_pages(struct ring_buffer_per_cpu *cpu_buffer, unsigned nr_pages)
{
	struct buffer_page *bpage;
	struct list_head *p;
	unsigned i;

	atomic_inc(&cpu_buffer->record_disabled);
	synchronize_sched();

	for (i = 0; i < nr_pages; i++) {
		if (RB_WARN_ON(cpu_buffer, list_empty(&cpu_buffer->pages)))
			return;
		p = cpu_buffer->pages.next;
		bpage = list_entry(p, struct buffer_page, list);
		list_del_init(&bpage->list);
		free_buffer_page(bpage);
	}
	if (RB_WARN_ON(cpu_buffer, list_empty(&cpu_buffer->pages)))
		return;

	rb_reset_cpu(cpu_buffer);

	rb_check_pages(cpu_buffer);

	atomic_dec(&cpu_buffer->record_disabled);

}

static void
rb_insert_pages(struct ring_buffer_per_cpu *cpu_buffer,
		struct list_head *pages, unsigned nr_pages)
{
	struct buffer_page *bpage;
	struct list_head *p;
	unsigned i;

	atomic_inc(&cpu_buffer->record_disabled);
	synchronize_sched();

	for (i = 0; i < nr_pages; i++) {
		if (RB_WARN_ON(cpu_buffer, list_empty(pages)))
			return;
		p = pages->next;
		bpage = list_entry(p, struct buffer_page, list);
		list_del_init(&bpage->list);
		list_add_tail(&bpage->list, &cpu_buffer->pages);
	}
	rb_reset_cpu(cpu_buffer);

	rb_check_pages(cpu_buffer);

	atomic_dec(&cpu_buffer->record_disabled);
}

/**
 * ring_buffer_resize - resize the ring buffer
 * @buffer: the buffer to resize.
 * @size: the new size.
 *
 * The tracer is responsible for making sure that the buffer is
 * not being used while changing the size.
 * Note: We may be able to change the above requirement by using
 *  RCU synchronizations.
 *
 * Minimum size is 2 * BUF_PAGE_SIZE.
 *
 * Returns -1 on failure.
 */
int ring_buffer_resize(struct ring_buffer *buffer, unsigned long size)
{
	struct ring_buffer_per_cpu *cpu_buffer;
	unsigned nr_pages, rm_pages, new_pages;
	struct buffer_page *bpage, *tmp;
	unsigned long buffer_size;
	unsigned long addr;
	LIST_HEAD(pages);
	int i, cpu;

	/*
	 * Always succeed at resizing a non-existent buffer:
	 */
	if (!buffer)
		return size;

	size = DIV_ROUND_UP(size, BUF_PAGE_SIZE);
	size *= BUF_PAGE_SIZE;
	buffer_size = buffer->pages * BUF_PAGE_SIZE;

	/* we need a minimum of two pages */
	if (size < BUF_PAGE_SIZE * 2)
		size = BUF_PAGE_SIZE * 2;

	if (size == buffer_size)
		return size;

	mutex_lock(&buffer->mutex);

	nr_pages = DIV_ROUND_UP(size, BUF_PAGE_SIZE);

	if (size < buffer_size) {

		/* easy case, just free pages */
		if (RB_WARN_ON(buffer, nr_pages >= buffer->pages)) {
			mutex_unlock(&buffer->mutex);
			return -1;
		}

		rm_pages = buffer->pages - nr_pages;

		for_each_buffer_cpu(buffer, cpu) {
			cpu_buffer = buffer->buffers[cpu];
			rb_remove_pages(cpu_buffer, rm_pages);
		}
		goto out;
	}

	/*
	 * This is a bit more difficult. We only want to add pages
	 * when we can allocate enough for all CPUs. We do this
	 * by allocating all the pages and storing them on a local
	 * link list. If we succeed in our allocation, then we
	 * add these pages to the cpu_buffers. Otherwise we just free
	 * them all and return -ENOMEM;
	 */
	if (RB_WARN_ON(buffer, nr_pages <= buffer->pages)) {
		mutex_unlock(&buffer->mutex);
		return -1;
	}

	new_pages = nr_pages - buffer->pages;

	for_each_buffer_cpu(buffer, cpu) {
		for (i = 0; i < new_pages; i++) {
			bpage = kzalloc_node(ALIGN(sizeof(*bpage),
						  cache_line_size()),
					    GFP_KERNEL, cpu_to_node(cpu));
			if (!bpage)
				goto free_pages;
			list_add(&bpage->list, &pages);
			addr = __get_free_page(GFP_KERNEL);
			if (!addr)
				goto free_pages;
			bpage->page = (void *)addr;
			rb_init_page(bpage->page);
		}
	}

	for_each_buffer_cpu(buffer, cpu) {
		cpu_buffer = buffer->buffers[cpu];
		rb_insert_pages(cpu_buffer, &pages, new_pages);
	}

	if (RB_WARN_ON(buffer, !list_empty(&pages))) {
		mutex_unlock(&buffer->mutex);
		return -1;
	}

 out:
	buffer->pages = nr_pages;
	mutex_unlock(&buffer->mutex);

	return size;

 free_pages:
	list_for_each_entry_safe(bpage, tmp, &pages, list) {
		list_del_init(&bpage->list);
		free_buffer_page(bpage);
	}
	mutex_unlock(&buffer->mutex);
	return -ENOMEM;
}
EXPORT_SYMBOL_GPL(ring_buffer_resize);

static inline int rb_null_event(struct ring_buffer_event *event)
{
	return event->type == RINGBUF_TYPE_PADDING;
}

static inline void *
__rb_data_page_index(struct buffer_data_page *bpage, unsigned index)
{
	return bpage->data + index;
}

static inline void *__rb_page_index(struct buffer_page *bpage, unsigned index)
{
	return bpage->page->data + index;
}

static inline struct ring_buffer_event *
rb_reader_event(struct ring_buffer_per_cpu *cpu_buffer)
{
	return __rb_page_index(cpu_buffer->reader_page,
			       cpu_buffer->reader_page->read);
}

static inline struct ring_buffer_event *
rb_head_event(struct ring_buffer_per_cpu *cpu_buffer)
{
	return __rb_page_index(cpu_buffer->head_page,
			       cpu_buffer->head_page->read);
}

static inline struct ring_buffer_event *
rb_iter_head_event(struct ring_buffer_iter *iter)
{
	return __rb_page_index(iter->head_page, iter->head);
}

static inline unsigned rb_page_write(struct buffer_page *bpage)
{
	return local_read(&bpage->write);
}

static inline unsigned rb_page_commit(struct buffer_page *bpage)
{
	return local_read(&bpage->page->commit);
}

/* Size is determined by what has been commited */
static inline unsigned rb_page_size(struct buffer_page *bpage)
{
	return rb_page_commit(bpage);
}

static inline unsigned
rb_commit_index(struct ring_buffer_per_cpu *cpu_buffer)
{
	return rb_page_commit(cpu_buffer->commit_page);
}

static inline unsigned rb_head_size(struct ring_buffer_per_cpu *cpu_buffer)
{
	return rb_page_commit(cpu_buffer->head_page);
}

/*
 * When the tail hits the head and the buffer is in overwrite mode,
 * the head jumps to the next page and all content on the previous
 * page is discarded. But before doing so, we update the overrun
 * variable of the buffer.
 */
static void rb_update_overflow(struct ring_buffer_per_cpu *cpu_buffer)
{
	struct ring_buffer_event *event;
	unsigned long head;

	for (head = 0; head < rb_head_size(cpu_buffer);
	     head += rb_event_length(event)) {

		event = __rb_page_index(cpu_buffer->head_page, head);
		if (RB_WARN_ON(cpu_buffer, rb_null_event(event)))
			return;
		/* Only count data entries */
		if (event->type != RINGBUF_TYPE_DATA)
			continue;
		cpu_buffer->overrun++;
		cpu_buffer->entries--;
	}
}

static inline void rb_inc_page(struct ring_buffer_per_cpu *cpu_buffer,
			       struct buffer_page **bpage)
{
	struct list_head *p = (*bpage)->list.next;

	if (p == &cpu_buffer->pages)
		p = p->next;

	*bpage = list_entry(p, struct buffer_page, list);
}

static inline unsigned
rb_event_index(struct ring_buffer_event *event)
{
	unsigned long addr = (unsigned long)event;

	return (addr & ~PAGE_MASK) - (PAGE_SIZE - BUF_PAGE_SIZE);
}

static inline int
rb_is_commit(struct ring_buffer_per_cpu *cpu_buffer,
	     struct ring_buffer_event *event)
{
	unsigned long addr = (unsigned long)event;
	unsigned long index;

	index = rb_event_index(event);
	addr &= PAGE_MASK;

	return cpu_buffer->commit_page->page == (void *)addr &&
		rb_commit_index(cpu_buffer) == index;
}

static inline void
rb_set_commit_event(struct ring_buffer_per_cpu *cpu_buffer,
		    struct ring_buffer_event *event)
{
	unsigned long addr = (unsigned long)event;
	unsigned long index;

	index = rb_event_index(event);
	addr &= PAGE_MASK;

	while (cpu_buffer->commit_page->page != (void *)addr) {
		if (RB_WARN_ON(cpu_buffer,
			  cpu_buffer->commit_page == cpu_buffer->tail_page))
			return;
		cpu_buffer->commit_page->page->commit =
			cpu_buffer->commit_page->write;
		rb_inc_page(cpu_buffer, &cpu_buffer->commit_page);
		cpu_buffer->write_stamp =
			cpu_buffer->commit_page->page->time_stamp;
	}

	/* Now set the commit to the event's index */
	local_set(&cpu_buffer->commit_page->page->commit, index);
}

static inline void
rb_set_commit_to_write(struct ring_buffer_per_cpu *cpu_buffer)
{
	/*
	 * We only race with interrupts and NMIs on this CPU.
	 * If we own the commit event, then we can commit
	 * all others that interrupted us, since the interruptions
	 * are in stack format (they finish before they come
	 * back to us). This allows us to do a simple loop to
	 * assign the commit to the tail.
	 */
 again:
	while (cpu_buffer->commit_page != cpu_buffer->tail_page) {
		cpu_buffer->commit_page->page->commit =
			cpu_buffer->commit_page->write;
		rb_inc_page(cpu_buffer, &cpu_buffer->commit_page);
		cpu_buffer->write_stamp =
			cpu_buffer->commit_page->page->time_stamp;
		/* add barrier to keep gcc from optimizing too much */
		barrier();
	}
	while (rb_commit_index(cpu_buffer) !=
	       rb_page_write(cpu_buffer->commit_page)) {
		cpu_buffer->commit_page->page->commit =
			cpu_buffer->commit_page->write;
		barrier();
	}

	/* again, keep gcc from optimizing */
	barrier();

	/*
	 * If an interrupt came in just after the first while loop
	 * and pushed the tail page forward, we will be left with
	 * a dangling commit that will never go forward.
	 */
	if (unlikely(cpu_buffer->commit_page != cpu_buffer->tail_page))
		goto again;
}

static void rb_reset_reader_page(struct ring_buffer_per_cpu *cpu_buffer)
{
	cpu_buffer->read_stamp = cpu_buffer->reader_page->page->time_stamp;
	cpu_buffer->reader_page->read = 0;
}

static inline void rb_inc_iter(struct ring_buffer_iter *iter)
{
	struct ring_buffer_per_cpu *cpu_buffer = iter->cpu_buffer;

	/*
	 * The iterator could be on the reader page (it starts there).
	 * But the head could have moved, since the reader was
	 * found. Check for this case and assign the iterator
	 * to the head page instead of next.
	 */
	if (iter->head_page == cpu_buffer->reader_page)
		iter->head_page = cpu_buffer->head_page;
	else
		rb_inc_page(cpu_buffer, &iter->head_page);

	iter->read_stamp = iter->head_page->page->time_stamp;
	iter->head = 0;
}

/**
 * ring_buffer_update_event - update event type and data
 * @event: the even to update
 * @type: the type of event
 * @length: the size of the event field in the ring buffer
 *
 * Update the type and data fields of the event. The length
 * is the actual size that is written to the ring buffer,
 * and with this, we can determine what to place into the
 * data field.
 */
static inline void
rb_update_event(struct ring_buffer_event *event,
			 unsigned type, unsigned length)
{
	event->type = type;

	switch (type) {

	case RINGBUF_TYPE_PADDING:
		break;

	case RINGBUF_TYPE_TIME_EXTEND:
		event->len =
			(RB_LEN_TIME_EXTEND + (RB_ALIGNMENT-1))
			>> RB_ALIGNMENT_SHIFT;
		break;

	case RINGBUF_TYPE_TIME_STAMP:
		event->len =
			(RB_LEN_TIME_STAMP + (RB_ALIGNMENT-1))
			>> RB_ALIGNMENT_SHIFT;
		break;

	case RINGBUF_TYPE_DATA:
		length -= RB_EVNT_HDR_SIZE;
		if (length > RB_MAX_SMALL_DATA) {
			event->len = 0;
			event->array[0] = length;
		} else
			event->len =
				(length + (RB_ALIGNMENT-1))
				>> RB_ALIGNMENT_SHIFT;
		break;
	default:
		BUG();
	}
}

static inline unsigned rb_calculate_event_length(unsigned length)
{
	struct ring_buffer_event event; /* Used only for sizeof array */

	/* zero length can cause confusions */
	if (!length)
		length = 1;

	if (length > RB_MAX_SMALL_DATA)
		length += sizeof(event.array[0]);

	length += RB_EVNT_HDR_SIZE;
	length = ALIGN(length, RB_ALIGNMENT);

	return length;
}

static struct ring_buffer_event *
__rb_reserve_next(struct ring_buffer_per_cpu *cpu_buffer,
		  unsigned type, unsigned long length, u64 *ts)
{
	struct buffer_page *tail_page, *head_page, *reader_page, *commit_page;
	unsigned long tail, write;
	struct ring_buffer *buffer = cpu_buffer->buffer;
	struct ring_buffer_event *event;
	unsigned long flags;

	commit_page = cpu_buffer->commit_page;
	/* we just need to protect against interrupts */
	barrier();
	tail_page = cpu_buffer->tail_page;
	write = local_add_return(length, &tail_page->write);
	tail = write - length;

	/* See if we shot pass the end of this buffer page */
	if (write > BUF_PAGE_SIZE) {
		struct buffer_page *next_page = tail_page;

		local_irq_save(flags);
		__raw_spin_lock(&cpu_buffer->lock);

		rb_inc_page(cpu_buffer, &next_page);

		head_page = cpu_buffer->head_page;
		reader_page = cpu_buffer->reader_page;

		/* we grabbed the lock before incrementing */
		if (RB_WARN_ON(cpu_buffer, next_page == reader_page))
			goto out_unlock;

		/*
		 * If for some reason, we had an interrupt storm that made
		 * it all the way around the buffer, bail, and warn
		 * about it.
		 */
		if (unlikely(next_page == commit_page)) {
			WARN_ON_ONCE(1);
			goto out_unlock;
		}

		if (next_page == head_page) {
			if (!(buffer->flags & RB_FL_OVERWRITE)) {
				/* reset write */
				if (tail <= BUF_PAGE_SIZE)
					local_set(&tail_page->write, tail);
				goto out_unlock;
			}

			/* tail_page has not moved yet? */
			if (tail_page == cpu_buffer->tail_page) {
				/* count overflows */
				rb_update_overflow(cpu_buffer);

				rb_inc_page(cpu_buffer, &head_page);
				cpu_buffer->head_page = head_page;
				cpu_buffer->head_page->read = 0;
			}
		}

		/*
		 * If the tail page is still the same as what we think
		 * it is, then it is up to us to update the tail
		 * pointer.
		 */
		if (tail_page == cpu_buffer->tail_page) {
			local_set(&next_page->write, 0);
			local_set(&next_page->page->commit, 0);
			cpu_buffer->tail_page = next_page;

			/* reread the time stamp */
			*ts = ring_buffer_time_stamp(cpu_buffer->cpu);
			cpu_buffer->tail_page->page->time_stamp = *ts;
		}

		/*
		 * The actual tail page has moved forward.
		 */
		if (tail < BUF_PAGE_SIZE) {
			/* Mark the rest of the page with padding */
			event = __rb_page_index(tail_page, tail);
			event->type = RINGBUF_TYPE_PADDING;
		}

		if (tail <= BUF_PAGE_SIZE)
			/* Set the write back to the previous setting */
			local_set(&tail_page->write, tail);

		/*
		 * If this was a commit entry that failed,
		 * increment that too
		 */
		if (tail_page == cpu_buffer->commit_page &&
		    tail == rb_commit_index(cpu_buffer)) {
			rb_set_commit_to_write(cpu_buffer);
		}

		__raw_spin_unlock(&cpu_buffer->lock);
		local_irq_restore(flags);

		/* fail and let the caller try again */
		return ERR_PTR(-EAGAIN);
	}

	/* We reserved something on the buffer */

	if (RB_WARN_ON(cpu_buffer, write > BUF_PAGE_SIZE))
		return NULL;

	event = __rb_page_index(tail_page, tail);
	rb_update_event(event, type, length);

	/*
	 * If this is a commit and the tail is zero, then update
	 * this page's time stamp.
	 */
	if (!tail && rb_is_commit(cpu_buffer, event))
		cpu_buffer->commit_page->page->time_stamp = *ts;

	return event;

 out_unlock:
	__raw_spin_unlock(&cpu_buffer->lock);
	local_irq_restore(flags);
	return NULL;
}

static int
rb_add_time_stamp(struct ring_buffer_per_cpu *cpu_buffer,
		  u64 *ts, u64 *delta)
{
	struct ring_buffer_event *event;
	static int once;
	int ret;

	if (unlikely(*delta > (1ULL << 59) && !once++)) {
		printk(KERN_WARNING "Delta way too big! %llu"
		       " ts=%llu write stamp = %llu\n",
		       (unsigned long long)*delta,
		       (unsigned long long)*ts,
		       (unsigned long long)cpu_buffer->write_stamp);
		WARN_ON(1);
	}

	/*
	 * The delta is too big, we to add a
	 * new timestamp.
	 */
	event = __rb_reserve_next(cpu_buffer,
				  RINGBUF_TYPE_TIME_EXTEND,
				  RB_LEN_TIME_EXTEND,
				  ts);
	if (!event)
		return -EBUSY;

	if (PTR_ERR(event) == -EAGAIN)
		return -EAGAIN;

	/* Only a commited time event can update the write stamp */
	if (rb_is_commit(cpu_buffer, event)) {
		/*
		 * If this is the first on the page, then we need to
		 * update the page itself, and just put in a zero.
		 */
		if (rb_event_index(event)) {
			event->time_delta = *delta & TS_MASK;
			event->array[0] = *delta >> TS_SHIFT;
		} else {
			cpu_buffer->commit_page->page->time_stamp = *ts;
			event->time_delta = 0;
			event->array[0] = 0;
		}
		cpu_buffer->write_stamp = *ts;
		/* let the caller know this was the commit */
		ret = 1;
	} else {
		/* Darn, this is just wasted space */
		event->time_delta = 0;
		event->array[0] = 0;
		ret = 0;
	}

	*delta = 0;

	return ret;
}

static struct ring_buffer_event *
rb_reserve_next_event(struct ring_buffer_per_cpu *cpu_buffer,
		      unsigned type, unsigned long length)
{
	struct ring_buffer_event *event;
	u64 ts, delta;
	int commit = 0;
	int nr_loops = 0;

 again:
	/*
	 * We allow for interrupts to reenter here and do a trace.
	 * If one does, it will cause this original code to loop
	 * back here. Even with heavy interrupts happening, this
	 * should only happen a few times in a row. If this happens
	 * 1000 times in a row, there must be either an interrupt
	 * storm or we have something buggy.
	 * Bail!
	 */
	if (RB_WARN_ON(cpu_buffer, ++nr_loops > 1000))
		return NULL;

	ts = ring_buffer_time_stamp(cpu_buffer->cpu);

	/*
	 * Only the first commit can update the timestamp.
	 * Yes there is a race here. If an interrupt comes in
	 * just after the conditional and it traces too, then it
	 * will also check the deltas. More than one timestamp may
	 * also be made. But only the entry that did the actual
	 * commit will be something other than zero.
	 */
	if (cpu_buffer->tail_page == cpu_buffer->commit_page &&
	    rb_page_write(cpu_buffer->tail_page) ==
	    rb_commit_index(cpu_buffer)) {

		delta = ts - cpu_buffer->write_stamp;

		/* make sure this delta is calculated here */
		barrier();

		/* Did the write stamp get updated already? */
		if (unlikely(ts < cpu_buffer->write_stamp))
			delta = 0;

		if (test_time_stamp(delta)) {

			commit = rb_add_time_stamp(cpu_buffer, &ts, &delta);

			if (commit == -EBUSY)
				return NULL;

			if (commit == -EAGAIN)
				goto again;

			RB_WARN_ON(cpu_buffer, commit < 0);
		}
	} else
		/* Non commits have zero deltas */
		delta = 0;

	event = __rb_reserve_next(cpu_buffer, type, length, &ts);
	if (PTR_ERR(event) == -EAGAIN)
		goto again;

	if (!event) {
		if (unlikely(commit))
			/*
			 * Ouch! We needed a timestamp and it was commited. But
			 * we didn't get our event reserved.
			 */
			rb_set_commit_to_write(cpu_buffer);
		return NULL;
	}

	/*
	 * If the timestamp was commited, make the commit our entry
	 * now so that we will update it when needed.
	 */
	if (commit)
		rb_set_commit_event(cpu_buffer, event);
	else if (!rb_is_commit(cpu_buffer, event))
		delta = 0;

	event->time_delta = delta;

	return event;
}

static DEFINE_PER_CPU(int, rb_need_resched);

/**
 * ring_buffer_lock_reserve - reserve a part of the buffer
 * @buffer: the ring buffer to reserve from
 * @length: the length of the data to reserve (excluding event header)
 * @flags: a pointer to save the interrupt flags
 *
 * Returns a reseverd event on the ring buffer to copy directly to.
 * The user of this interface will need to get the body to write into
 * and can use the ring_buffer_event_data() interface.
 *
 * The length is the length of the data needed, not the event length
 * which also includes the event header.
 *
 * Must be paired with ring_buffer_unlock_commit, unless NULL is returned.
 * If NULL is returned, then nothing has been allocated or locked.
 */
struct ring_buffer_event *
ring_buffer_lock_reserve(struct ring_buffer *buffer,
			 unsigned long length,
			 unsigned long *flags)
{
	struct ring_buffer_per_cpu *cpu_buffer;
	struct ring_buffer_event *event;
	int cpu, resched;

	if (ring_buffer_flags != RB_BUFFERS_ON)
		return NULL;

	if (atomic_read(&buffer->record_disabled))
		return NULL;

	/* If we are tracing schedule, we don't want to recurse */
	resched = ftrace_preempt_disable();

	cpu = raw_smp_processor_id();

	if (!cpumask_test_cpu(cpu, buffer->cpumask))
		goto out;

	cpu_buffer = buffer->buffers[cpu];

	if (atomic_read(&cpu_buffer->record_disabled))
		goto out;

	length = rb_calculate_event_length(length);
	if (length > BUF_PAGE_SIZE)
		goto out;

	event = rb_reserve_next_event(cpu_buffer, RINGBUF_TYPE_DATA, length);
	if (!event)
		goto out;

	/*
	 * Need to store resched state on this cpu.
	 * Only the first needs to.
	 */

	if (preempt_count() == 1)
		per_cpu(rb_need_resched, cpu) = resched;

	return event;

 out:
	ftrace_preempt_enable(resched);
	return NULL;
}
EXPORT_SYMBOL_GPL(ring_buffer_lock_reserve);

static void rb_commit(struct ring_buffer_per_cpu *cpu_buffer,
		      struct ring_buffer_event *event)
{
	cpu_buffer->entries++;

	/* Only process further if we own the commit */
	if (!rb_is_commit(cpu_buffer, event))
		return;

	cpu_buffer->write_stamp += event->time_delta;

	rb_set_commit_to_write(cpu_buffer);
}

/**
 * ring_buffer_unlock_commit - commit a reserved
 * @buffer: The buffer to commit to
 * @event: The event pointer to commit.
 * @flags: the interrupt flags received from ring_buffer_lock_reserve.
 *
 * This commits the data to the ring buffer, and releases any locks held.
 *
 * Must be paired with ring_buffer_lock_reserve.
 */
int ring_buffer_unlock_commit(struct ring_buffer *buffer,
			      struct ring_buffer_event *event,
			      unsigned long flags)
{
	struct ring_buffer_per_cpu *cpu_buffer;
	int cpu = raw_smp_processor_id();

	cpu_buffer = buffer->buffers[cpu];

	rb_commit(cpu_buffer, event);

	/*
	 * Only the last preempt count needs to restore preemption.
	 */
	if (preempt_count() == 1)
		ftrace_preempt_enable(per_cpu(rb_need_resched, cpu));
	else
		preempt_enable_no_resched_notrace();

	return 0;
}
EXPORT_SYMBOL_GPL(ring_buffer_unlock_commit);

/**
 * ring_buffer_write - write data to the buffer without reserving
 * @buffer: The ring buffer to write to.
 * @length: The length of the data being written (excluding the event header)
 * @data: The data to write to the buffer.
 *
 * This is like ring_buffer_lock_reserve and ring_buffer_unlock_commit as
 * one function. If you already have the data to write to the buffer, it
 * may be easier to simply call this function.
 *
 * Note, like ring_buffer_lock_reserve, the length is the length of the data
 * and not the length of the event which would hold the header.
 */
int ring_buffer_write(struct ring_buffer *buffer,
			unsigned long length,
			void *data)
{
	struct ring_buffer_per_cpu *cpu_buffer;
	struct ring_buffer_event *event;
	unsigned long event_length;
	void *body;
	int ret = -EBUSY;
	int cpu, resched;

	if (ring_buffer_flags != RB_BUFFERS_ON)
		return -EBUSY;

	if (atomic_read(&buffer->record_disabled))
		return -EBUSY;

	resched = ftrace_preempt_disable();

	cpu = raw_smp_processor_id();

	if (!cpumask_test_cpu(cpu, buffer->cpumask))
		goto out;

	cpu_buffer = buffer->buffers[cpu];

	if (atomic_read(&cpu_buffer->record_disabled))
		goto out;

	event_length = rb_calculate_event_length(length);
	event = rb_reserve_next_event(cpu_buffer,
				      RINGBUF_TYPE_DATA, event_length);
	if (!event)
		goto out;

	body = rb_event_data(event);

	memcpy(body, data, length);

	rb_commit(cpu_buffer, event);

	ret = 0;
 out:
	ftrace_preempt_enable(resched);

	return ret;
}
EXPORT_SYMBOL_GPL(ring_buffer_write);

static inline int rb_per_cpu_empty(struct ring_buffer_per_cpu *cpu_buffer)
{
	struct buffer_page *reader = cpu_buffer->reader_page;
	struct buffer_page *head = cpu_buffer->head_page;
	struct buffer_page *commit = cpu_buffer->commit_page;

	return reader->read == rb_page_commit(reader) &&
		(commit == reader ||
		 (commit == head &&
		  head->read == rb_page_commit(commit)));
}

/**
 * ring_buffer_record_disable - stop all writes into the buffer
 * @buffer: The ring buffer to stop writes to.
 *
 * This prevents all writes to the buffer. Any attempt to write
 * to the buffer after this will fail and return NULL.
 *
 * The caller should call synchronize_sched() after this.
 */
void ring_buffer_record_disable(struct ring_buffer *buffer)
{
	atomic_inc(&buffer->record_disabled);
}
EXPORT_SYMBOL_GPL(ring_buffer_record_disable);

/**
 * ring_buffer_record_enable - enable writes to the buffer
 * @buffer: The ring buffer to enable writes
 *
 * Note, multiple disables will need the same number of enables
 * to truely enable the writing (much like preempt_disable).
 */
void ring_buffer_record_enable(struct ring_buffer *buffer)
{
	atomic_dec(&buffer->record_disabled);
}
EXPORT_SYMBOL_GPL(ring_buffer_record_enable);

/**
 * ring_buffer_record_disable_cpu - stop all writes into the cpu_buffer
 * @buffer: The ring buffer to stop writes to.
 * @cpu: The CPU buffer to stop
 *
 * This prevents all writes to the buffer. Any attempt to write
 * to the buffer after this will fail and return NULL.
 *
 * The caller should call synchronize_sched() after this.
 */
void ring_buffer_record_disable_cpu(struct ring_buffer *buffer, int cpu)
{
	struct ring_buffer_per_cpu *cpu_buffer;

	if (!cpumask_test_cpu(cpu, buffer->cpumask))
		return;

	cpu_buffer = buffer->buffers[cpu];
	atomic_inc(&cpu_buffer->record_disabled);
}
EXPORT_SYMBOL_GPL(ring_buffer_record_disable_cpu);

/**
 * ring_buffer_record_enable_cpu - enable writes to the buffer
 * @buffer: The ring buffer to enable writes
 * @cpu: The CPU to enable.
 *
 * Note, multiple disables will need the same number of enables
 * to truely enable the writing (much like preempt_disable).
 */
void ring_buffer_record_enable_cpu(struct ring_buffer *buffer, int cpu)
{
	struct ring_buffer_per_cpu *cpu_buffer;

	if (!cpumask_test_cpu(cpu, buffer->cpumask))
		return;

	cpu_buffer = buffer->buffers[cpu];
	atomic_dec(&cpu_buffer->record_disabled);
}
EXPORT_SYMBOL_GPL(ring_buffer_record_enable_cpu);

/**
 * ring_buffer_entries_cpu - get the number of entries in a cpu buffer
 * @buffer: The ring buffer
 * @cpu: The per CPU buffer to get the entries from.
 */
unsigned long ring_buffer_entries_cpu(struct ring_buffer *buffer, int cpu)
{
	struct ring_buffer_per_cpu *cpu_buffer;

	if (!cpumask_test_cpu(cpu, buffer->cpumask))
		return 0;

	cpu_buffer = buffer->buffers[cpu];
	return cpu_buffer->entries;
}
EXPORT_SYMBOL_GPL(ring_buffer_entries_cpu);

/**
 * ring_buffer_overrun_cpu - get the number of overruns in a cpu_buffer
 * @buffer: The ring buffer
 * @cpu: The per CPU buffer to get the number of overruns from
 */
unsigned long ring_buffer_overrun_cpu(struct ring_buffer *buffer, int cpu)
{
	struct ring_buffer_per_cpu *cpu_buffer;

	if (!cpumask_test_cpu(cpu, buffer->cpumask))
		return 0;

	cpu_buffer = buffer->buffers[cpu];
	return cpu_buffer->overrun;
}
EXPORT_SYMBOL_GPL(ring_buffer_overrun_cpu);

/**
 * ring_buffer_entries - get the number of entries in a buffer
 * @buffer: The ring buffer
 *
 * Returns the total number of entries in the ring buffer
 * (all CPU entries)
 */
unsigned long ring_buffer_entries(struct ring_buffer *buffer)
{
	struct ring_buffer_per_cpu *cpu_buffer;
	unsigned long entries = 0;
	int cpu;

	/* if you care about this being correct, lock the buffer */
	for_each_buffer_cpu(buffer, cpu) {
		cpu_buffer = buffer->buffers[cpu];
		entries += cpu_buffer->entries;
	}

	return entries;
}
EXPORT_SYMBOL_GPL(ring_buffer_entries);

/**
 * ring_buffer_overrun_cpu - get the number of overruns in buffer
 * @buffer: The ring buffer
 *
 * Returns the total number of overruns in the ring buffer
 * (all CPU entries)
 */
unsigned long ring_buffer_overruns(struct ring_buffer *buffer)
{
	struct ring_buffer_per_cpu *cpu_buffer;
	unsigned long overruns = 0;
	int cpu;

	/* if you care about this being correct, lock the buffer */
	for_each_buffer_cpu(buffer, cpu) {
		cpu_buffer = buffer->buffers[cpu];
		overruns += cpu_buffer->overrun;
	}

	return overruns;
}
EXPORT_SYMBOL_GPL(ring_buffer_overruns);

static void rb_iter_reset(struct ring_buffer_iter *iter)
{
	struct ring_buffer_per_cpu *cpu_buffer = iter->cpu_buffer;

	/* Iterator usage is expected to have record disabled */
	if (list_empty(&cpu_buffer->reader_page->list)) {
		iter->head_page = cpu_buffer->head_page;
		iter->head = cpu_buffer->head_page->read;
	} else {
		iter->head_page = cpu_buffer->reader_page;
		iter->head = cpu_buffer->reader_page->read;
	}
	if (iter->head)
		iter->read_stamp = cpu_buffer->read_stamp;
	else
		iter->read_stamp = iter->head_page->page->time_stamp;
}
EXPORT_SYMBOL_GPL(ring_buffer_iter_reset);

/**
 * ring_buffer_iter_reset - reset an iterator
 * @iter: The iterator to reset
 *
 * Resets the iterator, so that it will start from the beginning
 * again.
 */
void ring_buffer_iter_reset(struct ring_buffer_iter *iter)
{
	struct ring_buffer_per_cpu *cpu_buffer = iter->cpu_buffer;
	unsigned long flags;

	spin_lock_irqsave(&cpu_buffer->reader_lock, flags);
	rb_iter_reset(iter);
	spin_unlock_irqrestore(&cpu_buffer->reader_lock, flags);
}
EXPORT_SYMBOL_GPL(ring_buffer_iter_reset);

/**
 * ring_buffer_iter_empty - check if an iterator has no more to read
 * @iter: The iterator to check
 */
int ring_buffer_iter_empty(struct ring_buffer_iter *iter)
{
	struct ring_buffer_per_cpu *cpu_buffer;

	cpu_buffer = iter->cpu_buffer;

	return iter->head_page == cpu_buffer->commit_page &&
		iter->head == rb_commit_index(cpu_buffer);
}
EXPORT_SYMBOL_GPL(ring_buffer_iter_empty);

static void
rb_update_read_stamp(struct ring_buffer_per_cpu *cpu_buffer,
		     struct ring_buffer_event *event)
{
	u64 delta;

	switch (event->type) {
	case RINGBUF_TYPE_PADDING:
		return;

	case RINGBUF_TYPE_TIME_EXTEND:
		delta = event->array[0];
		delta <<= TS_SHIFT;
		delta += event->time_delta;
		cpu_buffer->read_stamp += delta;
		return;

	case RINGBUF_TYPE_TIME_STAMP:
		/* FIXME: not implemented */
		return;

	case RINGBUF_TYPE_DATA:
		cpu_buffer->read_stamp += event->time_delta;
		return;

	default:
		BUG();
	}
	return;
}

static void
rb_update_iter_read_stamp(struct ring_buffer_iter *iter,
			  struct ring_buffer_event *event)
{
	u64 delta;

	switch (event->type) {
	case RINGBUF_TYPE_PADDING:
		return;

	case RINGBUF_TYPE_TIME_EXTEND:
		delta = event->array[0];
		delta <<= TS_SHIFT;
		delta += event->time_delta;
		iter->read_stamp += delta;
		return;

	case RINGBUF_TYPE_TIME_STAMP:
		/* FIXME: not implemented */
		return;

	case RINGBUF_TYPE_DATA:
		iter->read_stamp += event->time_delta;
		return;

	default:
		BUG();
	}
	return;
}

static struct buffer_page *
rb_get_reader_page(struct ring_buffer_per_cpu *cpu_buffer)
{
	struct buffer_page *reader = NULL;
	unsigned long flags;
	int nr_loops = 0;

	local_irq_save(flags);
	__raw_spin_lock(&cpu_buffer->lock);

 again:
	/*
	 * This should normally only loop twice. But because the
	 * start of the reader inserts an empty page, it causes
	 * a case where we will loop three times. There should be no
	 * reason to loop four times (that I know of).
	 */
	if (RB_WARN_ON(cpu_buffer, ++nr_loops > 3)) {
		reader = NULL;
		goto out;
	}

	reader = cpu_buffer->reader_page;

	/* If there's more to read, return this page */
	if (cpu_buffer->reader_page->read < rb_page_size(reader))
		goto out;

	/* Never should we have an index greater than the size */
	if (RB_WARN_ON(cpu_buffer,
		       cpu_buffer->reader_page->read > rb_page_size(reader)))
		goto out;

	/* check if we caught up to the tail */
	reader = NULL;
	if (cpu_buffer->commit_page == cpu_buffer->reader_page)
		goto out;

	/*
	 * Splice the empty reader page into the list around the head.
	 * Reset the reader page to size zero.
	 */

	reader = cpu_buffer->head_page;
	cpu_buffer->reader_page->list.next = reader->list.next;
	cpu_buffer->reader_page->list.prev = reader->list.prev;

	local_set(&cpu_buffer->reader_page->write, 0);
	local_set(&cpu_buffer->reader_page->page->commit, 0);

	/* Make the reader page now replace the head */
	reader->list.prev->next = &cpu_buffer->reader_page->list;
	reader->list.next->prev = &cpu_buffer->reader_page->list;

	/*
	 * If the tail is on the reader, then we must set the head
	 * to the inserted page, otherwise we set it one before.
	 */
	cpu_buffer->head_page = cpu_buffer->reader_page;

	if (cpu_buffer->commit_page != reader)
		rb_inc_page(cpu_buffer, &cpu_buffer->head_page);

	/* Finally update the reader page to the new head */
	cpu_buffer->reader_page = reader;
	rb_reset_reader_page(cpu_buffer);

	goto again;

 out:
	__raw_spin_unlock(&cpu_buffer->lock);
	local_irq_restore(flags);

	return reader;
}

static void rb_advance_reader(struct ring_buffer_per_cpu *cpu_buffer)
{
	struct ring_buffer_event *event;
	struct buffer_page *reader;
	unsigned length;

	reader = rb_get_reader_page(cpu_buffer);

	/* This function should not be called when buffer is empty */
	if (RB_WARN_ON(cpu_buffer, !reader))
		return;

	event = rb_reader_event(cpu_buffer);

	if (event->type == RINGBUF_TYPE_DATA)
		cpu_buffer->entries--;

	rb_update_read_stamp(cpu_buffer, event);

	length = rb_event_length(event);
	cpu_buffer->reader_page->read += length;
}

static void rb_advance_iter(struct ring_buffer_iter *iter)
{
	struct ring_buffer *buffer;
	struct ring_buffer_per_cpu *cpu_buffer;
	struct ring_buffer_event *event;
	unsigned length;

	cpu_buffer = iter->cpu_buffer;
	buffer = cpu_buffer->buffer;

	/*
	 * Check if we are at the end of the buffer.
	 */
	if (iter->head >= rb_page_size(iter->head_page)) {
		if (RB_WARN_ON(buffer,
			       iter->head_page == cpu_buffer->commit_page))
			return;
		rb_inc_iter(iter);
		return;
	}

	event = rb_iter_head_event(iter);

	length = rb_event_length(event);

	/*
	 * This should not be called to advance the header if we are
	 * at the tail of the buffer.
	 */
	if (RB_WARN_ON(cpu_buffer,
		       (iter->head_page == cpu_buffer->commit_page) &&
		       (iter->head + length > rb_commit_index(cpu_buffer))))
		return;

	rb_update_iter_read_stamp(iter, event);

	iter->head += length;

	/* check for end of page padding */
	if ((iter->head >= rb_page_size(iter->head_page)) &&
	    (iter->head_page != cpu_buffer->commit_page))
		rb_advance_iter(iter);
}

static struct ring_buffer_event *
rb_buffer_peek(struct ring_buffer *buffer, int cpu, u64 *ts)
{
	struct ring_buffer_per_cpu *cpu_buffer;
	struct ring_buffer_event *event;
	struct buffer_page *reader;
	int nr_loops = 0;

	if (!cpumask_test_cpu(cpu, buffer->cpumask))
		return NULL;

	cpu_buffer = buffer->buffers[cpu];

 again:
	/*
	 * We repeat when a timestamp is encountered. It is possible
	 * to get multiple timestamps from an interrupt entering just
	 * as one timestamp is about to be written. The max times
	 * that this can happen is the number of nested interrupts we
	 * can have.  Nesting 10 deep of interrupts is clearly
	 * an anomaly.
	 */
	if (RB_WARN_ON(cpu_buffer, ++nr_loops > 10))
		return NULL;

	reader = rb_get_reader_page(cpu_buffer);
	if (!reader)
		return NULL;

	event = rb_reader_event(cpu_buffer);

	switch (event->type) {
	case RINGBUF_TYPE_PADDING:
		RB_WARN_ON(cpu_buffer, 1);
		rb_advance_reader(cpu_buffer);
		return NULL;

	case RINGBUF_TYPE_TIME_EXTEND:
		/* Internal data, OK to advance */
		rb_advance_reader(cpu_buffer);
		goto again;

	case RINGBUF_TYPE_TIME_STAMP:
		/* FIXME: not implemented */
		rb_advance_reader(cpu_buffer);
		goto again;

	case RINGBUF_TYPE_DATA:
		if (ts) {
			*ts = cpu_buffer->read_stamp + event->time_delta;
			ring_buffer_normalize_time_stamp(cpu_buffer->cpu, ts);
		}
		return event;

	default:
		BUG();
	}

	return NULL;
}
EXPORT_SYMBOL_GPL(ring_buffer_peek);

static struct ring_buffer_event *
rb_iter_peek(struct ring_buffer_iter *iter, u64 *ts)
{
	struct ring_buffer *buffer;
	struct ring_buffer_per_cpu *cpu_buffer;
	struct ring_buffer_event *event;
	int nr_loops = 0;

	if (ring_buffer_iter_empty(iter))
		return NULL;

	cpu_buffer = iter->cpu_buffer;
	buffer = cpu_buffer->buffer;

 again:
	/*
	 * We repeat when a timestamp is encountered. It is possible
	 * to get multiple timestamps from an interrupt entering just
	 * as one timestamp is about to be written. The max times
	 * that this can happen is the number of nested interrupts we
	 * can have. Nesting 10 deep of interrupts is clearly
	 * an anomaly.
	 */
	if (RB_WARN_ON(cpu_buffer, ++nr_loops > 10))
		return NULL;

	if (rb_per_cpu_empty(cpu_buffer))
		return NULL;

	event = rb_iter_head_event(iter);

	switch (event->type) {
	case RINGBUF_TYPE_PADDING:
		rb_inc_iter(iter);
		goto again;

	case RINGBUF_TYPE_TIME_EXTEND:
		/* Internal data, OK to advance */
		rb_advance_iter(iter);
		goto again;

	case RINGBUF_TYPE_TIME_STAMP:
		/* FIXME: not implemented */
		rb_advance_iter(iter);
		goto again;

	case RINGBUF_TYPE_DATA:
		if (ts) {
			*ts = iter->read_stamp + event->time_delta;
			ring_buffer_normalize_time_stamp(cpu_buffer->cpu, ts);
		}
		return event;

	default:
		BUG();
	}

	return NULL;
}
EXPORT_SYMBOL_GPL(ring_buffer_iter_peek);
<<<<<<< HEAD

/**
 * ring_buffer_peek - peek at the next event to be read
 * @buffer: The ring buffer to read
 * @cpu: The cpu to peak at
 * @ts: The timestamp counter of this event.
 *
 * This will return the event that will be read next, but does
 * not consume the data.
 */
struct ring_buffer_event *
ring_buffer_peek(struct ring_buffer *buffer, int cpu, u64 *ts)
{
	struct ring_buffer_per_cpu *cpu_buffer = buffer->buffers[cpu];
	struct ring_buffer_event *event;
	unsigned long flags;

	spin_lock_irqsave(&cpu_buffer->reader_lock, flags);
	event = rb_buffer_peek(buffer, cpu, ts);
	spin_unlock_irqrestore(&cpu_buffer->reader_lock, flags);

	return event;
}

/**
 * ring_buffer_iter_peek - peek at the next event to be read
 * @iter: The ring buffer iterator
 * @ts: The timestamp counter of this event.
 *
 * This will return the event that will be read next, but does
 * not increment the iterator.
 */
struct ring_buffer_event *
ring_buffer_iter_peek(struct ring_buffer_iter *iter, u64 *ts)
{
	struct ring_buffer_per_cpu *cpu_buffer = iter->cpu_buffer;
	struct ring_buffer_event *event;
	unsigned long flags;

	spin_lock_irqsave(&cpu_buffer->reader_lock, flags);
	event = rb_iter_peek(iter, ts);
	spin_unlock_irqrestore(&cpu_buffer->reader_lock, flags);

	return event;
}
=======
>>>>>>> a076aa4f

/**
 * ring_buffer_consume - return an event and consume it
 * @buffer: The ring buffer to get the next event from
 *
 * Returns the next event in the ring buffer, and that event is consumed.
 * Meaning, that sequential reads will keep returning a different event,
 * and eventually empty the ring buffer if the producer is slower.
 */
struct ring_buffer_event *
ring_buffer_consume(struct ring_buffer *buffer, int cpu, u64 *ts)
{
	struct ring_buffer_per_cpu *cpu_buffer = buffer->buffers[cpu];
	struct ring_buffer_event *event;
	unsigned long flags;

	if (!cpumask_test_cpu(cpu, buffer->cpumask))
		return NULL;

	spin_lock_irqsave(&cpu_buffer->reader_lock, flags);

	event = rb_buffer_peek(buffer, cpu, ts);
	if (!event)
		goto out;

	rb_advance_reader(cpu_buffer);

 out:
	spin_unlock_irqrestore(&cpu_buffer->reader_lock, flags);

	return event;
}
EXPORT_SYMBOL_GPL(ring_buffer_consume);

/**
 * ring_buffer_read_start - start a non consuming read of the buffer
 * @buffer: The ring buffer to read from
 * @cpu: The cpu buffer to iterate over
 *
 * This starts up an iteration through the buffer. It also disables
 * the recording to the buffer until the reading is finished.
 * This prevents the reading from being corrupted. This is not
 * a consuming read, so a producer is not expected.
 *
 * Must be paired with ring_buffer_finish.
 */
struct ring_buffer_iter *
ring_buffer_read_start(struct ring_buffer *buffer, int cpu)
{
	struct ring_buffer_per_cpu *cpu_buffer;
	struct ring_buffer_iter *iter;
	unsigned long flags;

	if (!cpumask_test_cpu(cpu, buffer->cpumask))
		return NULL;

	iter = kmalloc(sizeof(*iter), GFP_KERNEL);
	if (!iter)
		return NULL;

	cpu_buffer = buffer->buffers[cpu];

	iter->cpu_buffer = cpu_buffer;

	atomic_inc(&cpu_buffer->record_disabled);
	synchronize_sched();

	spin_lock_irqsave(&cpu_buffer->reader_lock, flags);
	__raw_spin_lock(&cpu_buffer->lock);
	rb_iter_reset(iter);
	__raw_spin_unlock(&cpu_buffer->lock);
	spin_unlock_irqrestore(&cpu_buffer->reader_lock, flags);

	return iter;
}
EXPORT_SYMBOL_GPL(ring_buffer_read_start);

/**
 * ring_buffer_finish - finish reading the iterator of the buffer
 * @iter: The iterator retrieved by ring_buffer_start
 *
 * This re-enables the recording to the buffer, and frees the
 * iterator.
 */
void
ring_buffer_read_finish(struct ring_buffer_iter *iter)
{
	struct ring_buffer_per_cpu *cpu_buffer = iter->cpu_buffer;

	atomic_dec(&cpu_buffer->record_disabled);
	kfree(iter);
}
EXPORT_SYMBOL_GPL(ring_buffer_read_finish);

/**
 * ring_buffer_read - read the next item in the ring buffer by the iterator
 * @iter: The ring buffer iterator
 * @ts: The time stamp of the event read.
 *
 * This reads the next event in the ring buffer and increments the iterator.
 */
struct ring_buffer_event *
ring_buffer_read(struct ring_buffer_iter *iter, u64 *ts)
{
	struct ring_buffer_event *event;
	struct ring_buffer_per_cpu *cpu_buffer = iter->cpu_buffer;
	unsigned long flags;

	spin_lock_irqsave(&cpu_buffer->reader_lock, flags);
	event = rb_iter_peek(iter, ts);
	if (!event)
		goto out;

	rb_advance_iter(iter);
 out:
	spin_unlock_irqrestore(&cpu_buffer->reader_lock, flags);

	return event;
}
EXPORT_SYMBOL_GPL(ring_buffer_read);

/**
 * ring_buffer_size - return the size of the ring buffer (in bytes)
 * @buffer: The ring buffer.
 */
unsigned long ring_buffer_size(struct ring_buffer *buffer)
{
	return BUF_PAGE_SIZE * buffer->pages;
}
EXPORT_SYMBOL_GPL(ring_buffer_size);

static void
rb_reset_cpu(struct ring_buffer_per_cpu *cpu_buffer)
{
	cpu_buffer->head_page
		= list_entry(cpu_buffer->pages.next, struct buffer_page, list);
	local_set(&cpu_buffer->head_page->write, 0);
	local_set(&cpu_buffer->head_page->page->commit, 0);

	cpu_buffer->head_page->read = 0;

	cpu_buffer->tail_page = cpu_buffer->head_page;
	cpu_buffer->commit_page = cpu_buffer->head_page;

	INIT_LIST_HEAD(&cpu_buffer->reader_page->list);
	local_set(&cpu_buffer->reader_page->write, 0);
	local_set(&cpu_buffer->reader_page->page->commit, 0);
	cpu_buffer->reader_page->read = 0;

	cpu_buffer->overrun = 0;
	cpu_buffer->entries = 0;
}

/**
 * ring_buffer_reset_cpu - reset a ring buffer per CPU buffer
 * @buffer: The ring buffer to reset a per cpu buffer of
 * @cpu: The CPU buffer to be reset
 */
void ring_buffer_reset_cpu(struct ring_buffer *buffer, int cpu)
{
	struct ring_buffer_per_cpu *cpu_buffer = buffer->buffers[cpu];
	unsigned long flags;

	if (!cpumask_test_cpu(cpu, buffer->cpumask))
		return;

	spin_lock_irqsave(&cpu_buffer->reader_lock, flags);

	__raw_spin_lock(&cpu_buffer->lock);

	rb_reset_cpu(cpu_buffer);

	__raw_spin_unlock(&cpu_buffer->lock);

	spin_unlock_irqrestore(&cpu_buffer->reader_lock, flags);
}
EXPORT_SYMBOL_GPL(ring_buffer_reset_cpu);

/**
 * ring_buffer_reset - reset a ring buffer
 * @buffer: The ring buffer to reset all cpu buffers
 */
void ring_buffer_reset(struct ring_buffer *buffer)
{
	int cpu;

	for_each_buffer_cpu(buffer, cpu)
		ring_buffer_reset_cpu(buffer, cpu);
}
EXPORT_SYMBOL_GPL(ring_buffer_reset);

/**
 * rind_buffer_empty - is the ring buffer empty?
 * @buffer: The ring buffer to test
 */
int ring_buffer_empty(struct ring_buffer *buffer)
{
	struct ring_buffer_per_cpu *cpu_buffer;
	int cpu;

	/* yes this is racy, but if you don't like the race, lock the buffer */
	for_each_buffer_cpu(buffer, cpu) {
		cpu_buffer = buffer->buffers[cpu];
		if (!rb_per_cpu_empty(cpu_buffer))
			return 0;
	}
	return 1;
}
EXPORT_SYMBOL_GPL(ring_buffer_empty);

/**
 * ring_buffer_empty_cpu - is a cpu buffer of a ring buffer empty?
 * @buffer: The ring buffer
 * @cpu: The CPU buffer to test
 */
int ring_buffer_empty_cpu(struct ring_buffer *buffer, int cpu)
{
	struct ring_buffer_per_cpu *cpu_buffer;

	if (!cpumask_test_cpu(cpu, buffer->cpumask))
		return 1;

	cpu_buffer = buffer->buffers[cpu];
	return rb_per_cpu_empty(cpu_buffer);
}
EXPORT_SYMBOL_GPL(ring_buffer_empty_cpu);

/**
 * ring_buffer_swap_cpu - swap a CPU buffer between two ring buffers
 * @buffer_a: One buffer to swap with
 * @buffer_b: The other buffer to swap with
 *
 * This function is useful for tracers that want to take a "snapshot"
 * of a CPU buffer and has another back up buffer lying around.
 * it is expected that the tracer handles the cpu buffer not being
 * used at the moment.
 */
int ring_buffer_swap_cpu(struct ring_buffer *buffer_a,
			 struct ring_buffer *buffer_b, int cpu)
{
	struct ring_buffer_per_cpu *cpu_buffer_a;
	struct ring_buffer_per_cpu *cpu_buffer_b;

	if (!cpumask_test_cpu(cpu, buffer_a->cpumask) ||
	    !cpumask_test_cpu(cpu, buffer_b->cpumask))
		return -EINVAL;

	/* At least make sure the two buffers are somewhat the same */
	if (buffer_a->pages != buffer_b->pages)
		return -EINVAL;

	cpu_buffer_a = buffer_a->buffers[cpu];
	cpu_buffer_b = buffer_b->buffers[cpu];

	/*
	 * We can't do a synchronize_sched here because this
	 * function can be called in atomic context.
	 * Normally this will be called from the same CPU as cpu.
	 * If not it's up to the caller to protect this.
	 */
	atomic_inc(&cpu_buffer_a->record_disabled);
	atomic_inc(&cpu_buffer_b->record_disabled);

	buffer_a->buffers[cpu] = cpu_buffer_b;
	buffer_b->buffers[cpu] = cpu_buffer_a;

	cpu_buffer_b->buffer = buffer_a;
	cpu_buffer_a->buffer = buffer_b;

	atomic_dec(&cpu_buffer_a->record_disabled);
	atomic_dec(&cpu_buffer_b->record_disabled);

	return 0;
}
EXPORT_SYMBOL_GPL(ring_buffer_swap_cpu);
<<<<<<< HEAD

static void rb_remove_entries(struct ring_buffer_per_cpu *cpu_buffer,
			      struct buffer_data_page *bpage)
{
	struct ring_buffer_event *event;
	unsigned long head;

	__raw_spin_lock(&cpu_buffer->lock);
	for (head = 0; head < local_read(&bpage->commit);
	     head += rb_event_length(event)) {

		event = __rb_data_page_index(bpage, head);
		if (RB_WARN_ON(cpu_buffer, rb_null_event(event)))
			return;
		/* Only count data entries */
		if (event->type != RINGBUF_TYPE_DATA)
			continue;
		cpu_buffer->entries--;
	}
	__raw_spin_unlock(&cpu_buffer->lock);
}

/**
 * ring_buffer_alloc_read_page - allocate a page to read from buffer
 * @buffer: the buffer to allocate for.
 *
 * This function is used in conjunction with ring_buffer_read_page.
 * When reading a full page from the ring buffer, these functions
 * can be used to speed up the process. The calling function should
 * allocate a few pages first with this function. Then when it
 * needs to get pages from the ring buffer, it passes the result
 * of this function into ring_buffer_read_page, which will swap
 * the page that was allocated, with the read page of the buffer.
 *
 * Returns:
 *  The page allocated, or NULL on error.
 */
void *ring_buffer_alloc_read_page(struct ring_buffer *buffer)
{
	unsigned long addr;
	struct buffer_data_page *bpage;

	addr = __get_free_page(GFP_KERNEL);
	if (!addr)
		return NULL;

	bpage = (void *)addr;

	return bpage;
}

/**
 * ring_buffer_free_read_page - free an allocated read page
 * @buffer: the buffer the page was allocate for
 * @data: the page to free
 *
 * Free a page allocated from ring_buffer_alloc_read_page.
 */
void ring_buffer_free_read_page(struct ring_buffer *buffer, void *data)
{
	free_page((unsigned long)data);
}

/**
 * ring_buffer_read_page - extract a page from the ring buffer
 * @buffer: buffer to extract from
 * @data_page: the page to use allocated from ring_buffer_alloc_read_page
 * @cpu: the cpu of the buffer to extract
 * @full: should the extraction only happen when the page is full.
 *
 * This function will pull out a page from the ring buffer and consume it.
 * @data_page must be the address of the variable that was returned
 * from ring_buffer_alloc_read_page. This is because the page might be used
 * to swap with a page in the ring buffer.
 *
 * for example:
 *	rpage = ring_buffer_alloc_page(buffer);
 *	if (!rpage)
 *		return error;
 *	ret = ring_buffer_read_page(buffer, &rpage, cpu, 0);
 *	if (ret)
 *		process_page(rpage);
 *
 * When @full is set, the function will not return true unless
 * the writer is off the reader page.
 *
 * Note: it is up to the calling functions to handle sleeps and wakeups.
 *  The ring buffer can be used anywhere in the kernel and can not
 *  blindly call wake_up. The layer that uses the ring buffer must be
 *  responsible for that.
 *
 * Returns:
 *  1 if data has been transferred
 *  0 if no data has been transferred.
 */
int ring_buffer_read_page(struct ring_buffer *buffer,
			    void **data_page, int cpu, int full)
{
	struct ring_buffer_per_cpu *cpu_buffer = buffer->buffers[cpu];
	struct ring_buffer_event *event;
	struct buffer_data_page *bpage;
	unsigned long flags;
	int ret = 0;

	if (!data_page)
		return 0;

	bpage = *data_page;
	if (!bpage)
		return 0;

	spin_lock_irqsave(&cpu_buffer->reader_lock, flags);

	/*
	 * rb_buffer_peek will get the next ring buffer if
	 * the current reader page is empty.
	 */
	event = rb_buffer_peek(buffer, cpu, NULL);
	if (!event)
		goto out;

	/* check for data */
	if (!local_read(&cpu_buffer->reader_page->page->commit))
		goto out;
	/*
	 * If the writer is already off of the read page, then simply
	 * switch the read page with the given page. Otherwise
	 * we need to copy the data from the reader to the writer.
	 */
	if (cpu_buffer->reader_page == cpu_buffer->commit_page) {
		unsigned int read = cpu_buffer->reader_page->read;

		if (full)
			goto out;
		/* The writer is still on the reader page, we must copy */
		bpage = cpu_buffer->reader_page->page;
		memcpy(bpage->data,
		       cpu_buffer->reader_page->page->data + read,
		       local_read(&bpage->commit) - read);

		/* consume what was read */
		cpu_buffer->reader_page += read;

	} else {
		/* swap the pages */
		rb_init_page(bpage);
		bpage = cpu_buffer->reader_page->page;
		cpu_buffer->reader_page->page = *data_page;
		cpu_buffer->reader_page->read = 0;
		*data_page = bpage;
	}
	ret = 1;

	/* update the entry counter */
	rb_remove_entries(cpu_buffer, bpage);
 out:
	spin_unlock_irqrestore(&cpu_buffer->reader_lock, flags);

	return ret;
}
=======
>>>>>>> a076aa4f

static ssize_t
rb_simple_read(struct file *filp, char __user *ubuf,
	       size_t cnt, loff_t *ppos)
{
	long *p = filp->private_data;
	char buf[64];
	int r;

	if (test_bit(RB_BUFFERS_DISABLED_BIT, p))
		r = sprintf(buf, "permanently disabled\n");
	else
		r = sprintf(buf, "%d\n", test_bit(RB_BUFFERS_ON_BIT, p));

	return simple_read_from_buffer(ubuf, cnt, ppos, buf, r);
}

static ssize_t
rb_simple_write(struct file *filp, const char __user *ubuf,
		size_t cnt, loff_t *ppos)
{
	long *p = filp->private_data;
	char buf[64];
	long val;
	int ret;

	if (cnt >= sizeof(buf))
		return -EINVAL;

	if (copy_from_user(&buf, ubuf, cnt))
		return -EFAULT;

	buf[cnt] = 0;

	ret = strict_strtoul(buf, 10, &val);
	if (ret < 0)
		return ret;

	if (val)
		set_bit(RB_BUFFERS_ON_BIT, p);
	else
		clear_bit(RB_BUFFERS_ON_BIT, p);

	(*ppos)++;

	return cnt;
}

static struct file_operations rb_simple_fops = {
	.open		= tracing_open_generic,
	.read		= rb_simple_read,
	.write		= rb_simple_write,
};


static __init int rb_init_debugfs(void)
{
	struct dentry *d_tracer;
	struct dentry *entry;

	d_tracer = tracing_init_dentry();

	entry = debugfs_create_file("tracing_on", 0644, d_tracer,
				    &ring_buffer_flags, &rb_simple_fops);
	if (!entry)
		pr_warning("Could not create debugfs 'tracing_on' entry\n");

	return 0;
}

fs_initcall(rb_init_debugfs);<|MERGE_RESOLUTION|>--- conflicted
+++ resolved
@@ -84,7 +84,6 @@
 	clear_bit(RB_BUFFERS_ON_BIT, &ring_buffer_flags);
 }
 EXPORT_SYMBOL_GPL(tracing_off);
-<<<<<<< HEAD
 
 /**
  * tracing_off_permanent - permanently disable ring buffers
@@ -98,8 +97,6 @@
 }
 
 #include "trace.h"
-=======
->>>>>>> a076aa4f
 
 /* Up this if you want to test the TIME_EXTENTS and normalization */
 #define DEBUG_SHIFT 0
@@ -1620,7 +1617,6 @@
 	else
 		iter->read_stamp = iter->head_page->page->time_stamp;
 }
-EXPORT_SYMBOL_GPL(ring_buffer_iter_reset);
 
 /**
  * ring_buffer_iter_reset - reset an iterator
@@ -1982,7 +1978,6 @@
 	return NULL;
 }
 EXPORT_SYMBOL_GPL(ring_buffer_iter_peek);
-<<<<<<< HEAD
 
 /**
  * ring_buffer_peek - peek at the next event to be read
@@ -2028,8 +2023,6 @@
 
 	return event;
 }
-=======
->>>>>>> a076aa4f
 
 /**
  * ring_buffer_consume - return an event and consume it
@@ -2305,7 +2298,6 @@
 	return 0;
 }
 EXPORT_SYMBOL_GPL(ring_buffer_swap_cpu);
-<<<<<<< HEAD
 
 static void rb_remove_entries(struct ring_buffer_per_cpu *cpu_buffer,
 			      struct buffer_data_page *bpage)
@@ -2466,8 +2458,6 @@
 
 	return ret;
 }
-=======
->>>>>>> a076aa4f
 
 static ssize_t
 rb_simple_read(struct file *filp, char __user *ubuf,
