--- conflicted
+++ resolved
@@ -896,14 +896,7 @@
 		if (class == ERRSRV && code == ERRbaduid) {
 			cifs_dbg(FYI, "Server returned 0x%x, reconnecting session...\n",
 				code);
-<<<<<<< HEAD
-			spin_lock(&cifs_tcp_ses_lock);
-			if (mid->server->tcpStatus != CifsExiting)
-				mid->server->tcpStatus = CifsNeedReconnect;
-			spin_unlock(&cifs_tcp_ses_lock);
-=======
 			cifs_reconnect(mid->server, false);
->>>>>>> ed9f4f96
 		}
 	}
 
