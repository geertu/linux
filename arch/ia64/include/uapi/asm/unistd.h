/*
 * IA-64 Linux syscall numbers and inline-functions.
 *
 * Copyright (C) 1998-2005 Hewlett-Packard Co
 *	David Mosberger-Tang <davidm@hpl.hp.com>
 */
#ifndef _UAPI_ASM_IA64_UNISTD_H
#define _UAPI_ASM_IA64_UNISTD_H


#include <asm/break.h>

#define __BREAK_SYSCALL			__IA64_BREAK_SYSCALL

#define __NR_ni_syscall			1024
#define __NR_exit			1025
#define __NR_read			1026
#define __NR_write			1027
#define __NR_open			1028
#define __NR_close			1029
#define __NR_creat			1030
#define __NR_link			1031
#define __NR_unlink			1032
#define __NR_execve			1033
#define __NR_chdir			1034
#define __NR_fchdir			1035
#define __NR_utimes			1036
#define __NR_mknod			1037
#define __NR_chmod			1038
#define __NR_chown			1039
#define __NR_lseek			1040
#define __NR_getpid			1041
#define __NR_getppid			1042
#define __NR_mount			1043
#define __NR_umount			1044
#define __NR_setuid			1045
#define __NR_getuid			1046
#define __NR_geteuid			1047
#define __NR_ptrace			1048
#define __NR_access			1049
#define __NR_sync			1050
#define __NR_fsync			1051
#define __NR_fdatasync			1052
#define __NR_kill			1053
#define __NR_rename			1054
#define __NR_mkdir			1055
#define __NR_rmdir			1056
#define __NR_dup			1057
#define __NR_pipe			1058
#define __NR_times			1059
#define __NR_brk			1060
#define __NR_setgid			1061
#define __NR_getgid			1062
#define __NR_getegid			1063
#define __NR_acct			1064
#define __NR_ioctl			1065
#define __NR_fcntl			1066
#define __NR_umask			1067
#define __NR_chroot			1068
#define __NR_ustat			1069
#define __NR_dup2			1070
#define __NR_setreuid			1071
#define __NR_setregid			1072
#define __NR_getresuid			1073
#define __NR_setresuid			1074
#define __NR_getresgid			1075
#define __NR_setresgid			1076
#define __NR_getgroups			1077
#define __NR_setgroups			1078
#define __NR_getpgid			1079
#define __NR_setpgid			1080
#define __NR_setsid			1081
#define __NR_getsid			1082
#define __NR_sethostname		1083
#define __NR_setrlimit			1084
#define __NR_getrlimit			1085
#define __NR_getrusage			1086
#define __NR_gettimeofday		1087
#define __NR_settimeofday		1088
#define __NR_select			1089
#define __NR_poll			1090
#define __NR_symlink			1091
#define __NR_readlink			1092
#define __NR_uselib			1093
#define __NR_swapon			1094
#define __NR_swapoff			1095
#define __NR_reboot			1096
#define __NR_truncate			1097
#define __NR_ftruncate			1098
#define __NR_fchmod			1099
#define __NR_fchown			1100
#define __NR_getpriority		1101
#define __NR_setpriority		1102
#define __NR_statfs			1103
#define __NR_fstatfs			1104
#define __NR_gettid			1105
#define __NR_semget			1106
#define __NR_semop			1107
#define __NR_semctl			1108
#define __NR_msgget			1109
#define __NR_msgsnd			1110
#define __NR_msgrcv			1111
#define __NR_msgctl			1112
#define __NR_shmget			1113
#define __NR_shmat			1114
#define __NR_shmdt			1115
#define __NR_shmctl			1116
/* also known as klogctl() in GNU libc: */
#define __NR_syslog			1117
#define __NR_setitimer			1118
#define __NR_getitimer			1119
/* 1120 was __NR_old_stat */
/* 1121 was __NR_old_lstat */
/* 1122 was __NR_old_fstat */
#define __NR_vhangup			1123
#define __NR_lchown			1124
#define __NR_remap_file_pages		1125
#define __NR_wait4			1126
#define __NR_sysinfo			1127
#define __NR_clone			1128
#define __NR_setdomainname		1129
#define __NR_uname			1130
#define __NR_adjtimex			1131
/* 1132 was __NR_create_module */
#define __NR_init_module		1133
#define __NR_delete_module		1134
/* 1135 was __NR_get_kernel_syms */
/* 1136 was __NR_query_module */
#define __NR_quotactl			1137
#define __NR_bdflush			1138
#define __NR_sysfs			1139
#define __NR_personality		1140
#define __NR_afs_syscall		1141
#define __NR_setfsuid			1142
#define __NR_setfsgid			1143
#define __NR_getdents			1144
#define __NR_flock			1145
#define __NR_readv			1146
#define __NR_writev			1147
#define __NR_pread64			1148
#define __NR_pwrite64			1149
#define __NR__sysctl			1150
#define __NR_mmap			1151
#define __NR_munmap			1152
#define __NR_mlock			1153
#define __NR_mlockall			1154
#define __NR_mprotect			1155
#define __NR_mremap			1156
#define __NR_msync			1157
#define __NR_munlock			1158
#define __NR_munlockall			1159
#define __NR_sched_getparam		1160
#define __NR_sched_setparam		1161
#define __NR_sched_getscheduler		1162
#define __NR_sched_setscheduler		1163
#define __NR_sched_yield		1164
#define __NR_sched_get_priority_max	1165
#define __NR_sched_get_priority_min	1166
#define __NR_sched_rr_get_interval	1167
#define __NR_nanosleep			1168
#define __NR_nfsservctl			1169
#define __NR_prctl			1170
/* 1171 is reserved for backwards compatibility with old __NR_getpagesize */
#define __NR_mmap2			1172
#define __NR_pciconfig_read		1173
#define __NR_pciconfig_write		1174
#define __NR_perfmonctl			1175
#define __NR_sigaltstack		1176
#define __NR_rt_sigaction		1177
#define __NR_rt_sigpending		1178
#define __NR_rt_sigprocmask		1179
#define __NR_rt_sigqueueinfo		1180
#define __NR_rt_sigreturn		1181
#define __NR_rt_sigsuspend		1182
#define __NR_rt_sigtimedwait		1183
#define __NR_getcwd			1184
#define __NR_capget			1185
#define __NR_capset			1186
#define __NR_sendfile			1187
#define __NR_getpmsg			1188
#define __NR_putpmsg			1189
#define __NR_socket			1190
#define __NR_bind			1191
#define __NR_connect			1192
#define __NR_listen			1193
#define __NR_accept			1194
#define __NR_getsockname		1195
#define __NR_getpeername		1196
#define __NR_socketpair			1197
#define __NR_send			1198
#define __NR_sendto			1199
#define __NR_recv			1200
#define __NR_recvfrom			1201
#define __NR_shutdown			1202
#define __NR_setsockopt			1203
#define __NR_getsockopt			1204
#define __NR_sendmsg			1205
#define __NR_recvmsg			1206
#define __NR_pivot_root			1207
#define __NR_mincore			1208
#define __NR_madvise			1209
#define __NR_stat			1210
#define __NR_lstat			1211
#define __NR_fstat			1212
#define __NR_clone2			1213
#define __NR_getdents64			1214
#define __NR_getunwind			1215
#define __NR_readahead			1216
#define __NR_setxattr			1217
#define __NR_lsetxattr			1218
#define __NR_fsetxattr			1219
#define __NR_getxattr			1220
#define __NR_lgetxattr			1221
#define __NR_fgetxattr			1222
#define __NR_listxattr			1223
#define __NR_llistxattr			1224
#define __NR_flistxattr			1225
#define __NR_removexattr		1226
#define __NR_lremovexattr		1227
#define __NR_fremovexattr		1228
#define __NR_tkill			1229
#define __NR_futex			1230
#define __NR_sched_setaffinity		1231
#define __NR_sched_getaffinity		1232
#define __NR_set_tid_address		1233
#define __NR_fadvise64			1234
#define __NR_tgkill			1235
#define __NR_exit_group			1236
#define __NR_lookup_dcookie		1237
#define __NR_io_setup			1238
#define __NR_io_destroy			1239
#define __NR_io_getevents		1240
#define __NR_io_submit			1241
#define __NR_io_cancel			1242
#define __NR_epoll_create		1243
#define __NR_epoll_ctl			1244
#define __NR_epoll_wait			1245
#define __NR_restart_syscall		1246
#define __NR_semtimedop			1247
#define __NR_timer_create		1248
#define __NR_timer_settime		1249
#define __NR_timer_gettime		1250
#define __NR_timer_getoverrun		1251
#define __NR_timer_delete		1252
#define __NR_clock_settime		1253
#define __NR_clock_gettime		1254
#define __NR_clock_getres		1255
#define __NR_clock_nanosleep		1256
#define __NR_fstatfs64			1257
#define __NR_statfs64			1258
#define __NR_mbind			1259
#define __NR_get_mempolicy		1260
#define __NR_set_mempolicy		1261
#define __NR_mq_open			1262
#define __NR_mq_unlink			1263
#define __NR_mq_timedsend		1264
#define __NR_mq_timedreceive		1265
#define __NR_mq_notify			1266
#define __NR_mq_getsetattr		1267
#define __NR_kexec_load			1268
#define __NR_vserver			1269
#define __NR_waitid			1270
#define __NR_add_key			1271
#define __NR_request_key		1272
#define __NR_keyctl			1273
#define __NR_ioprio_set			1274
#define __NR_ioprio_get			1275
#define __NR_move_pages			1276
#define __NR_inotify_init		1277
#define __NR_inotify_add_watch		1278
#define __NR_inotify_rm_watch		1279
#define __NR_migrate_pages		1280
#define __NR_openat			1281
#define __NR_mkdirat			1282
#define __NR_mknodat			1283
#define __NR_fchownat			1284
#define __NR_futimesat			1285
#define __NR_newfstatat			1286
#define __NR_unlinkat			1287
#define __NR_renameat			1288
#define __NR_linkat			1289
#define __NR_symlinkat			1290
#define __NR_readlinkat			1291
#define __NR_fchmodat			1292
#define __NR_faccessat			1293
#define __NR_pselect6			1294
#define __NR_ppoll			1295
#define __NR_unshare			1296
#define __NR_splice			1297
#define __NR_set_robust_list		1298
#define __NR_get_robust_list		1299
#define __NR_sync_file_range		1300
#define __NR_tee			1301
#define __NR_vmsplice			1302
#define __NR_fallocate			1303
#define __NR_getcpu			1304
#define __NR_epoll_pwait		1305
#define __NR_utimensat			1306
#define __NR_signalfd			1307
#define __NR_timerfd			1308
#define __NR_eventfd			1309
#define __NR_timerfd_create		1310
#define __NR_timerfd_settime		1311
#define __NR_timerfd_gettime		1312
#define __NR_signalfd4			1313
#define __NR_eventfd2			1314
#define __NR_epoll_create1		1315
#define __NR_dup3			1316
#define __NR_pipe2			1317
#define __NR_inotify_init1		1318
#define __NR_preadv			1319
#define __NR_pwritev			1320
#define __NR_rt_tgsigqueueinfo		1321
#define __NR_recvmmsg			1322
#define __NR_fanotify_init		1323
#define __NR_fanotify_mark		1324
#define __NR_prlimit64			1325
#define __NR_name_to_handle_at		1326
#define __NR_open_by_handle_at  	1327
#define __NR_clock_adjtime		1328
#define __NR_syncfs			1329
#define __NR_setns			1330
#define __NR_sendmmsg			1331
#define __NR_process_vm_readv		1332
#define __NR_process_vm_writev		1333
#define __NR_accept4			1334
#define __NR_finit_module		1335
#define __NR_sched_setattr		1336
#define __NR_sched_getattr		1337
#define __NR_renameat2			1338
#define __NR_getrandom			1339
#define __NR_memfd_create		1340
#define __NR_bpf			1341
#define __NR_execveat			1342
#define __NR_userfaultfd		1343
#define __NR_membarrier			1344
#define __NR_kcmp			1345
#define __NR_mlock2			1346
<<<<<<< HEAD
=======
#define __NR_copy_file_range		1347
>>>>>>> b562e44f

#endif /* _UAPI_ASM_IA64_UNISTD_H */<|MERGE_RESOLUTION|>--- conflicted
+++ resolved
@@ -336,9 +336,6 @@
 #define __NR_membarrier			1344
 #define __NR_kcmp			1345
 #define __NR_mlock2			1346
-<<<<<<< HEAD
-=======
 #define __NR_copy_file_range		1347
->>>>>>> b562e44f
 
 #endif /* _UAPI_ASM_IA64_UNISTD_H */