--- conflicted
+++ resolved
@@ -21,100 +21,6 @@
 #include <asm/mach/arch.h>
 #include <mach/generic.h>
 #include <mach/hardware.h>
-<<<<<<< HEAD
-#include <mach/irqs.h>
-
-/* Add spear6xx machines common devices here */
-/* uart device registration */
-struct amba_device uart_device[] = {
-	{
-		.dev = {
-			.init_name = "uart0",
-		},
-		.res = {
-			.start = SPEAR6XX_ICM1_UART0_BASE,
-			.end = SPEAR6XX_ICM1_UART0_BASE + SZ_4K - 1,
-			.flags = IORESOURCE_MEM,
-		},
-		.irq = {IRQ_UART_0},
-	}, {
-		.dev = {
-			.init_name = "uart1",
-		},
-		.res = {
-			.start = SPEAR6XX_ICM1_UART1_BASE,
-			.end = SPEAR6XX_ICM1_UART1_BASE + SZ_4K - 1,
-			.flags = IORESOURCE_MEM,
-		},
-		.irq = {IRQ_UART_1},
-	}
-};
-
-/* gpio device registration */
-static struct pl061_platform_data gpio_plat_data[] = {
-	{
-		.gpio_base	= 0,
-		.irq_base	= SPEAR_GPIO0_INT_BASE,
-	}, {
-		.gpio_base	= 8,
-		.irq_base	= SPEAR_GPIO1_INT_BASE,
-	}, {
-		.gpio_base	= 16,
-		.irq_base	= SPEAR_GPIO2_INT_BASE,
-	},
-};
-
-struct amba_device gpio_device[] = {
-	{
-		.dev = {
-			.init_name = "gpio0",
-			.platform_data = &gpio_plat_data[0],
-		},
-		.res = {
-			.start = SPEAR6XX_CPU_GPIO_BASE,
-			.end = SPEAR6XX_CPU_GPIO_BASE + SZ_4K - 1,
-			.flags = IORESOURCE_MEM,
-		},
-		.irq = {IRQ_LOCAL_GPIO},
-	}, {
-		.dev = {
-			.init_name = "gpio1",
-			.platform_data = &gpio_plat_data[1],
-		},
-		.res = {
-			.start = SPEAR6XX_ICM3_GPIO_BASE,
-			.end = SPEAR6XX_ICM3_GPIO_BASE + SZ_4K - 1,
-			.flags = IORESOURCE_MEM,
-		},
-		.irq = {IRQ_BASIC_GPIO},
-	}, {
-		.dev = {
-			.init_name = "gpio2",
-			.platform_data = &gpio_plat_data[2],
-		},
-		.res = {
-			.start = SPEAR6XX_ICM2_GPIO_BASE,
-			.end = SPEAR6XX_ICM2_GPIO_BASE + SZ_4K - 1,
-			.flags = IORESOURCE_MEM,
-		},
-		.irq = {IRQ_APPL_GPIO},
-	}
-};
-
-/* This will add devices, and do machine specific tasks */
-void __init spear6xx_init(void)
-{
-	/* nothing to do for now */
-}
-
-/* This will initialize vic */
-void __init spear6xx_init_irq(void)
-{
-	vic_init((void __iomem *)VA_SPEAR6XX_CPU_VIC_PRI_BASE, 0, ~0, 0);
-	vic_init((void __iomem *)VA_SPEAR6XX_CPU_VIC_SEC_BASE, 32, ~0, 0);
-}
-=======
->>>>>>> 9652e8bd
 
 /* Following will create static virtual/physical mappings */
 static struct map_desc spear6xx_io_desc[] __initdata = {
