/*
 * Copyright © 2018 Intel Corporation
 *
 * Permission is hereby granted, free of charge, to any person obtaining a
 * copy of this software and associated documentation files (the "Software"),
 * to deal in the Software without restriction, including without limitation
 * the rights to use, copy, modify, merge, publish, distribute, sublicense,
 * and/or sell copies of the Software, and to permit persons to whom the
 * Software is furnished to do so, subject to the following conditions:
 *
 * The above copyright notice and this permission notice (including the next
 * paragraph) shall be included in all copies or substantial portions of the
 * Software.
 *
 * THE SOFTWARE IS PROVIDED "AS IS", WITHOUT WARRANTY OF ANY KIND, EXPRESS OR
 * IMPLIED, INCLUDING BUT NOT LIMITED TO THE WARRANTIES OF MERCHANTABILITY,
 * FITNESS FOR A PARTICULAR PURPOSE AND NONINFRINGEMENT.  IN NO EVENT SHALL
 * THE AUTHORS OR COPYRIGHT HOLDERS BE LIABLE FOR ANY CLAIM, DAMAGES OR OTHER
 * LIABILITY, WHETHER IN AN ACTION OF CONTRACT, TORT OR OTHERWISE, ARISING
 * FROM, OUT OF OR IN CONNECTION WITH THE SOFTWARE OR THE USE OR OTHER
 * DEALINGS IN THE SOFTWARE.
 *
 * Authors:
 *   Madhav Chauhan <madhav.chauhan@intel.com>
 *   Jani Nikula <jani.nikula@intel.com>
 */

#include <drm/drm_atomic_helper.h>
#include <drm/drm_mipi_dsi.h>

#include "intel_atomic.h"
#include "intel_combo_phy.h"
#include "intel_connector.h"
#include "intel_crtc.h"
#include "intel_ddi.h"
#include "intel_de.h"
#include "intel_dsi.h"
#include "intel_panel.h"
#include "intel_vdsc.h"
#include "skl_scaler.h"
#include "skl_universal_plane.h"

static int header_credits_available(struct drm_i915_private *dev_priv,
				    enum transcoder dsi_trans)
{
	return (intel_de_read(dev_priv, DSI_CMD_TXCTL(dsi_trans)) & FREE_HEADER_CREDIT_MASK)
		>> FREE_HEADER_CREDIT_SHIFT;
}

static int payload_credits_available(struct drm_i915_private *dev_priv,
				     enum transcoder dsi_trans)
{
	return (intel_de_read(dev_priv, DSI_CMD_TXCTL(dsi_trans)) & FREE_PLOAD_CREDIT_MASK)
		>> FREE_PLOAD_CREDIT_SHIFT;
}

static void wait_for_header_credits(struct drm_i915_private *dev_priv,
				    enum transcoder dsi_trans)
{
	if (wait_for_us(header_credits_available(dev_priv, dsi_trans) >=
			MAX_HEADER_CREDIT, 100))
		drm_err(&dev_priv->drm, "DSI header credits not released\n");
}

static void wait_for_payload_credits(struct drm_i915_private *dev_priv,
				     enum transcoder dsi_trans)
{
	if (wait_for_us(payload_credits_available(dev_priv, dsi_trans) >=
			MAX_PLOAD_CREDIT, 100))
		drm_err(&dev_priv->drm, "DSI payload credits not released\n");
}

static enum transcoder dsi_port_to_transcoder(enum port port)
{
	if (port == PORT_A)
		return TRANSCODER_DSI_0;
	else
		return TRANSCODER_DSI_1;
}

static void wait_for_cmds_dispatched_to_panel(struct intel_encoder *encoder)
{
	struct drm_i915_private *dev_priv = to_i915(encoder->base.dev);
	struct intel_dsi *intel_dsi = enc_to_intel_dsi(encoder);
	struct mipi_dsi_device *dsi;
	enum port port;
	enum transcoder dsi_trans;
	int ret;

	/* wait for header/payload credits to be released */
	for_each_dsi_port(port, intel_dsi->ports) {
		dsi_trans = dsi_port_to_transcoder(port);
		wait_for_header_credits(dev_priv, dsi_trans);
		wait_for_payload_credits(dev_priv, dsi_trans);
	}

	/* send nop DCS command */
	for_each_dsi_port(port, intel_dsi->ports) {
		dsi = intel_dsi->dsi_hosts[port]->device;
		dsi->mode_flags |= MIPI_DSI_MODE_LPM;
		dsi->channel = 0;
		ret = mipi_dsi_dcs_nop(dsi);
		if (ret < 0)
			drm_err(&dev_priv->drm,
				"error sending DCS NOP command\n");
	}

	/* wait for header credits to be released */
	for_each_dsi_port(port, intel_dsi->ports) {
		dsi_trans = dsi_port_to_transcoder(port);
		wait_for_header_credits(dev_priv, dsi_trans);
	}

	/* wait for LP TX in progress bit to be cleared */
	for_each_dsi_port(port, intel_dsi->ports) {
		dsi_trans = dsi_port_to_transcoder(port);
		if (wait_for_us(!(intel_de_read(dev_priv, DSI_LP_MSG(dsi_trans)) &
				  LPTX_IN_PROGRESS), 20))
			drm_err(&dev_priv->drm, "LPTX bit not cleared\n");
	}
}

static bool add_payld_to_queue(struct intel_dsi_host *host, const u8 *data,
			       u32 len)
{
	struct intel_dsi *intel_dsi = host->intel_dsi;
	struct drm_i915_private *dev_priv = to_i915(intel_dsi->base.base.dev);
	enum transcoder dsi_trans = dsi_port_to_transcoder(host->port);
	int free_credits;
	int i, j;

	for (i = 0; i < len; i += 4) {
		u32 tmp = 0;

		free_credits = payload_credits_available(dev_priv, dsi_trans);
		if (free_credits < 1) {
			drm_err(&dev_priv->drm,
				"Payload credit not available\n");
			return false;
		}

		for (j = 0; j < min_t(u32, len - i, 4); j++)
			tmp |= *data++ << 8 * j;

		intel_de_write(dev_priv, DSI_CMD_TXPYLD(dsi_trans), tmp);
	}

	return true;
}

static int dsi_send_pkt_hdr(struct intel_dsi_host *host,
			    struct mipi_dsi_packet pkt, bool enable_lpdt)
{
	struct intel_dsi *intel_dsi = host->intel_dsi;
	struct drm_i915_private *dev_priv = to_i915(intel_dsi->base.base.dev);
	enum transcoder dsi_trans = dsi_port_to_transcoder(host->port);
	u32 tmp;
	int free_credits;

	/* check if header credit available */
	free_credits = header_credits_available(dev_priv, dsi_trans);
	if (free_credits < 1) {
		drm_err(&dev_priv->drm,
			"send pkt header failed, not enough hdr credits\n");
		return -1;
	}

	tmp = intel_de_read(dev_priv, DSI_CMD_TXHDR(dsi_trans));

	if (pkt.payload)
		tmp |= PAYLOAD_PRESENT;
	else
		tmp &= ~PAYLOAD_PRESENT;

	tmp &= ~VBLANK_FENCE;

	if (enable_lpdt)
		tmp |= LP_DATA_TRANSFER;

	tmp &= ~(PARAM_WC_MASK | VC_MASK | DT_MASK);
	tmp |= ((pkt.header[0] & VC_MASK) << VC_SHIFT);
	tmp |= ((pkt.header[0] & DT_MASK) << DT_SHIFT);
	tmp |= (pkt.header[1] << PARAM_WC_LOWER_SHIFT);
	tmp |= (pkt.header[2] << PARAM_WC_UPPER_SHIFT);
	intel_de_write(dev_priv, DSI_CMD_TXHDR(dsi_trans), tmp);

	return 0;
}

static int dsi_send_pkt_payld(struct intel_dsi_host *host,
			      struct mipi_dsi_packet pkt)
{
	struct intel_dsi *intel_dsi = host->intel_dsi;
	struct drm_i915_private *i915 = to_i915(intel_dsi->base.base.dev);

	/* payload queue can accept *256 bytes*, check limit */
	if (pkt.payload_length > MAX_PLOAD_CREDIT * 4) {
		drm_err(&i915->drm, "payload size exceeds max queue limit\n");
		return -1;
	}

	/* load data into command payload queue */
	if (!add_payld_to_queue(host, pkt.payload,
				pkt.payload_length)) {
		drm_err(&i915->drm, "adding payload to queue failed\n");
		return -1;
	}

	return 0;
}

void icl_dsi_frame_update(struct intel_crtc_state *crtc_state)
{
	struct intel_crtc *crtc = to_intel_crtc(crtc_state->uapi.crtc);
	struct drm_i915_private *dev_priv = to_i915(crtc->base.dev);
	u32 tmp, mode_flags;
	enum port port;

	mode_flags = crtc_state->mode_flags;

	/*
	 * case 1 also covers dual link
	 * In case of dual link, frame update should be set on
	 * DSI_0
	 */
	if (mode_flags & I915_MODE_FLAG_DSI_USE_TE0)
		port = PORT_A;
	else if (mode_flags & I915_MODE_FLAG_DSI_USE_TE1)
		port = PORT_B;
	else
		return;

	tmp = intel_de_read(dev_priv, DSI_CMD_FRMCTL(port));
	tmp |= DSI_FRAME_UPDATE_REQUEST;
	intel_de_write(dev_priv, DSI_CMD_FRMCTL(port), tmp);
}

static void dsi_program_swing_and_deemphasis(struct intel_encoder *encoder)
{
	struct drm_i915_private *dev_priv = to_i915(encoder->base.dev);
	struct intel_dsi *intel_dsi = enc_to_intel_dsi(encoder);
	enum phy phy;
	u32 tmp;
	int lane;

	for_each_dsi_phy(phy, intel_dsi->phys) {
		/*
		 * Program voltage swing and pre-emphasis level values as per
		 * table in BSPEC under DDI buffer programing
		 */
		tmp = intel_de_read(dev_priv, ICL_PORT_TX_DW5_LN0(phy));
		tmp &= ~(SCALING_MODE_SEL_MASK | RTERM_SELECT_MASK);
		tmp |= SCALING_MODE_SEL(0x2);
		tmp |= TAP2_DISABLE | TAP3_DISABLE;
		tmp |= RTERM_SELECT(0x6);
		intel_de_write(dev_priv, ICL_PORT_TX_DW5_GRP(phy), tmp);

		tmp = intel_de_read(dev_priv, ICL_PORT_TX_DW5_AUX(phy));
		tmp &= ~(SCALING_MODE_SEL_MASK | RTERM_SELECT_MASK);
		tmp |= SCALING_MODE_SEL(0x2);
		tmp |= TAP2_DISABLE | TAP3_DISABLE;
		tmp |= RTERM_SELECT(0x6);
		intel_de_write(dev_priv, ICL_PORT_TX_DW5_AUX(phy), tmp);

		tmp = intel_de_read(dev_priv, ICL_PORT_TX_DW2_LN0(phy));
		tmp &= ~(SWING_SEL_LOWER_MASK | SWING_SEL_UPPER_MASK |
			 RCOMP_SCALAR_MASK);
		tmp |= SWING_SEL_UPPER(0x2);
		tmp |= SWING_SEL_LOWER(0x2);
		tmp |= RCOMP_SCALAR(0x98);
		intel_de_write(dev_priv, ICL_PORT_TX_DW2_GRP(phy), tmp);

		tmp = intel_de_read(dev_priv, ICL_PORT_TX_DW2_AUX(phy));
		tmp &= ~(SWING_SEL_LOWER_MASK | SWING_SEL_UPPER_MASK |
			 RCOMP_SCALAR_MASK);
		tmp |= SWING_SEL_UPPER(0x2);
		tmp |= SWING_SEL_LOWER(0x2);
		tmp |= RCOMP_SCALAR(0x98);
		intel_de_write(dev_priv, ICL_PORT_TX_DW2_AUX(phy), tmp);

		tmp = intel_de_read(dev_priv, ICL_PORT_TX_DW4_AUX(phy));
		tmp &= ~(POST_CURSOR_1_MASK | POST_CURSOR_2_MASK |
			 CURSOR_COEFF_MASK);
		tmp |= POST_CURSOR_1(0x0);
		tmp |= POST_CURSOR_2(0x0);
		tmp |= CURSOR_COEFF(0x3f);
		intel_de_write(dev_priv, ICL_PORT_TX_DW4_AUX(phy), tmp);

		for (lane = 0; lane <= 3; lane++) {
			/* Bspec: must not use GRP register for write */
			tmp = intel_de_read(dev_priv,
					    ICL_PORT_TX_DW4_LN(lane, phy));
			tmp &= ~(POST_CURSOR_1_MASK | POST_CURSOR_2_MASK |
				 CURSOR_COEFF_MASK);
			tmp |= POST_CURSOR_1(0x0);
			tmp |= POST_CURSOR_2(0x0);
			tmp |= CURSOR_COEFF(0x3f);
			intel_de_write(dev_priv,
				       ICL_PORT_TX_DW4_LN(lane, phy), tmp);
		}
	}
}

static void configure_dual_link_mode(struct intel_encoder *encoder,
				     const struct intel_crtc_state *pipe_config)
{
	struct drm_i915_private *dev_priv = to_i915(encoder->base.dev);
	struct intel_dsi *intel_dsi = enc_to_intel_dsi(encoder);
	u32 dss_ctl1;

	dss_ctl1 = intel_de_read(dev_priv, DSS_CTL1);
	dss_ctl1 |= SPLITTER_ENABLE;
	dss_ctl1 &= ~OVERLAP_PIXELS_MASK;
	dss_ctl1 |= OVERLAP_PIXELS(intel_dsi->pixel_overlap);

	if (intel_dsi->dual_link == DSI_DUAL_LINK_FRONT_BACK) {
		const struct drm_display_mode *adjusted_mode =
					&pipe_config->hw.adjusted_mode;
		u32 dss_ctl2;
		u16 hactive = adjusted_mode->crtc_hdisplay;
		u16 dl_buffer_depth;

		dss_ctl1 &= ~DUAL_LINK_MODE_INTERLEAVE;
		dl_buffer_depth = hactive / 2 + intel_dsi->pixel_overlap;

		if (dl_buffer_depth > MAX_DL_BUFFER_TARGET_DEPTH)
			drm_err(&dev_priv->drm,
				"DL buffer depth exceed max value\n");

		dss_ctl1 &= ~LEFT_DL_BUF_TARGET_DEPTH_MASK;
		dss_ctl1 |= LEFT_DL_BUF_TARGET_DEPTH(dl_buffer_depth);
		dss_ctl2 = intel_de_read(dev_priv, DSS_CTL2);
		dss_ctl2 &= ~RIGHT_DL_BUF_TARGET_DEPTH_MASK;
		dss_ctl2 |= RIGHT_DL_BUF_TARGET_DEPTH(dl_buffer_depth);
		intel_de_write(dev_priv, DSS_CTL2, dss_ctl2);
	} else {
		/* Interleave */
		dss_ctl1 |= DUAL_LINK_MODE_INTERLEAVE;
	}

	intel_de_write(dev_priv, DSS_CTL1, dss_ctl1);
}

/* aka DSI 8X clock */
static int afe_clk(struct intel_encoder *encoder,
		   const struct intel_crtc_state *crtc_state)
{
	struct intel_dsi *intel_dsi = enc_to_intel_dsi(encoder);
	int bpp;

	if (crtc_state->dsc.compression_enable)
		bpp = crtc_state->dsc.compressed_bpp;
	else
		bpp = mipi_dsi_pixel_format_to_bpp(intel_dsi->pixel_format);

	return DIV_ROUND_CLOSEST(intel_dsi->pclk * bpp, intel_dsi->lane_count);
}

static void gen11_dsi_program_esc_clk_div(struct intel_encoder *encoder,
					  const struct intel_crtc_state *crtc_state)
{
	struct drm_i915_private *dev_priv = to_i915(encoder->base.dev);
	struct intel_dsi *intel_dsi = enc_to_intel_dsi(encoder);
	enum port port;
	int afe_clk_khz;
	int theo_word_clk, act_word_clk;
	u32 esc_clk_div_m, esc_clk_div_m_phy;

	afe_clk_khz = afe_clk(encoder, crtc_state);

	if (IS_ALDERLAKE_S(dev_priv) || IS_ALDERLAKE_P(dev_priv)) {
		theo_word_clk = DIV_ROUND_UP(afe_clk_khz, 8 * DSI_MAX_ESC_CLK);
		act_word_clk = max(3, theo_word_clk + (theo_word_clk + 1) % 2);
		esc_clk_div_m = act_word_clk * 8;
		esc_clk_div_m_phy = (act_word_clk - 1) / 2;
	} else {
		esc_clk_div_m = DIV_ROUND_UP(afe_clk_khz, DSI_MAX_ESC_CLK);
	}

	for_each_dsi_port(port, intel_dsi->ports) {
		intel_de_write(dev_priv, ICL_DSI_ESC_CLK_DIV(port),
			       esc_clk_div_m & ICL_ESC_CLK_DIV_MASK);
		intel_de_posting_read(dev_priv, ICL_DSI_ESC_CLK_DIV(port));
	}

	for_each_dsi_port(port, intel_dsi->ports) {
		intel_de_write(dev_priv, ICL_DPHY_ESC_CLK_DIV(port),
			       esc_clk_div_m & ICL_ESC_CLK_DIV_MASK);
		intel_de_posting_read(dev_priv, ICL_DPHY_ESC_CLK_DIV(port));
	}

	if (IS_ALDERLAKE_S(dev_priv) || IS_ALDERLAKE_P(dev_priv)) {
		for_each_dsi_port(port, intel_dsi->ports) {
			intel_de_write(dev_priv, ADL_MIPIO_DW(port, 8),
				       esc_clk_div_m_phy & TX_ESC_CLK_DIV_PHY);
			intel_de_posting_read(dev_priv, ADL_MIPIO_DW(port, 8));
		}
	}
}

static void get_dsi_io_power_domains(struct drm_i915_private *dev_priv,
				     struct intel_dsi *intel_dsi)
{
	enum port port;

	for_each_dsi_port(port, intel_dsi->ports) {
		drm_WARN_ON(&dev_priv->drm, intel_dsi->io_wakeref[port]);
		intel_dsi->io_wakeref[port] =
			intel_display_power_get(dev_priv,
						port == PORT_A ?
						POWER_DOMAIN_PORT_DDI_A_IO :
						POWER_DOMAIN_PORT_DDI_B_IO);
	}
}

static void gen11_dsi_enable_io_power(struct intel_encoder *encoder)
{
	struct drm_i915_private *dev_priv = to_i915(encoder->base.dev);
	struct intel_dsi *intel_dsi = enc_to_intel_dsi(encoder);
	enum port port;
	u32 tmp;

	for_each_dsi_port(port, intel_dsi->ports) {
		tmp = intel_de_read(dev_priv, ICL_DSI_IO_MODECTL(port));
		tmp |= COMBO_PHY_MODE_DSI;
		intel_de_write(dev_priv, ICL_DSI_IO_MODECTL(port), tmp);
	}

	get_dsi_io_power_domains(dev_priv, intel_dsi);
}

static void gen11_dsi_power_up_lanes(struct intel_encoder *encoder)
{
	struct drm_i915_private *dev_priv = to_i915(encoder->base.dev);
	struct intel_dsi *intel_dsi = enc_to_intel_dsi(encoder);
	enum phy phy;

	for_each_dsi_phy(phy, intel_dsi->phys)
		intel_combo_phy_power_up_lanes(dev_priv, phy, true,
					       intel_dsi->lane_count, false);
}

static void gen11_dsi_config_phy_lanes_sequence(struct intel_encoder *encoder)
{
	struct drm_i915_private *dev_priv = to_i915(encoder->base.dev);
	struct intel_dsi *intel_dsi = enc_to_intel_dsi(encoder);
	enum phy phy;
	u32 tmp;
	int lane;

	/* Step 4b(i) set loadgen select for transmit and aux lanes */
	for_each_dsi_phy(phy, intel_dsi->phys) {
		tmp = intel_de_read(dev_priv, ICL_PORT_TX_DW4_AUX(phy));
		tmp &= ~LOADGEN_SELECT;
		intel_de_write(dev_priv, ICL_PORT_TX_DW4_AUX(phy), tmp);
		for (lane = 0; lane <= 3; lane++) {
			tmp = intel_de_read(dev_priv,
					    ICL_PORT_TX_DW4_LN(lane, phy));
			tmp &= ~LOADGEN_SELECT;
			if (lane != 2)
				tmp |= LOADGEN_SELECT;
			intel_de_write(dev_priv,
				       ICL_PORT_TX_DW4_LN(lane, phy), tmp);
		}
	}

	/* Step 4b(ii) set latency optimization for transmit and aux lanes */
	for_each_dsi_phy(phy, intel_dsi->phys) {
		tmp = intel_de_read(dev_priv, ICL_PORT_TX_DW2_AUX(phy));
		tmp &= ~FRC_LATENCY_OPTIM_MASK;
		tmp |= FRC_LATENCY_OPTIM_VAL(0x5);
		intel_de_write(dev_priv, ICL_PORT_TX_DW2_AUX(phy), tmp);
		tmp = intel_de_read(dev_priv, ICL_PORT_TX_DW2_LN0(phy));
		tmp &= ~FRC_LATENCY_OPTIM_MASK;
		tmp |= FRC_LATENCY_OPTIM_VAL(0x5);
		intel_de_write(dev_priv, ICL_PORT_TX_DW2_GRP(phy), tmp);

		/* For EHL, TGL, set latency optimization for PCS_DW1 lanes */
		if (IS_JSL_EHL(dev_priv) || (DISPLAY_VER(dev_priv) >= 12)) {
			tmp = intel_de_read(dev_priv,
					    ICL_PORT_PCS_DW1_AUX(phy));
			tmp &= ~LATENCY_OPTIM_MASK;
			tmp |= LATENCY_OPTIM_VAL(0);
			intel_de_write(dev_priv, ICL_PORT_PCS_DW1_AUX(phy),
				       tmp);

			tmp = intel_de_read(dev_priv,
					    ICL_PORT_PCS_DW1_LN0(phy));
			tmp &= ~LATENCY_OPTIM_MASK;
			tmp |= LATENCY_OPTIM_VAL(0x1);
			intel_de_write(dev_priv, ICL_PORT_PCS_DW1_GRP(phy),
				       tmp);
		}
	}

}

static void gen11_dsi_voltage_swing_program_seq(struct intel_encoder *encoder)
{
	struct drm_i915_private *dev_priv = to_i915(encoder->base.dev);
	struct intel_dsi *intel_dsi = enc_to_intel_dsi(encoder);
	u32 tmp;
	enum phy phy;

	/* clear common keeper enable bit */
	for_each_dsi_phy(phy, intel_dsi->phys) {
		tmp = intel_de_read(dev_priv, ICL_PORT_PCS_DW1_LN0(phy));
		tmp &= ~COMMON_KEEPER_EN;
		intel_de_write(dev_priv, ICL_PORT_PCS_DW1_GRP(phy), tmp);
		tmp = intel_de_read(dev_priv, ICL_PORT_PCS_DW1_AUX(phy));
		tmp &= ~COMMON_KEEPER_EN;
		intel_de_write(dev_priv, ICL_PORT_PCS_DW1_AUX(phy), tmp);
	}

	/*
	 * Set SUS Clock Config bitfield to 11b
	 * Note: loadgen select program is done
	 * as part of lane phy sequence configuration
	 */
	for_each_dsi_phy(phy, intel_dsi->phys) {
		tmp = intel_de_read(dev_priv, ICL_PORT_CL_DW5(phy));
		tmp |= SUS_CLOCK_CONFIG;
		intel_de_write(dev_priv, ICL_PORT_CL_DW5(phy), tmp);
	}

	/* Clear training enable to change swing values */
	for_each_dsi_phy(phy, intel_dsi->phys) {
		tmp = intel_de_read(dev_priv, ICL_PORT_TX_DW5_LN0(phy));
		tmp &= ~TX_TRAINING_EN;
		intel_de_write(dev_priv, ICL_PORT_TX_DW5_GRP(phy), tmp);
		tmp = intel_de_read(dev_priv, ICL_PORT_TX_DW5_AUX(phy));
		tmp &= ~TX_TRAINING_EN;
		intel_de_write(dev_priv, ICL_PORT_TX_DW5_AUX(phy), tmp);
	}

	/* Program swing and de-emphasis */
	dsi_program_swing_and_deemphasis(encoder);

	/* Set training enable to trigger update */
	for_each_dsi_phy(phy, intel_dsi->phys) {
		tmp = intel_de_read(dev_priv, ICL_PORT_TX_DW5_LN0(phy));
		tmp |= TX_TRAINING_EN;
		intel_de_write(dev_priv, ICL_PORT_TX_DW5_GRP(phy), tmp);
		tmp = intel_de_read(dev_priv, ICL_PORT_TX_DW5_AUX(phy));
		tmp |= TX_TRAINING_EN;
		intel_de_write(dev_priv, ICL_PORT_TX_DW5_AUX(phy), tmp);
	}
}

static void gen11_dsi_enable_ddi_buffer(struct intel_encoder *encoder)
{
	struct drm_i915_private *dev_priv = to_i915(encoder->base.dev);
	struct intel_dsi *intel_dsi = enc_to_intel_dsi(encoder);
	u32 tmp;
	enum port port;

	for_each_dsi_port(port, intel_dsi->ports) {
		tmp = intel_de_read(dev_priv, DDI_BUF_CTL(port));
		tmp |= DDI_BUF_CTL_ENABLE;
		intel_de_write(dev_priv, DDI_BUF_CTL(port), tmp);

		if (wait_for_us(!(intel_de_read(dev_priv, DDI_BUF_CTL(port)) &
				  DDI_BUF_IS_IDLE),
				  500))
			drm_err(&dev_priv->drm, "DDI port:%c buffer idle\n",
				port_name(port));
	}
}

static void
gen11_dsi_setup_dphy_timings(struct intel_encoder *encoder,
			     const struct intel_crtc_state *crtc_state)
{
	struct drm_i915_private *dev_priv = to_i915(encoder->base.dev);
	struct intel_dsi *intel_dsi = enc_to_intel_dsi(encoder);
	u32 tmp;
	enum port port;
	enum phy phy;

	/* Program T-INIT master registers */
	for_each_dsi_port(port, intel_dsi->ports) {
		tmp = intel_de_read(dev_priv, ICL_DSI_T_INIT_MASTER(port));
		tmp &= ~MASTER_INIT_TIMER_MASK;
		tmp |= intel_dsi->init_count;
		intel_de_write(dev_priv, ICL_DSI_T_INIT_MASTER(port), tmp);
	}

	/* Program DPHY clock lanes timings */
	for_each_dsi_port(port, intel_dsi->ports) {
		intel_de_write(dev_priv, DPHY_CLK_TIMING_PARAM(port),
			       intel_dsi->dphy_reg);

		/* shadow register inside display core */
		intel_de_write(dev_priv, DSI_CLK_TIMING_PARAM(port),
			       intel_dsi->dphy_reg);
	}

	/* Program DPHY data lanes timings */
	for_each_dsi_port(port, intel_dsi->ports) {
		intel_de_write(dev_priv, DPHY_DATA_TIMING_PARAM(port),
			       intel_dsi->dphy_data_lane_reg);

		/* shadow register inside display core */
		intel_de_write(dev_priv, DSI_DATA_TIMING_PARAM(port),
			       intel_dsi->dphy_data_lane_reg);
	}

	/*
	 * If DSI link operating at or below an 800 MHz,
	 * TA_SURE should be override and programmed to
	 * a value '0' inside TA_PARAM_REGISTERS otherwise
	 * leave all fields at HW default values.
	 */
	if (DISPLAY_VER(dev_priv) == 11) {
		if (afe_clk(encoder, crtc_state) <= 800000) {
			for_each_dsi_port(port, intel_dsi->ports) {
				tmp = intel_de_read(dev_priv,
						    DPHY_TA_TIMING_PARAM(port));
				tmp &= ~TA_SURE_MASK;
				tmp |= TA_SURE_OVERRIDE | TA_SURE(0);
				intel_de_write(dev_priv,
					       DPHY_TA_TIMING_PARAM(port),
					       tmp);

				/* shadow register inside display core */
				tmp = intel_de_read(dev_priv,
						    DSI_TA_TIMING_PARAM(port));
				tmp &= ~TA_SURE_MASK;
				tmp |= TA_SURE_OVERRIDE | TA_SURE(0);
				intel_de_write(dev_priv,
					       DSI_TA_TIMING_PARAM(port), tmp);
			}
		}
	}

	if (IS_JSL_EHL(dev_priv)) {
		for_each_dsi_phy(phy, intel_dsi->phys) {
			tmp = intel_de_read(dev_priv, ICL_DPHY_CHKN(phy));
			tmp |= ICL_DPHY_CHKN_AFE_OVER_PPI_STRAP;
			intel_de_write(dev_priv, ICL_DPHY_CHKN(phy), tmp);
		}
	}
}

static void gen11_dsi_gate_clocks(struct intel_encoder *encoder)
{
	struct drm_i915_private *dev_priv = to_i915(encoder->base.dev);
	struct intel_dsi *intel_dsi = enc_to_intel_dsi(encoder);
	u32 tmp;
	enum phy phy;

	mutex_lock(&dev_priv->dpll.lock);
	tmp = intel_de_read(dev_priv, ICL_DPCLKA_CFGCR0);
	for_each_dsi_phy(phy, intel_dsi->phys)
		tmp |= ICL_DPCLKA_CFGCR0_DDI_CLK_OFF(phy);

	intel_de_write(dev_priv, ICL_DPCLKA_CFGCR0, tmp);
	mutex_unlock(&dev_priv->dpll.lock);
}

static void gen11_dsi_ungate_clocks(struct intel_encoder *encoder)
{
	struct drm_i915_private *dev_priv = to_i915(encoder->base.dev);
	struct intel_dsi *intel_dsi = enc_to_intel_dsi(encoder);
	u32 tmp;
	enum phy phy;

	mutex_lock(&dev_priv->dpll.lock);
	tmp = intel_de_read(dev_priv, ICL_DPCLKA_CFGCR0);
	for_each_dsi_phy(phy, intel_dsi->phys)
		tmp &= ~ICL_DPCLKA_CFGCR0_DDI_CLK_OFF(phy);

	intel_de_write(dev_priv, ICL_DPCLKA_CFGCR0, tmp);
	mutex_unlock(&dev_priv->dpll.lock);
}

static bool gen11_dsi_is_clock_enabled(struct intel_encoder *encoder)
{
	struct drm_i915_private *dev_priv = to_i915(encoder->base.dev);
	struct intel_dsi *intel_dsi = enc_to_intel_dsi(encoder);
	bool clock_enabled = false;
	enum phy phy;
	u32 tmp;

	tmp = intel_de_read(dev_priv, ICL_DPCLKA_CFGCR0);

	for_each_dsi_phy(phy, intel_dsi->phys) {
		if (!(tmp & ICL_DPCLKA_CFGCR0_DDI_CLK_OFF(phy)))
			clock_enabled = true;
	}

	return clock_enabled;
}

static void gen11_dsi_map_pll(struct intel_encoder *encoder,
			      const struct intel_crtc_state *crtc_state)
{
	struct drm_i915_private *dev_priv = to_i915(encoder->base.dev);
	struct intel_dsi *intel_dsi = enc_to_intel_dsi(encoder);
	struct intel_shared_dpll *pll = crtc_state->shared_dpll;
	enum phy phy;
	u32 val;

	mutex_lock(&dev_priv->dpll.lock);

	val = intel_de_read(dev_priv, ICL_DPCLKA_CFGCR0);
	for_each_dsi_phy(phy, intel_dsi->phys) {
		val &= ~ICL_DPCLKA_CFGCR0_DDI_CLK_SEL_MASK(phy);
		val |= ICL_DPCLKA_CFGCR0_DDI_CLK_SEL(pll->info->id, phy);
	}
	intel_de_write(dev_priv, ICL_DPCLKA_CFGCR0, val);

	for_each_dsi_phy(phy, intel_dsi->phys) {
		if (DISPLAY_VER(dev_priv) >= 12)
			val |= ICL_DPCLKA_CFGCR0_DDI_CLK_OFF(phy);
		else
			val &= ~ICL_DPCLKA_CFGCR0_DDI_CLK_OFF(phy);
	}
	intel_de_write(dev_priv, ICL_DPCLKA_CFGCR0, val);

	intel_de_posting_read(dev_priv, ICL_DPCLKA_CFGCR0);

	mutex_unlock(&dev_priv->dpll.lock);
}

static void
gen11_dsi_configure_transcoder(struct intel_encoder *encoder,
			       const struct intel_crtc_state *pipe_config)
{
	struct drm_i915_private *dev_priv = to_i915(encoder->base.dev);
	struct intel_dsi *intel_dsi = enc_to_intel_dsi(encoder);
	struct intel_crtc *crtc = to_intel_crtc(pipe_config->uapi.crtc);
	enum pipe pipe = crtc->pipe;
	u32 tmp;
	enum port port;
	enum transcoder dsi_trans;

	for_each_dsi_port(port, intel_dsi->ports) {
		dsi_trans = dsi_port_to_transcoder(port);
		tmp = intel_de_read(dev_priv, DSI_TRANS_FUNC_CONF(dsi_trans));

		if (intel_dsi->eotp_pkt)
			tmp &= ~EOTP_DISABLED;
		else
			tmp |= EOTP_DISABLED;

		/* enable link calibration if freq > 1.5Gbps */
		if (afe_clk(encoder, pipe_config) >= 1500 * 1000) {
			tmp &= ~LINK_CALIBRATION_MASK;
			tmp |= CALIBRATION_ENABLED_INITIAL_ONLY;
		}

		/* configure continuous clock */
		tmp &= ~CONTINUOUS_CLK_MASK;
		if (intel_dsi->clock_stop)
			tmp |= CLK_ENTER_LP_AFTER_DATA;
		else
			tmp |= CLK_HS_CONTINUOUS;

		/* configure buffer threshold limit to minimum */
		tmp &= ~PIX_BUF_THRESHOLD_MASK;
		tmp |= PIX_BUF_THRESHOLD_1_4;

		/* set virtual channel to '0' */
		tmp &= ~PIX_VIRT_CHAN_MASK;
		tmp |= PIX_VIRT_CHAN(0);

		/* program BGR transmission */
		if (intel_dsi->bgr_enabled)
			tmp |= BGR_TRANSMISSION;

		/* select pixel format */
		tmp &= ~PIX_FMT_MASK;
		if (pipe_config->dsc.compression_enable) {
			tmp |= PIX_FMT_COMPRESSED;
		} else {
			switch (intel_dsi->pixel_format) {
			default:
				MISSING_CASE(intel_dsi->pixel_format);
				fallthrough;
			case MIPI_DSI_FMT_RGB565:
				tmp |= PIX_FMT_RGB565;
				break;
			case MIPI_DSI_FMT_RGB666_PACKED:
				tmp |= PIX_FMT_RGB666_PACKED;
				break;
			case MIPI_DSI_FMT_RGB666:
				tmp |= PIX_FMT_RGB666_LOOSE;
				break;
			case MIPI_DSI_FMT_RGB888:
				tmp |= PIX_FMT_RGB888;
				break;
			}
		}

		if (DISPLAY_VER(dev_priv) >= 12) {
			if (is_vid_mode(intel_dsi))
				tmp |= BLANKING_PACKET_ENABLE;
		}

		/* program DSI operation mode */
		if (is_vid_mode(intel_dsi)) {
			tmp &= ~OP_MODE_MASK;
			switch (intel_dsi->video_mode_format) {
			default:
				MISSING_CASE(intel_dsi->video_mode_format);
				fallthrough;
			case VIDEO_MODE_NON_BURST_WITH_SYNC_EVENTS:
				tmp |= VIDEO_MODE_SYNC_EVENT;
				break;
			case VIDEO_MODE_NON_BURST_WITH_SYNC_PULSE:
				tmp |= VIDEO_MODE_SYNC_PULSE;
				break;
			}
		} else {
			/*
			 * FIXME: Retrieve this info from VBT.
			 * As per the spec when dsi transcoder is operating
			 * in TE GATE mode, TE comes from GPIO
			 * which is UTIL PIN for DSI 0.
			 * Also this GPIO would not be used for other
			 * purposes is an assumption.
			 */
			tmp &= ~OP_MODE_MASK;
			tmp |= CMD_MODE_TE_GATE;
			tmp |= TE_SOURCE_GPIO;
		}

		intel_de_write(dev_priv, DSI_TRANS_FUNC_CONF(dsi_trans), tmp);
	}

	/* enable port sync mode if dual link */
	if (intel_dsi->dual_link) {
		for_each_dsi_port(port, intel_dsi->ports) {
			dsi_trans = dsi_port_to_transcoder(port);
			tmp = intel_de_read(dev_priv,
					    TRANS_DDI_FUNC_CTL2(dsi_trans));
			tmp |= PORT_SYNC_MODE_ENABLE;
			intel_de_write(dev_priv,
				       TRANS_DDI_FUNC_CTL2(dsi_trans), tmp);
		}

		/* configure stream splitting */
		configure_dual_link_mode(encoder, pipe_config);
	}

	for_each_dsi_port(port, intel_dsi->ports) {
		dsi_trans = dsi_port_to_transcoder(port);

		/* select data lane width */
		tmp = intel_de_read(dev_priv, TRANS_DDI_FUNC_CTL(dsi_trans));
		tmp &= ~DDI_PORT_WIDTH_MASK;
		tmp |= DDI_PORT_WIDTH(intel_dsi->lane_count);

		/* select input pipe */
		tmp &= ~TRANS_DDI_EDP_INPUT_MASK;
		switch (pipe) {
		default:
			MISSING_CASE(pipe);
			fallthrough;
		case PIPE_A:
			tmp |= TRANS_DDI_EDP_INPUT_A_ON;
			break;
		case PIPE_B:
			tmp |= TRANS_DDI_EDP_INPUT_B_ONOFF;
			break;
		case PIPE_C:
			tmp |= TRANS_DDI_EDP_INPUT_C_ONOFF;
			break;
		case PIPE_D:
			tmp |= TRANS_DDI_EDP_INPUT_D_ONOFF;
			break;
		}

		/* enable DDI buffer */
		tmp |= TRANS_DDI_FUNC_ENABLE;
		intel_de_write(dev_priv, TRANS_DDI_FUNC_CTL(dsi_trans), tmp);
	}

	/* wait for link ready */
	for_each_dsi_port(port, intel_dsi->ports) {
		dsi_trans = dsi_port_to_transcoder(port);
		if (wait_for_us((intel_de_read(dev_priv, DSI_TRANS_FUNC_CONF(dsi_trans)) &
				 LINK_READY), 2500))
			drm_err(&dev_priv->drm, "DSI link not ready\n");
	}
}

static void
gen11_dsi_set_transcoder_timings(struct intel_encoder *encoder,
				 const struct intel_crtc_state *crtc_state)
{
	struct drm_i915_private *dev_priv = to_i915(encoder->base.dev);
	struct intel_dsi *intel_dsi = enc_to_intel_dsi(encoder);
	const struct drm_display_mode *adjusted_mode =
		&crtc_state->hw.adjusted_mode;
	enum port port;
	enum transcoder dsi_trans;
	/* horizontal timings */
	u16 htotal, hactive, hsync_start, hsync_end, hsync_size;
	u16 hback_porch;
	/* vertical timings */
	u16 vtotal, vactive, vsync_start, vsync_end, vsync_shift;
	int mul = 1, div = 1;

	/*
	 * Adjust horizontal timings (htotal, hsync_start, hsync_end) to account
	 * for slower link speed if DSC is enabled.
	 *
	 * The compression frequency ratio is the ratio between compressed and
	 * non-compressed link speeds, and simplifies down to the ratio between
	 * compressed and non-compressed bpp.
	 */
	if (crtc_state->dsc.compression_enable) {
		mul = crtc_state->dsc.compressed_bpp;
		div = mipi_dsi_pixel_format_to_bpp(intel_dsi->pixel_format);
	}

	hactive = adjusted_mode->crtc_hdisplay;

	if (is_vid_mode(intel_dsi))
		htotal = DIV_ROUND_UP(adjusted_mode->crtc_htotal * mul, div);
	else
		htotal = DIV_ROUND_UP((hactive + 160) * mul, div);

	hsync_start = DIV_ROUND_UP(adjusted_mode->crtc_hsync_start * mul, div);
	hsync_end = DIV_ROUND_UP(adjusted_mode->crtc_hsync_end * mul, div);
	hsync_size  = hsync_end - hsync_start;
	hback_porch = (adjusted_mode->crtc_htotal -
		       adjusted_mode->crtc_hsync_end);
	vactive = adjusted_mode->crtc_vdisplay;

	if (is_vid_mode(intel_dsi)) {
		vtotal = adjusted_mode->crtc_vtotal;
	} else {
		int bpp, line_time_us, byte_clk_period_ns;

		if (crtc_state->dsc.compression_enable)
			bpp = crtc_state->dsc.compressed_bpp;
		else
			bpp = mipi_dsi_pixel_format_to_bpp(intel_dsi->pixel_format);

		byte_clk_period_ns = 1000000 / afe_clk(encoder, crtc_state);
		line_time_us = (htotal * (bpp / 8) * byte_clk_period_ns) / (1000 * intel_dsi->lane_count);
		vtotal = vactive + DIV_ROUND_UP(400, line_time_us);
	}
	vsync_start = adjusted_mode->crtc_vsync_start;
	vsync_end = adjusted_mode->crtc_vsync_end;
	vsync_shift = hsync_start - htotal / 2;

	if (intel_dsi->dual_link) {
		hactive /= 2;
		if (intel_dsi->dual_link == DSI_DUAL_LINK_FRONT_BACK)
			hactive += intel_dsi->pixel_overlap;
		htotal /= 2;
	}

	/* minimum hactive as per bspec: 256 pixels */
	if (adjusted_mode->crtc_hdisplay < 256)
		drm_err(&dev_priv->drm, "hactive is less then 256 pixels\n");

	/* if RGB666 format, then hactive must be multiple of 4 pixels */
	if (intel_dsi->pixel_format == MIPI_DSI_FMT_RGB666 && hactive % 4 != 0)
		drm_err(&dev_priv->drm,
			"hactive pixels are not multiple of 4\n");

	/* program TRANS_HTOTAL register */
	for_each_dsi_port(port, intel_dsi->ports) {
		dsi_trans = dsi_port_to_transcoder(port);
		intel_de_write(dev_priv, HTOTAL(dsi_trans),
			       (hactive - 1) | ((htotal - 1) << 16));
	}

	/* TRANS_HSYNC register to be programmed only for video mode */
	if (is_vid_mode(intel_dsi)) {
		if (intel_dsi->video_mode_format ==
		    VIDEO_MODE_NON_BURST_WITH_SYNC_PULSE) {
			/* BSPEC: hsync size should be atleast 16 pixels */
			if (hsync_size < 16)
				drm_err(&dev_priv->drm,
					"hsync size < 16 pixels\n");
		}

		if (hback_porch < 16)
			drm_err(&dev_priv->drm, "hback porch < 16 pixels\n");

		if (intel_dsi->dual_link) {
			hsync_start /= 2;
			hsync_end /= 2;
		}

		for_each_dsi_port(port, intel_dsi->ports) {
			dsi_trans = dsi_port_to_transcoder(port);
			intel_de_write(dev_priv, HSYNC(dsi_trans),
				       (hsync_start - 1) | ((hsync_end - 1) << 16));
		}
	}

	/* program TRANS_VTOTAL register */
	for_each_dsi_port(port, intel_dsi->ports) {
		dsi_trans = dsi_port_to_transcoder(port);
		/*
		 * FIXME: Programing this by assuming progressive mode, since
		 * non-interlaced info from VBT is not saved inside
		 * struct drm_display_mode.
		 * For interlace mode: program required pixel minus 2
		 */
		intel_de_write(dev_priv, VTOTAL(dsi_trans),
			       (vactive - 1) | ((vtotal - 1) << 16));
	}

	if (vsync_end < vsync_start || vsync_end > vtotal)
		drm_err(&dev_priv->drm, "Invalid vsync_end value\n");

	if (vsync_start < vactive)
		drm_err(&dev_priv->drm, "vsync_start less than vactive\n");

	/* program TRANS_VSYNC register for video mode only */
	if (is_vid_mode(intel_dsi)) {
		for_each_dsi_port(port, intel_dsi->ports) {
			dsi_trans = dsi_port_to_transcoder(port);
			intel_de_write(dev_priv, VSYNC(dsi_trans),
				       (vsync_start - 1) | ((vsync_end - 1) << 16));
		}
	}

	/*
	 * FIXME: It has to be programmed only for video modes and interlaced
	 * modes. Put the check condition here once interlaced
	 * info available as described above.
	 * program TRANS_VSYNCSHIFT register
	 */
	if (is_vid_mode(intel_dsi)) {
		for_each_dsi_port(port, intel_dsi->ports) {
			dsi_trans = dsi_port_to_transcoder(port);
			intel_de_write(dev_priv, VSYNCSHIFT(dsi_trans),
				       vsync_shift);
		}
	}

	/* program TRANS_VBLANK register, should be same as vtotal programmed */
	if (DISPLAY_VER(dev_priv) >= 12) {
		for_each_dsi_port(port, intel_dsi->ports) {
			dsi_trans = dsi_port_to_transcoder(port);
			intel_de_write(dev_priv, VBLANK(dsi_trans),
				       (vactive - 1) | ((vtotal - 1) << 16));
		}
	}
}

static void gen11_dsi_enable_transcoder(struct intel_encoder *encoder)
{
	struct drm_i915_private *dev_priv = to_i915(encoder->base.dev);
	struct intel_dsi *intel_dsi = enc_to_intel_dsi(encoder);
	enum port port;
	enum transcoder dsi_trans;
	u32 tmp;

	for_each_dsi_port(port, intel_dsi->ports) {
		dsi_trans = dsi_port_to_transcoder(port);
		tmp = intel_de_read(dev_priv, PIPECONF(dsi_trans));
		tmp |= PIPECONF_ENABLE;
		intel_de_write(dev_priv, PIPECONF(dsi_trans), tmp);

		/* wait for transcoder to be enabled */
		if (intel_de_wait_for_set(dev_priv, PIPECONF(dsi_trans),
					  I965_PIPECONF_ACTIVE, 10))
			drm_err(&dev_priv->drm,
				"DSI transcoder not enabled\n");
	}
}

static void gen11_dsi_setup_timeouts(struct intel_encoder *encoder,
				     const struct intel_crtc_state *crtc_state)
{
	struct drm_i915_private *dev_priv = to_i915(encoder->base.dev);
	struct intel_dsi *intel_dsi = enc_to_intel_dsi(encoder);
	enum port port;
	enum transcoder dsi_trans;
	u32 tmp, hs_tx_timeout, lp_rx_timeout, ta_timeout, divisor, mul;

	/*
	 * escape clock count calculation:
	 * BYTE_CLK_COUNT = TIME_NS/(8 * UI)
	 * UI (nsec) = (10^6)/Bitrate
	 * TIME_NS = (BYTE_CLK_COUNT * 8 * 10^6)/ Bitrate
	 * ESCAPE_CLK_COUNT  = TIME_NS/ESC_CLK_NS
	 */
	divisor = intel_dsi_tlpx_ns(intel_dsi) * afe_clk(encoder, crtc_state) * 1000;
	mul = 8 * 1000000;
	hs_tx_timeout = DIV_ROUND_UP(intel_dsi->hs_tx_timeout * mul,
				     divisor);
	lp_rx_timeout = DIV_ROUND_UP(intel_dsi->lp_rx_timeout * mul, divisor);
	ta_timeout = DIV_ROUND_UP(intel_dsi->turn_arnd_val * mul, divisor);

	for_each_dsi_port(port, intel_dsi->ports) {
		dsi_trans = dsi_port_to_transcoder(port);

		/* program hst_tx_timeout */
		tmp = intel_de_read(dev_priv, DSI_HSTX_TO(dsi_trans));
		tmp &= ~HSTX_TIMEOUT_VALUE_MASK;
		tmp |= HSTX_TIMEOUT_VALUE(hs_tx_timeout);
		intel_de_write(dev_priv, DSI_HSTX_TO(dsi_trans), tmp);

		/* FIXME: DSI_CALIB_TO */

		/* program lp_rx_host timeout */
		tmp = intel_de_read(dev_priv, DSI_LPRX_HOST_TO(dsi_trans));
		tmp &= ~LPRX_TIMEOUT_VALUE_MASK;
		tmp |= LPRX_TIMEOUT_VALUE(lp_rx_timeout);
		intel_de_write(dev_priv, DSI_LPRX_HOST_TO(dsi_trans), tmp);

		/* FIXME: DSI_PWAIT_TO */

		/* program turn around timeout */
		tmp = intel_de_read(dev_priv, DSI_TA_TO(dsi_trans));
		tmp &= ~TA_TIMEOUT_VALUE_MASK;
		tmp |= TA_TIMEOUT_VALUE(ta_timeout);
		intel_de_write(dev_priv, DSI_TA_TO(dsi_trans), tmp);
	}
}

static void gen11_dsi_config_util_pin(struct intel_encoder *encoder,
				      bool enable)
{
	struct drm_i915_private *dev_priv = to_i915(encoder->base.dev);
	struct intel_dsi *intel_dsi = enc_to_intel_dsi(encoder);
	u32 tmp;

	/*
	 * used as TE i/p for DSI0,
	 * for dual link/DSI1 TE is from slave DSI1
	 * through GPIO.
	 */
	if (is_vid_mode(intel_dsi) || (intel_dsi->ports & BIT(PORT_B)))
		return;

	tmp = intel_de_read(dev_priv, UTIL_PIN_CTL);

	if (enable) {
		tmp |= UTIL_PIN_DIRECTION_INPUT;
		tmp |= UTIL_PIN_ENABLE;
	} else {
		tmp &= ~UTIL_PIN_ENABLE;
	}
	intel_de_write(dev_priv, UTIL_PIN_CTL, tmp);
}

static void
gen11_dsi_enable_port_and_phy(struct intel_encoder *encoder,
			      const struct intel_crtc_state *crtc_state)
{
	struct drm_i915_private *dev_priv = to_i915(encoder->base.dev);

	/* step 4a: power up all lanes of the DDI used by DSI */
	gen11_dsi_power_up_lanes(encoder);

	/* step 4b: configure lane sequencing of the Combo-PHY transmitters */
	gen11_dsi_config_phy_lanes_sequence(encoder);

	/* step 4c: configure voltage swing and skew */
	gen11_dsi_voltage_swing_program_seq(encoder);

	/* enable DDI buffer */
	gen11_dsi_enable_ddi_buffer(encoder);

	/* setup D-PHY timings */
	gen11_dsi_setup_dphy_timings(encoder, crtc_state);

	/* Since transcoder is configured to take events from GPIO */
	gen11_dsi_config_util_pin(encoder, true);

	/* step 4h: setup DSI protocol timeouts */
	gen11_dsi_setup_timeouts(encoder, crtc_state);

	/* Step (4h, 4i, 4j, 4k): Configure transcoder */
	gen11_dsi_configure_transcoder(encoder, crtc_state);

	/* Step 4l: Gate DDI clocks */
	if (DISPLAY_VER(dev_priv) == 11)
		gen11_dsi_gate_clocks(encoder);
}

static void gen11_dsi_powerup_panel(struct intel_encoder *encoder)
{
	struct drm_i915_private *dev_priv = to_i915(encoder->base.dev);
	struct intel_dsi *intel_dsi = enc_to_intel_dsi(encoder);
	struct mipi_dsi_device *dsi;
	enum port port;
	enum transcoder dsi_trans;
	u32 tmp;
	int ret;

	/* set maximum return packet size */
	for_each_dsi_port(port, intel_dsi->ports) {
		dsi_trans = dsi_port_to_transcoder(port);

		/*
		 * FIXME: This uses the number of DW's currently in the payload
		 * receive queue. This is probably not what we want here.
		 */
		tmp = intel_de_read(dev_priv, DSI_CMD_RXCTL(dsi_trans));
		tmp &= NUMBER_RX_PLOAD_DW_MASK;
		/* multiply "Number Rx Payload DW" by 4 to get max value */
		tmp = tmp * 4;
		dsi = intel_dsi->dsi_hosts[port]->device;
		ret = mipi_dsi_set_maximum_return_packet_size(dsi, tmp);
		if (ret < 0)
			drm_err(&dev_priv->drm,
				"error setting max return pkt size%d\n", tmp);
	}

	/* panel power on related mipi dsi vbt sequences */
	intel_dsi_vbt_exec_sequence(intel_dsi, MIPI_SEQ_POWER_ON);
	intel_dsi_msleep(intel_dsi, intel_dsi->panel_on_delay);
	intel_dsi_vbt_exec_sequence(intel_dsi, MIPI_SEQ_DEASSERT_RESET);
	intel_dsi_vbt_exec_sequence(intel_dsi, MIPI_SEQ_INIT_OTP);
	intel_dsi_vbt_exec_sequence(intel_dsi, MIPI_SEQ_DISPLAY_ON);

	/* ensure all panel commands dispatched before enabling transcoder */
	wait_for_cmds_dispatched_to_panel(encoder);
}

static void gen11_dsi_pre_pll_enable(struct intel_atomic_state *state,
				     struct intel_encoder *encoder,
				     const struct intel_crtc_state *crtc_state,
				     const struct drm_connector_state *conn_state)
{
	/* step2: enable IO power */
	gen11_dsi_enable_io_power(encoder);

	/* step3: enable DSI PLL */
	gen11_dsi_program_esc_clk_div(encoder, crtc_state);
}

static void gen11_dsi_pre_enable(struct intel_atomic_state *state,
				 struct intel_encoder *encoder,
				 const struct intel_crtc_state *pipe_config,
				 const struct drm_connector_state *conn_state)
{
	/* step3b */
	gen11_dsi_map_pll(encoder, pipe_config);

	/* step4: enable DSI port and DPHY */
	gen11_dsi_enable_port_and_phy(encoder, pipe_config);

	/* step5: program and powerup panel */
	gen11_dsi_powerup_panel(encoder);

	intel_dsc_enable(encoder, pipe_config);

	/* step6c: configure transcoder timings */
	gen11_dsi_set_transcoder_timings(encoder, pipe_config);
}

/*
 * Wa_1409054076:icl,jsl,ehl
 * When pipe A is disabled and MIPI DSI is enabled on pipe B,
 * the AMT KVMR feature will incorrectly see pipe A as enabled.
 * Set 0x42080 bit 23=1 before enabling DSI on pipe B and leave
 * it set while DSI is enabled on pipe B
 */
static void icl_apply_kvmr_pipe_a_wa(struct intel_encoder *encoder,
				     enum pipe pipe, bool enable)
{
	struct drm_i915_private *dev_priv = to_i915(encoder->base.dev);

	if (DISPLAY_VER(dev_priv) == 11 && pipe == PIPE_B)
		intel_de_rmw(dev_priv, CHICKEN_PAR1_1,
			     IGNORE_KVMR_PIPE_A,
			     enable ? IGNORE_KVMR_PIPE_A : 0);
}
static void gen11_dsi_enable(struct intel_atomic_state *state,
			     struct intel_encoder *encoder,
			     const struct intel_crtc_state *crtc_state,
			     const struct drm_connector_state *conn_state)
{
	struct intel_dsi *intel_dsi = enc_to_intel_dsi(encoder);
	struct intel_crtc *crtc = to_intel_crtc(conn_state->crtc);

	drm_WARN_ON(state->base.dev, crtc_state->has_pch_encoder);

	/* Wa_1409054076:icl,jsl,ehl */
	icl_apply_kvmr_pipe_a_wa(encoder, crtc->pipe, true);

	/* step6d: enable dsi transcoder */
	gen11_dsi_enable_transcoder(encoder);

	/* step7: enable backlight */
	intel_panel_enable_backlight(crtc_state, conn_state);
	intel_dsi_vbt_exec_sequence(intel_dsi, MIPI_SEQ_BACKLIGHT_ON);

	intel_crtc_vblank_on(crtc_state);
}

static void gen11_dsi_disable_transcoder(struct intel_encoder *encoder)
{
	struct drm_i915_private *dev_priv = to_i915(encoder->base.dev);
	struct intel_dsi *intel_dsi = enc_to_intel_dsi(encoder);
	enum port port;
	enum transcoder dsi_trans;
	u32 tmp;

	for_each_dsi_port(port, intel_dsi->ports) {
		dsi_trans = dsi_port_to_transcoder(port);

		/* disable transcoder */
		tmp = intel_de_read(dev_priv, PIPECONF(dsi_trans));
		tmp &= ~PIPECONF_ENABLE;
		intel_de_write(dev_priv, PIPECONF(dsi_trans), tmp);

		/* wait for transcoder to be disabled */
		if (intel_de_wait_for_clear(dev_priv, PIPECONF(dsi_trans),
					    I965_PIPECONF_ACTIVE, 50))
			drm_err(&dev_priv->drm,
				"DSI trancoder not disabled\n");
	}
}

static void gen11_dsi_powerdown_panel(struct intel_encoder *encoder)
{
	struct intel_dsi *intel_dsi = enc_to_intel_dsi(encoder);

	intel_dsi_vbt_exec_sequence(intel_dsi, MIPI_SEQ_DISPLAY_OFF);
	intel_dsi_vbt_exec_sequence(intel_dsi, MIPI_SEQ_ASSERT_RESET);
	intel_dsi_vbt_exec_sequence(intel_dsi, MIPI_SEQ_POWER_OFF);

	/* ensure cmds dispatched to panel */
	wait_for_cmds_dispatched_to_panel(encoder);
}

static void gen11_dsi_deconfigure_trancoder(struct intel_encoder *encoder)
{
	struct drm_i915_private *dev_priv = to_i915(encoder->base.dev);
	struct intel_dsi *intel_dsi = enc_to_intel_dsi(encoder);
	enum port port;
	enum transcoder dsi_trans;
	u32 tmp;

	/* disable periodic update mode */
	if (is_cmd_mode(intel_dsi)) {
		for_each_dsi_port(port, intel_dsi->ports) {
			tmp = intel_de_read(dev_priv, DSI_CMD_FRMCTL(port));
			tmp &= ~DSI_PERIODIC_FRAME_UPDATE_ENABLE;
			intel_de_write(dev_priv, DSI_CMD_FRMCTL(port), tmp);
		}
	}

	/* put dsi link in ULPS */
	for_each_dsi_port(port, intel_dsi->ports) {
		dsi_trans = dsi_port_to_transcoder(port);
		tmp = intel_de_read(dev_priv, DSI_LP_MSG(dsi_trans));
		tmp |= LINK_ENTER_ULPS;
		tmp &= ~LINK_ULPS_TYPE_LP11;
		intel_de_write(dev_priv, DSI_LP_MSG(dsi_trans), tmp);

		if (wait_for_us((intel_de_read(dev_priv, DSI_LP_MSG(dsi_trans)) &
				 LINK_IN_ULPS),
				10))
			drm_err(&dev_priv->drm, "DSI link not in ULPS\n");
	}

	/* disable ddi function */
	for_each_dsi_port(port, intel_dsi->ports) {
		dsi_trans = dsi_port_to_transcoder(port);
		tmp = intel_de_read(dev_priv, TRANS_DDI_FUNC_CTL(dsi_trans));
		tmp &= ~TRANS_DDI_FUNC_ENABLE;
		intel_de_write(dev_priv, TRANS_DDI_FUNC_CTL(dsi_trans), tmp);
	}

	/* disable port sync mode if dual link */
	if (intel_dsi->dual_link) {
		for_each_dsi_port(port, intel_dsi->ports) {
			dsi_trans = dsi_port_to_transcoder(port);
			tmp = intel_de_read(dev_priv,
					    TRANS_DDI_FUNC_CTL2(dsi_trans));
			tmp &= ~PORT_SYNC_MODE_ENABLE;
			intel_de_write(dev_priv,
				       TRANS_DDI_FUNC_CTL2(dsi_trans), tmp);
		}
	}
}

static void gen11_dsi_disable_port(struct intel_encoder *encoder)
{
	struct drm_i915_private *dev_priv = to_i915(encoder->base.dev);
	struct intel_dsi *intel_dsi = enc_to_intel_dsi(encoder);
	u32 tmp;
	enum port port;

	gen11_dsi_ungate_clocks(encoder);
	for_each_dsi_port(port, intel_dsi->ports) {
		tmp = intel_de_read(dev_priv, DDI_BUF_CTL(port));
		tmp &= ~DDI_BUF_CTL_ENABLE;
		intel_de_write(dev_priv, DDI_BUF_CTL(port), tmp);

		if (wait_for_us((intel_de_read(dev_priv, DDI_BUF_CTL(port)) &
				 DDI_BUF_IS_IDLE),
				 8))
			drm_err(&dev_priv->drm,
				"DDI port:%c buffer not idle\n",
				port_name(port));
	}
	gen11_dsi_gate_clocks(encoder);
}

static void gen11_dsi_disable_io_power(struct intel_encoder *encoder)
{
	struct drm_i915_private *dev_priv = to_i915(encoder->base.dev);
	struct intel_dsi *intel_dsi = enc_to_intel_dsi(encoder);
	enum port port;
	u32 tmp;

	for_each_dsi_port(port, intel_dsi->ports) {
		intel_wakeref_t wakeref;

		wakeref = fetch_and_zero(&intel_dsi->io_wakeref[port]);
		intel_display_power_put(dev_priv,
					port == PORT_A ?
					POWER_DOMAIN_PORT_DDI_A_IO :
					POWER_DOMAIN_PORT_DDI_B_IO,
					wakeref);
	}

	/* set mode to DDI */
	for_each_dsi_port(port, intel_dsi->ports) {
		tmp = intel_de_read(dev_priv, ICL_DSI_IO_MODECTL(port));
		tmp &= ~COMBO_PHY_MODE_DSI;
		intel_de_write(dev_priv, ICL_DSI_IO_MODECTL(port), tmp);
	}
}

static void gen11_dsi_disable(struct intel_atomic_state *state,
			      struct intel_encoder *encoder,
			      const struct intel_crtc_state *old_crtc_state,
			      const struct drm_connector_state *old_conn_state)
{
	struct intel_dsi *intel_dsi = enc_to_intel_dsi(encoder);
	struct intel_crtc *crtc = to_intel_crtc(old_conn_state->crtc);

	/* step1: turn off backlight */
	intel_dsi_vbt_exec_sequence(intel_dsi, MIPI_SEQ_BACKLIGHT_OFF);
	intel_panel_disable_backlight(old_conn_state);

	/* step2d,e: disable transcoder and wait */
	gen11_dsi_disable_transcoder(encoder);

	/* Wa_1409054076:icl,jsl,ehl */
	icl_apply_kvmr_pipe_a_wa(encoder, crtc->pipe, false);

	/* step2f,g: powerdown panel */
	gen11_dsi_powerdown_panel(encoder);

	/* step2h,i,j: deconfig trancoder */
	gen11_dsi_deconfigure_trancoder(encoder);

	/* step3: disable port */
	gen11_dsi_disable_port(encoder);

	gen11_dsi_config_util_pin(encoder, false);

	/* step4: disable IO power */
	gen11_dsi_disable_io_power(encoder);
}

static void gen11_dsi_post_disable(struct intel_atomic_state *state,
				   struct intel_encoder *encoder,
				   const struct intel_crtc_state *old_crtc_state,
				   const struct drm_connector_state *old_conn_state)
{
	intel_crtc_vblank_off(old_crtc_state);

	intel_dsc_disable(old_crtc_state);

	skl_scaler_disable(old_crtc_state);
}

static enum drm_mode_status gen11_dsi_mode_valid(struct drm_connector *connector,
						 struct drm_display_mode *mode)
{
	/* FIXME: DSC? */
	return intel_dsi_mode_valid(connector, mode);
}

static void gen11_dsi_get_timings(struct intel_encoder *encoder,
				  struct intel_crtc_state *pipe_config)
{
	struct intel_dsi *intel_dsi = enc_to_intel_dsi(encoder);
	struct drm_display_mode *adjusted_mode =
					&pipe_config->hw.adjusted_mode;

	if (pipe_config->dsc.compressed_bpp) {
		int div = pipe_config->dsc.compressed_bpp;
		int mul = mipi_dsi_pixel_format_to_bpp(intel_dsi->pixel_format);

		adjusted_mode->crtc_htotal =
			DIV_ROUND_UP(adjusted_mode->crtc_htotal * mul, div);
		adjusted_mode->crtc_hsync_start =
			DIV_ROUND_UP(adjusted_mode->crtc_hsync_start * mul, div);
		adjusted_mode->crtc_hsync_end =
			DIV_ROUND_UP(adjusted_mode->crtc_hsync_end * mul, div);
	}

	if (intel_dsi->dual_link) {
		adjusted_mode->crtc_hdisplay *= 2;
		if (intel_dsi->dual_link == DSI_DUAL_LINK_FRONT_BACK)
			adjusted_mode->crtc_hdisplay -=
						intel_dsi->pixel_overlap;
		adjusted_mode->crtc_htotal *= 2;
	}
	adjusted_mode->crtc_hblank_start = adjusted_mode->crtc_hdisplay;
	adjusted_mode->crtc_hblank_end = adjusted_mode->crtc_htotal;

	if (intel_dsi->operation_mode == INTEL_DSI_VIDEO_MODE) {
		if (intel_dsi->dual_link) {
			adjusted_mode->crtc_hsync_start *= 2;
			adjusted_mode->crtc_hsync_end *= 2;
		}
	}
	adjusted_mode->crtc_vblank_start = adjusted_mode->crtc_vdisplay;
	adjusted_mode->crtc_vblank_end = adjusted_mode->crtc_vtotal;
}

static bool gen11_dsi_is_periodic_cmd_mode(struct intel_dsi *intel_dsi)
{
	struct drm_device *dev = intel_dsi->base.base.dev;
	struct drm_i915_private *dev_priv = to_i915(dev);
	enum transcoder dsi_trans;
	u32 val;

	if (intel_dsi->ports == BIT(PORT_B))
		dsi_trans = TRANSCODER_DSI_1;
	else
		dsi_trans = TRANSCODER_DSI_0;

	val = intel_de_read(dev_priv, DSI_TRANS_FUNC_CONF(dsi_trans));
	return (val & DSI_PERIODIC_FRAME_UPDATE_ENABLE);
}

static void gen11_dsi_get_cmd_mode_config(struct intel_dsi *intel_dsi,
					  struct intel_crtc_state *pipe_config)
{
	if (intel_dsi->ports == (BIT(PORT_B) | BIT(PORT_A)))
		pipe_config->mode_flags |= I915_MODE_FLAG_DSI_USE_TE1 |
					    I915_MODE_FLAG_DSI_USE_TE0;
	else if (intel_dsi->ports == BIT(PORT_B))
		pipe_config->mode_flags |= I915_MODE_FLAG_DSI_USE_TE1;
	else
		pipe_config->mode_flags |= I915_MODE_FLAG_DSI_USE_TE0;
}

static void gen11_dsi_get_config(struct intel_encoder *encoder,
				 struct intel_crtc_state *pipe_config)
{
	struct intel_crtc *crtc = to_intel_crtc(pipe_config->uapi.crtc);
	struct intel_dsi *intel_dsi = enc_to_intel_dsi(encoder);

	intel_ddi_get_clock(encoder, pipe_config, icl_ddi_combo_get_pll(encoder));

	pipe_config->hw.adjusted_mode.crtc_clock = intel_dsi->pclk;
	if (intel_dsi->dual_link)
		pipe_config->hw.adjusted_mode.crtc_clock *= 2;

	gen11_dsi_get_timings(encoder, pipe_config);
	pipe_config->output_types |= BIT(INTEL_OUTPUT_DSI);
	pipe_config->pipe_bpp = bdw_get_pipemisc_bpp(crtc);

	/* Get the details on which TE should be enabled */
	if (is_cmd_mode(intel_dsi))
		gen11_dsi_get_cmd_mode_config(intel_dsi, pipe_config);

	if (gen11_dsi_is_periodic_cmd_mode(intel_dsi))
		pipe_config->mode_flags |= I915_MODE_FLAG_DSI_PERIODIC_CMD_MODE;
}

static void gen11_dsi_sync_state(struct intel_encoder *encoder,
				 const struct intel_crtc_state *crtc_state)
{
	struct drm_i915_private *dev_priv = to_i915(encoder->base.dev);
<<<<<<< HEAD
	struct intel_crtc *intel_crtc = to_intel_crtc(crtc_state->uapi.crtc);
	enum pipe pipe = intel_crtc->pipe;
=======
	struct intel_crtc *intel_crtc;
	enum pipe pipe;

	if (!crtc_state)
		return;

	intel_crtc = to_intel_crtc(crtc_state->uapi.crtc);
	pipe = intel_crtc->pipe;
>>>>>>> 6195eb15

	/* wa verify 1409054076:icl,jsl,ehl */
	if (DISPLAY_VER(dev_priv) == 11 && pipe == PIPE_B &&
	    !(intel_de_read(dev_priv, CHICKEN_PAR1_1) & IGNORE_KVMR_PIPE_A))
		drm_dbg_kms(&dev_priv->drm,
			    "[ENCODER:%d:%s] BIOS left IGNORE_KVMR_PIPE_A cleared with pipe B enabled\n",
			    encoder->base.base.id,
			    encoder->base.name);
}

static int gen11_dsi_dsc_compute_config(struct intel_encoder *encoder,
					struct intel_crtc_state *crtc_state)
{
	struct drm_i915_private *dev_priv = to_i915(encoder->base.dev);
	struct drm_dsc_config *vdsc_cfg = &crtc_state->dsc.config;
	int dsc_max_bpc = DISPLAY_VER(dev_priv) >= 12 ? 12 : 10;
	bool use_dsc;
	int ret;

	use_dsc = intel_bios_get_dsc_params(encoder, crtc_state, dsc_max_bpc);
	if (!use_dsc)
		return 0;

	if (crtc_state->pipe_bpp < 8 * 3)
		return -EINVAL;

	/* FIXME: split only when necessary */
	if (crtc_state->dsc.slice_count > 1)
		crtc_state->dsc.dsc_split = true;

	vdsc_cfg->convert_rgb = true;

	/* FIXME: initialize from VBT */
	vdsc_cfg->rc_model_size = DSC_RC_MODEL_SIZE_CONST;

	ret = intel_dsc_compute_params(encoder, crtc_state);
	if (ret)
		return ret;

	/* DSI specific sanity checks on the common code */
	drm_WARN_ON(&dev_priv->drm, vdsc_cfg->vbr_enable);
	drm_WARN_ON(&dev_priv->drm, vdsc_cfg->simple_422);
	drm_WARN_ON(&dev_priv->drm,
		    vdsc_cfg->pic_width % vdsc_cfg->slice_width);
	drm_WARN_ON(&dev_priv->drm, vdsc_cfg->slice_height < 8);
	drm_WARN_ON(&dev_priv->drm,
		    vdsc_cfg->pic_height % vdsc_cfg->slice_height);

	ret = drm_dsc_compute_rc_parameters(vdsc_cfg);
	if (ret)
		return ret;

	crtc_state->dsc.compression_enable = true;

	return 0;
}

static int gen11_dsi_compute_config(struct intel_encoder *encoder,
				    struct intel_crtc_state *pipe_config,
				    struct drm_connector_state *conn_state)
{
	struct drm_i915_private *i915 = to_i915(encoder->base.dev);
	struct intel_dsi *intel_dsi = container_of(encoder, struct intel_dsi,
						   base);
	struct intel_connector *intel_connector = intel_dsi->attached_connector;
	const struct drm_display_mode *fixed_mode =
		intel_connector->panel.fixed_mode;
	struct drm_display_mode *adjusted_mode =
		&pipe_config->hw.adjusted_mode;
	int ret;

	pipe_config->output_format = INTEL_OUTPUT_FORMAT_RGB;
	intel_fixed_panel_mode(fixed_mode, adjusted_mode);

	ret = intel_pch_panel_fitting(pipe_config, conn_state);
	if (ret)
		return ret;

	adjusted_mode->flags = 0;

	/* Dual link goes to trancoder DSI'0' */
	if (intel_dsi->ports == BIT(PORT_B))
		pipe_config->cpu_transcoder = TRANSCODER_DSI_1;
	else
		pipe_config->cpu_transcoder = TRANSCODER_DSI_0;

	if (intel_dsi->pixel_format == MIPI_DSI_FMT_RGB888)
		pipe_config->pipe_bpp = 24;
	else
		pipe_config->pipe_bpp = 18;

	pipe_config->clock_set = true;

	if (gen11_dsi_dsc_compute_config(encoder, pipe_config))
		drm_dbg_kms(&i915->drm, "Attempting to use DSC failed\n");

	pipe_config->port_clock = afe_clk(encoder, pipe_config) / 5;

	/*
	 * In case of TE GATE cmd mode, we
	 * receive TE from the slave if
	 * dual link is enabled
	 */
	if (is_cmd_mode(intel_dsi))
		gen11_dsi_get_cmd_mode_config(intel_dsi, pipe_config);

	return 0;
}

static void gen11_dsi_get_power_domains(struct intel_encoder *encoder,
					struct intel_crtc_state *crtc_state)
{
	struct drm_i915_private *i915 = to_i915(encoder->base.dev);

	get_dsi_io_power_domains(i915,
				 enc_to_intel_dsi(encoder));
}

static bool gen11_dsi_get_hw_state(struct intel_encoder *encoder,
				   enum pipe *pipe)
{
	struct drm_i915_private *dev_priv = to_i915(encoder->base.dev);
	struct intel_dsi *intel_dsi = enc_to_intel_dsi(encoder);
	enum transcoder dsi_trans;
	intel_wakeref_t wakeref;
	enum port port;
	bool ret = false;
	u32 tmp;

	wakeref = intel_display_power_get_if_enabled(dev_priv,
						     encoder->power_domain);
	if (!wakeref)
		return false;

	for_each_dsi_port(port, intel_dsi->ports) {
		dsi_trans = dsi_port_to_transcoder(port);
		tmp = intel_de_read(dev_priv, TRANS_DDI_FUNC_CTL(dsi_trans));
		switch (tmp & TRANS_DDI_EDP_INPUT_MASK) {
		case TRANS_DDI_EDP_INPUT_A_ON:
			*pipe = PIPE_A;
			break;
		case TRANS_DDI_EDP_INPUT_B_ONOFF:
			*pipe = PIPE_B;
			break;
		case TRANS_DDI_EDP_INPUT_C_ONOFF:
			*pipe = PIPE_C;
			break;
		case TRANS_DDI_EDP_INPUT_D_ONOFF:
			*pipe = PIPE_D;
			break;
		default:
			drm_err(&dev_priv->drm, "Invalid PIPE input\n");
			goto out;
		}

		tmp = intel_de_read(dev_priv, PIPECONF(dsi_trans));
		ret = tmp & PIPECONF_ENABLE;
	}
out:
	intel_display_power_put(dev_priv, encoder->power_domain, wakeref);
	return ret;
}

static bool gen11_dsi_initial_fastset_check(struct intel_encoder *encoder,
					    struct intel_crtc_state *crtc_state)
{
	if (crtc_state->dsc.compression_enable) {
		drm_dbg_kms(encoder->base.dev, "Forcing full modeset due to DSC being enabled\n");
		crtc_state->uapi.mode_changed = true;

		return false;
	}

	return true;
}

static void gen11_dsi_encoder_destroy(struct drm_encoder *encoder)
{
	intel_encoder_destroy(encoder);
}

static const struct drm_encoder_funcs gen11_dsi_encoder_funcs = {
	.destroy = gen11_dsi_encoder_destroy,
};

static const struct drm_connector_funcs gen11_dsi_connector_funcs = {
	.detect = intel_panel_detect,
	.late_register = intel_connector_register,
	.early_unregister = intel_connector_unregister,
	.destroy = intel_connector_destroy,
	.fill_modes = drm_helper_probe_single_connector_modes,
	.atomic_get_property = intel_digital_connector_atomic_get_property,
	.atomic_set_property = intel_digital_connector_atomic_set_property,
	.atomic_destroy_state = drm_atomic_helper_connector_destroy_state,
	.atomic_duplicate_state = intel_digital_connector_duplicate_state,
};

static const struct drm_connector_helper_funcs gen11_dsi_connector_helper_funcs = {
	.get_modes = intel_dsi_get_modes,
	.mode_valid = gen11_dsi_mode_valid,
	.atomic_check = intel_digital_connector_atomic_check,
};

static int gen11_dsi_host_attach(struct mipi_dsi_host *host,
				 struct mipi_dsi_device *dsi)
{
	return 0;
}

static int gen11_dsi_host_detach(struct mipi_dsi_host *host,
				 struct mipi_dsi_device *dsi)
{
	return 0;
}

static ssize_t gen11_dsi_host_transfer(struct mipi_dsi_host *host,
				       const struct mipi_dsi_msg *msg)
{
	struct intel_dsi_host *intel_dsi_host = to_intel_dsi_host(host);
	struct mipi_dsi_packet dsi_pkt;
	ssize_t ret;
	bool enable_lpdt = false;

	ret = mipi_dsi_create_packet(&dsi_pkt, msg);
	if (ret < 0)
		return ret;

	if (msg->flags & MIPI_DSI_MSG_USE_LPM)
		enable_lpdt = true;

	/* send packet header */
	ret  = dsi_send_pkt_hdr(intel_dsi_host, dsi_pkt, enable_lpdt);
	if (ret < 0)
		return ret;

	/* only long packet contains payload */
	if (mipi_dsi_packet_format_is_long(msg->type)) {
		ret = dsi_send_pkt_payld(intel_dsi_host, dsi_pkt);
		if (ret < 0)
			return ret;
	}

	//TODO: add payload receive code if needed

	ret = sizeof(dsi_pkt.header) + dsi_pkt.payload_length;

	return ret;
}

static const struct mipi_dsi_host_ops gen11_dsi_host_ops = {
	.attach = gen11_dsi_host_attach,
	.detach = gen11_dsi_host_detach,
	.transfer = gen11_dsi_host_transfer,
};

#define ICL_PREPARE_CNT_MAX	0x7
#define ICL_CLK_ZERO_CNT_MAX	0xf
#define ICL_TRAIL_CNT_MAX	0x7
#define ICL_TCLK_PRE_CNT_MAX	0x3
#define ICL_TCLK_POST_CNT_MAX	0x7
#define ICL_HS_ZERO_CNT_MAX	0xf
#define ICL_EXIT_ZERO_CNT_MAX	0x7

static void icl_dphy_param_init(struct intel_dsi *intel_dsi)
{
	struct drm_device *dev = intel_dsi->base.base.dev;
	struct drm_i915_private *dev_priv = to_i915(dev);
	struct mipi_config *mipi_config = dev_priv->vbt.dsi.config;
	u32 tlpx_ns;
	u32 prepare_cnt, exit_zero_cnt, clk_zero_cnt, trail_cnt;
	u32 ths_prepare_ns, tclk_trail_ns;
	u32 hs_zero_cnt;
	u32 tclk_pre_cnt, tclk_post_cnt;

	tlpx_ns = intel_dsi_tlpx_ns(intel_dsi);

	tclk_trail_ns = max(mipi_config->tclk_trail, mipi_config->ths_trail);
	ths_prepare_ns = max(mipi_config->ths_prepare,
			     mipi_config->tclk_prepare);

	/*
	 * prepare cnt in escape clocks
	 * this field represents a hexadecimal value with a precision
	 * of 1.2 – i.e. the most significant bit is the integer
	 * and the least significant 2 bits are fraction bits.
	 * so, the field can represent a range of 0.25 to 1.75
	 */
	prepare_cnt = DIV_ROUND_UP(ths_prepare_ns * 4, tlpx_ns);
	if (prepare_cnt > ICL_PREPARE_CNT_MAX) {
		drm_dbg_kms(&dev_priv->drm, "prepare_cnt out of range (%d)\n",
			    prepare_cnt);
		prepare_cnt = ICL_PREPARE_CNT_MAX;
	}

	/* clk zero count in escape clocks */
	clk_zero_cnt = DIV_ROUND_UP(mipi_config->tclk_prepare_clkzero -
				    ths_prepare_ns, tlpx_ns);
	if (clk_zero_cnt > ICL_CLK_ZERO_CNT_MAX) {
		drm_dbg_kms(&dev_priv->drm,
			    "clk_zero_cnt out of range (%d)\n", clk_zero_cnt);
		clk_zero_cnt = ICL_CLK_ZERO_CNT_MAX;
	}

	/* trail cnt in escape clocks*/
	trail_cnt = DIV_ROUND_UP(tclk_trail_ns, tlpx_ns);
	if (trail_cnt > ICL_TRAIL_CNT_MAX) {
		drm_dbg_kms(&dev_priv->drm, "trail_cnt out of range (%d)\n",
			    trail_cnt);
		trail_cnt = ICL_TRAIL_CNT_MAX;
	}

	/* tclk pre count in escape clocks */
	tclk_pre_cnt = DIV_ROUND_UP(mipi_config->tclk_pre, tlpx_ns);
	if (tclk_pre_cnt > ICL_TCLK_PRE_CNT_MAX) {
		drm_dbg_kms(&dev_priv->drm,
			    "tclk_pre_cnt out of range (%d)\n", tclk_pre_cnt);
		tclk_pre_cnt = ICL_TCLK_PRE_CNT_MAX;
	}

	/* tclk post count in escape clocks */
	tclk_post_cnt = DIV_ROUND_UP(mipi_config->tclk_post, tlpx_ns);
	if (tclk_post_cnt > ICL_TCLK_POST_CNT_MAX) {
		drm_dbg_kms(&dev_priv->drm,
			    "tclk_post_cnt out of range (%d)\n",
			    tclk_post_cnt);
		tclk_post_cnt = ICL_TCLK_POST_CNT_MAX;
	}

	/* hs zero cnt in escape clocks */
	hs_zero_cnt = DIV_ROUND_UP(mipi_config->ths_prepare_hszero -
				   ths_prepare_ns, tlpx_ns);
	if (hs_zero_cnt > ICL_HS_ZERO_CNT_MAX) {
		drm_dbg_kms(&dev_priv->drm, "hs_zero_cnt out of range (%d)\n",
			    hs_zero_cnt);
		hs_zero_cnt = ICL_HS_ZERO_CNT_MAX;
	}

	/* hs exit zero cnt in escape clocks */
	exit_zero_cnt = DIV_ROUND_UP(mipi_config->ths_exit, tlpx_ns);
	if (exit_zero_cnt > ICL_EXIT_ZERO_CNT_MAX) {
		drm_dbg_kms(&dev_priv->drm,
			    "exit_zero_cnt out of range (%d)\n",
			    exit_zero_cnt);
		exit_zero_cnt = ICL_EXIT_ZERO_CNT_MAX;
	}

	/* clock lane dphy timings */
	intel_dsi->dphy_reg = (CLK_PREPARE_OVERRIDE |
			       CLK_PREPARE(prepare_cnt) |
			       CLK_ZERO_OVERRIDE |
			       CLK_ZERO(clk_zero_cnt) |
			       CLK_PRE_OVERRIDE |
			       CLK_PRE(tclk_pre_cnt) |
			       CLK_POST_OVERRIDE |
			       CLK_POST(tclk_post_cnt) |
			       CLK_TRAIL_OVERRIDE |
			       CLK_TRAIL(trail_cnt));

	/* data lanes dphy timings */
	intel_dsi->dphy_data_lane_reg = (HS_PREPARE_OVERRIDE |
					 HS_PREPARE(prepare_cnt) |
					 HS_ZERO_OVERRIDE |
					 HS_ZERO(hs_zero_cnt) |
					 HS_TRAIL_OVERRIDE |
					 HS_TRAIL(trail_cnt) |
					 HS_EXIT_OVERRIDE |
					 HS_EXIT(exit_zero_cnt));

	intel_dsi_log_params(intel_dsi);
}

static void icl_dsi_add_properties(struct intel_connector *connector)
{
	u32 allowed_scalers;

	allowed_scalers = BIT(DRM_MODE_SCALE_ASPECT) |
			   BIT(DRM_MODE_SCALE_FULLSCREEN) |
			   BIT(DRM_MODE_SCALE_CENTER);

	drm_connector_attach_scaling_mode_property(&connector->base,
						   allowed_scalers);

	connector->base.state->scaling_mode = DRM_MODE_SCALE_ASPECT;

	drm_connector_set_panel_orientation_with_quirk(&connector->base,
				intel_dsi_get_panel_orientation(connector),
				connector->panel.fixed_mode->hdisplay,
				connector->panel.fixed_mode->vdisplay);
}

void icl_dsi_init(struct drm_i915_private *dev_priv)
{
	struct drm_device *dev = &dev_priv->drm;
	struct intel_dsi *intel_dsi;
	struct intel_encoder *encoder;
	struct intel_connector *intel_connector;
	struct drm_connector *connector;
	struct drm_display_mode *fixed_mode;
	enum port port;

	if (!intel_bios_is_dsi_present(dev_priv, &port))
		return;

	intel_dsi = kzalloc(sizeof(*intel_dsi), GFP_KERNEL);
	if (!intel_dsi)
		return;

	intel_connector = intel_connector_alloc();
	if (!intel_connector) {
		kfree(intel_dsi);
		return;
	}

	encoder = &intel_dsi->base;
	intel_dsi->attached_connector = intel_connector;
	connector = &intel_connector->base;

	/* register DSI encoder with DRM subsystem */
	drm_encoder_init(dev, &encoder->base, &gen11_dsi_encoder_funcs,
			 DRM_MODE_ENCODER_DSI, "DSI %c", port_name(port));

	encoder->pre_pll_enable = gen11_dsi_pre_pll_enable;
	encoder->pre_enable = gen11_dsi_pre_enable;
	encoder->enable = gen11_dsi_enable;
	encoder->disable = gen11_dsi_disable;
	encoder->post_disable = gen11_dsi_post_disable;
	encoder->port = port;
	encoder->get_config = gen11_dsi_get_config;
	encoder->sync_state = gen11_dsi_sync_state;
	encoder->update_pipe = intel_panel_update_backlight;
	encoder->compute_config = gen11_dsi_compute_config;
	encoder->get_hw_state = gen11_dsi_get_hw_state;
	encoder->initial_fastset_check = gen11_dsi_initial_fastset_check;
	encoder->type = INTEL_OUTPUT_DSI;
	encoder->cloneable = 0;
	encoder->pipe_mask = ~0;
	encoder->power_domain = POWER_DOMAIN_PORT_DSI;
	encoder->get_power_domains = gen11_dsi_get_power_domains;
	encoder->disable_clock = gen11_dsi_gate_clocks;
	encoder->is_clock_enabled = gen11_dsi_is_clock_enabled;

	/* register DSI connector with DRM subsystem */
	drm_connector_init(dev, connector, &gen11_dsi_connector_funcs,
			   DRM_MODE_CONNECTOR_DSI);
	drm_connector_helper_add(connector, &gen11_dsi_connector_helper_funcs);
	connector->display_info.subpixel_order = SubPixelHorizontalRGB;
	connector->interlace_allowed = false;
	connector->doublescan_allowed = false;
	intel_connector->get_hw_state = intel_connector_get_hw_state;

	/* attach connector to encoder */
	intel_connector_attach_encoder(intel_connector, encoder);

	mutex_lock(&dev->mode_config.mutex);
	fixed_mode = intel_panel_vbt_fixed_mode(intel_connector);
	mutex_unlock(&dev->mode_config.mutex);

	if (!fixed_mode) {
		drm_err(&dev_priv->drm, "DSI fixed mode info missing\n");
		goto err;
	}

	intel_panel_init(&intel_connector->panel, fixed_mode, NULL);
	intel_panel_setup_backlight(connector, INVALID_PIPE);

	if (dev_priv->vbt.dsi.config->dual_link)
		intel_dsi->ports = BIT(PORT_A) | BIT(PORT_B);
	else
		intel_dsi->ports = BIT(port);

	intel_dsi->dcs_backlight_ports = dev_priv->vbt.dsi.bl_ports;
	intel_dsi->dcs_cabc_ports = dev_priv->vbt.dsi.cabc_ports;

	for_each_dsi_port(port, intel_dsi->ports) {
		struct intel_dsi_host *host;

		host = intel_dsi_host_init(intel_dsi, &gen11_dsi_host_ops, port);
		if (!host)
			goto err;

		intel_dsi->dsi_hosts[port] = host;
	}

	if (!intel_dsi_vbt_init(intel_dsi, MIPI_DSI_GENERIC_PANEL_ID)) {
		drm_dbg_kms(&dev_priv->drm, "no device found\n");
		goto err;
	}

	icl_dphy_param_init(intel_dsi);

	icl_dsi_add_properties(intel_connector);
	return;

err:
	drm_connector_cleanup(connector);
	drm_encoder_cleanup(&encoder->base);
	kfree(intel_dsi);
	kfree(intel_connector);
}<|MERGE_RESOLUTION|>--- conflicted
+++ resolved
@@ -1577,10 +1577,6 @@
 				 const struct intel_crtc_state *crtc_state)
 {
 	struct drm_i915_private *dev_priv = to_i915(encoder->base.dev);
-<<<<<<< HEAD
-	struct intel_crtc *intel_crtc = to_intel_crtc(crtc_state->uapi.crtc);
-	enum pipe pipe = intel_crtc->pipe;
-=======
 	struct intel_crtc *intel_crtc;
 	enum pipe pipe;
 
@@ -1589,7 +1585,6 @@
 
 	intel_crtc = to_intel_crtc(crtc_state->uapi.crtc);
 	pipe = intel_crtc->pipe;
->>>>>>> 6195eb15
 
 	/* wa verify 1409054076:icl,jsl,ehl */
 	if (DISPLAY_VER(dev_priv) == 11 && pipe == PIPE_B &&
