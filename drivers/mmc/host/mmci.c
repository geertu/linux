/*
 *  linux/drivers/mmc/host/mmci.c - ARM PrimeCell MMCI PL180/1 driver
 *
 *  Copyright (C) 2003 Deep Blue Solutions, Ltd, All Rights Reserved.
 *
 * This program is free software; you can redistribute it and/or modify
 * it under the terms of the GNU General Public License version 2 as
 * published by the Free Software Foundation.
 */
#include <linux/module.h>
#include <linux/moduleparam.h>
#include <linux/init.h>
#include <linux/ioport.h>
#include <linux/device.h>
#include <linux/interrupt.h>
#include <linux/delay.h>
#include <linux/err.h>
#include <linux/highmem.h>
#include <linux/log2.h>
#include <linux/mmc/host.h>
#include <linux/amba/bus.h>
#include <linux/clk.h>
#include <linux/scatterlist.h>
#include <linux/gpio.h>
#include <linux/amba/mmci.h>
#include <linux/regulator/consumer.h>

#include <asm/cacheflush.h>
#include <asm/div64.h>
#include <asm/io.h>
#include <asm/sizes.h>

#include "mmci.h"

#define DRIVER_NAME "mmci-pl18x"

#define DBG(host,fmt,args...)	\
	pr_debug("%s: %s: " fmt, mmc_hostname(host->mmc), __func__ , args)

static unsigned int fmax = 515633;

/*
 * This must be called with host->lock held
 */
static void mmci_set_clkreg(struct mmci_host *host, unsigned int desired)
{
	u32 clk = 0;

	if (desired) {
		if (desired >= host->mclk) {
			clk = MCI_CLK_BYPASS;
			host->cclk = host->mclk;
		} else {
			clk = host->mclk / (2 * desired) - 1;
			if (clk >= 256)
				clk = 255;
			host->cclk = host->mclk / (2 * (clk + 1));
		}
		if (host->hw_designer == 0x80)
			clk |= MCI_FCEN; /* Bug fix in ST IP block */
		clk |= MCI_CLK_ENABLE;
		/* This hasn't proven to be worthwhile */
		/* clk |= MCI_CLK_PWRSAVE; */
	}

	if (host->mmc->ios.bus_width == MMC_BUS_WIDTH_4)
		clk |= MCI_WIDE_BUS;

	writel(clk, host->base + MMCICLOCK);
}

static void
mmci_request_end(struct mmci_host *host, struct mmc_request *mrq)
{
	writel(0, host->base + MMCICOMMAND);

	BUG_ON(host->data);

	host->mrq = NULL;
	host->cmd = NULL;

	if (mrq->data)
		mrq->data->bytes_xfered = host->data_xfered;

	/*
	 * Need to drop the host lock here; mmc_request_done may call
	 * back into the driver...
	 */
	spin_unlock(&host->lock);
	mmc_request_done(host->mmc, mrq);
	spin_lock(&host->lock);
}

static void mmci_stop_data(struct mmci_host *host)
{
	writel(0, host->base + MMCIDATACTRL);
	writel(0, host->base + MMCIMASK1);
	host->data = NULL;
}

static void mmci_start_data(struct mmci_host *host, struct mmc_data *data)
{
	unsigned int datactrl, timeout, irqmask;
	unsigned long long clks;
	void __iomem *base;
	int blksz_bits;

	DBG(host, "blksz %04x blks %04x flags %08x\n",
	    data->blksz, data->blocks, data->flags);

	host->data = data;
	host->size = data->blksz;
	host->data_xfered = 0;

	mmci_init_sg(host, data);

	clks = (unsigned long long)data->timeout_ns * host->cclk;
	do_div(clks, 1000000000UL);

	timeout = data->timeout_clks + (unsigned int)clks;

	base = host->base;
	writel(timeout, base + MMCIDATATIMER);
	writel(host->size, base + MMCIDATALENGTH);

	blksz_bits = ffs(data->blksz) - 1;
	BUG_ON(1 << blksz_bits != data->blksz);

	datactrl = MCI_DPSM_ENABLE | blksz_bits << 4;
	if (data->flags & MMC_DATA_READ) {
		datactrl |= MCI_DPSM_DIRECTION;
		irqmask = MCI_RXFIFOHALFFULLMASK;

		/*
		 * If we have less than a FIFOSIZE of bytes to transfer,
		 * trigger a PIO interrupt as soon as any data is available.
		 */
		if (host->size < MCI_FIFOSIZE)
			irqmask |= MCI_RXDATAAVLBLMASK;
	} else {
		/*
		 * We don't actually need to include "FIFO empty" here
		 * since its implicit in "FIFO half empty".
		 */
		irqmask = MCI_TXFIFOHALFEMPTYMASK;
	}

	writel(datactrl, base + MMCIDATACTRL);
	writel(readl(base + MMCIMASK0) & ~MCI_DATAENDMASK, base + MMCIMASK0);
	writel(irqmask, base + MMCIMASK1);
}

static void
mmci_start_command(struct mmci_host *host, struct mmc_command *cmd, u32 c)
{
	void __iomem *base = host->base;

	DBG(host, "op %02x arg %08x flags %08x\n",
	    cmd->opcode, cmd->arg, cmd->flags);

	if (readl(base + MMCICOMMAND) & MCI_CPSM_ENABLE) {
		writel(0, base + MMCICOMMAND);
		udelay(1);
	}

	c |= cmd->opcode | MCI_CPSM_ENABLE;
	if (cmd->flags & MMC_RSP_PRESENT) {
		if (cmd->flags & MMC_RSP_136)
			c |= MCI_CPSM_LONGRSP;
		c |= MCI_CPSM_RESPONSE;
	}
	if (/*interrupt*/0)
		c |= MCI_CPSM_INTERRUPT;

	host->cmd = cmd;

	writel(cmd->arg, base + MMCIARGUMENT);
	writel(c, base + MMCICOMMAND);
}

static void
mmci_data_irq(struct mmci_host *host, struct mmc_data *data,
	      unsigned int status)
{
	if (status & MCI_DATABLOCKEND) {
		host->data_xfered += data->blksz;
	}
	if (status & (MCI_DATACRCFAIL|MCI_DATATIMEOUT|MCI_TXUNDERRUN|MCI_RXOVERRUN)) {
		if (status & MCI_DATACRCFAIL)
			data->error = -EILSEQ;
		else if (status & MCI_DATATIMEOUT)
			data->error = -ETIMEDOUT;
		else if (status & (MCI_TXUNDERRUN|MCI_RXOVERRUN))
			data->error = -EIO;
		status |= MCI_DATAEND;

		/*
		 * We hit an error condition.  Ensure that any data
		 * partially written to a page is properly coherent.
		 */
		if (host->sg_len && data->flags & MMC_DATA_READ)
			flush_dcache_page(sg_page(host->sg_ptr));
	}
	if (status & MCI_DATAEND) {
		mmci_stop_data(host);

		if (!data->stop) {
			mmci_request_end(host, data->mrq);
		} else {
			mmci_start_command(host, data->stop, 0);
		}
	}
}

static void
mmci_cmd_irq(struct mmci_host *host, struct mmc_command *cmd,
	     unsigned int status)
{
	void __iomem *base = host->base;

	host->cmd = NULL;

	cmd->resp[0] = readl(base + MMCIRESPONSE0);
	cmd->resp[1] = readl(base + MMCIRESPONSE1);
	cmd->resp[2] = readl(base + MMCIRESPONSE2);
	cmd->resp[3] = readl(base + MMCIRESPONSE3);

	if (status & MCI_CMDTIMEOUT) {
		cmd->error = -ETIMEDOUT;
	} else if (status & MCI_CMDCRCFAIL && cmd->flags & MMC_RSP_CRC) {
		cmd->error = -EILSEQ;
	}

	if (!cmd->data || cmd->error) {
		if (host->data)
			mmci_stop_data(host);
		mmci_request_end(host, cmd->mrq);
	} else if (!(cmd->data->flags & MMC_DATA_READ)) {
		mmci_start_data(host, cmd->data);
	}
}

static int mmci_pio_read(struct mmci_host *host, char *buffer, unsigned int remain)
{
	void __iomem *base = host->base;
	char *ptr = buffer;
	u32 status;
	int host_remain = host->size;

	do {
		int count = host_remain - (readl(base + MMCIFIFOCNT) << 2);

		if (count > remain)
			count = remain;

		if (count <= 0)
			break;

		readsl(base + MMCIFIFO, ptr, count >> 2);

		ptr += count;
		remain -= count;
		host_remain -= count;

		if (remain == 0)
			break;

		status = readl(base + MMCISTATUS);
	} while (status & MCI_RXDATAAVLBL);

	return ptr - buffer;
}

static int mmci_pio_write(struct mmci_host *host, char *buffer, unsigned int remain, u32 status)
{
	void __iomem *base = host->base;
	char *ptr = buffer;

	do {
		unsigned int count, maxcnt;

		maxcnt = status & MCI_TXFIFOEMPTY ? MCI_FIFOSIZE : MCI_FIFOHALFSIZE;
		count = min(remain, maxcnt);

		writesl(base + MMCIFIFO, ptr, count >> 2);

		ptr += count;
		remain -= count;

		if (remain == 0)
			break;

		status = readl(base + MMCISTATUS);
	} while (status & MCI_TXFIFOHALFEMPTY);

	return ptr - buffer;
}

/*
 * PIO data transfer IRQ handler.
 */
static irqreturn_t mmci_pio_irq(int irq, void *dev_id)
{
	struct mmci_host *host = dev_id;
	void __iomem *base = host->base;
	u32 status;

	status = readl(base + MMCISTATUS);

	DBG(host, "irq1 %08x\n", status);

	do {
		unsigned long flags;
		unsigned int remain, len;
		char *buffer;

		/*
		 * For write, we only need to test the half-empty flag
		 * here - if the FIFO is completely empty, then by
		 * definition it is more than half empty.
		 *
		 * For read, check for data available.
		 */
		if (!(status & (MCI_TXFIFOHALFEMPTY|MCI_RXDATAAVLBL)))
			break;

		/*
		 * Map the current scatter buffer.
		 */
		buffer = mmci_kmap_atomic(host, &flags) + host->sg_off;
		remain = host->sg_ptr->length - host->sg_off;

		len = 0;
		if (status & MCI_RXACTIVE)
			len = mmci_pio_read(host, buffer, remain);
		if (status & MCI_TXACTIVE)
			len = mmci_pio_write(host, buffer, remain, status);

		/*
		 * Unmap the buffer.
		 */
		mmci_kunmap_atomic(host, buffer, &flags);

		host->sg_off += len;
		host->size -= len;
		remain -= len;

		if (remain)
			break;

		/*
		 * If we were reading, and we have completed this
		 * page, ensure that the data cache is coherent.
		 */
		if (status & MCI_RXACTIVE)
			flush_dcache_page(sg_page(host->sg_ptr));

		if (!mmci_next_sg(host))
			break;

		status = readl(base + MMCISTATUS);
	} while (1);

	/*
	 * If we're nearing the end of the read, switch to
	 * "any data available" mode.
	 */
	if (status & MCI_RXACTIVE && host->size < MCI_FIFOSIZE)
		writel(MCI_RXDATAAVLBLMASK, base + MMCIMASK1);

	/*
	 * If we run out of data, disable the data IRQs; this
	 * prevents a race where the FIFO becomes empty before
	 * the chip itself has disabled the data path, and
	 * stops us racing with our data end IRQ.
	 */
	if (host->size == 0) {
		writel(0, base + MMCIMASK1);
		writel(readl(base + MMCIMASK0) | MCI_DATAENDMASK, base + MMCIMASK0);
	}

	return IRQ_HANDLED;
}

/*
 * Handle completion of command and data transfers.
 */
static irqreturn_t mmci_irq(int irq, void *dev_id)
{
	struct mmci_host *host = dev_id;
	u32 status;
	int ret = 0;

	spin_lock(&host->lock);

	do {
		struct mmc_command *cmd;
		struct mmc_data *data;

		status = readl(host->base + MMCISTATUS);
		status &= readl(host->base + MMCIMASK0);
		writel(status, host->base + MMCICLEAR);

		DBG(host, "irq0 %08x\n", status);

		data = host->data;
		if (status & (MCI_DATACRCFAIL|MCI_DATATIMEOUT|MCI_TXUNDERRUN|
			      MCI_RXOVERRUN|MCI_DATAEND|MCI_DATABLOCKEND) && data)
			mmci_data_irq(host, data, status);

		cmd = host->cmd;
		if (status & (MCI_CMDCRCFAIL|MCI_CMDTIMEOUT|MCI_CMDSENT|MCI_CMDRESPEND) && cmd)
			mmci_cmd_irq(host, cmd, status);

		ret = 1;
	} while (status);

	spin_unlock(&host->lock);

	return IRQ_RETVAL(ret);
}

static void mmci_request(struct mmc_host *mmc, struct mmc_request *mrq)
{
	struct mmci_host *host = mmc_priv(mmc);
	unsigned long flags;

	WARN_ON(host->mrq != NULL);

	if (mrq->data && !is_power_of_2(mrq->data->blksz)) {
		printk(KERN_ERR "%s: Unsupported block size (%d bytes)\n",
			mmc_hostname(mmc), mrq->data->blksz);
		mrq->cmd->error = -EINVAL;
		mmc_request_done(mmc, mrq);
		return;
	}

	spin_lock_irqsave(&host->lock, flags);

	host->mrq = mrq;

	if (mrq->data && mrq->data->flags & MMC_DATA_READ)
		mmci_start_data(host, mrq->data);

	mmci_start_command(host, mrq->cmd, 0);

	spin_unlock_irqrestore(&host->lock, flags);
}

static void mmci_set_ios(struct mmc_host *mmc, struct mmc_ios *ios)
{
	struct mmci_host *host = mmc_priv(mmc);
	u32 pwr = 0;
	unsigned long flags;

	switch (ios->power_mode) {
	case MMC_POWER_OFF:
		if(host->vcc &&
		   regulator_is_enabled(host->vcc))
			regulator_disable(host->vcc);
		break;
	case MMC_POWER_UP:
#ifdef CONFIG_REGULATOR
		if (host->vcc)
			/* This implicitly enables the regulator */
			mmc_regulator_set_ocr(host->vcc, ios->vdd);
#endif
		/*
		 * The translate_vdd function is not used if you have
		 * an external regulator, or your design is really weird.
		 * Using it would mean sending in power control BOTH using
		 * a regulator AND the 4 MMCIPWR bits. If we don't have
		 * a regulator, we might have some other platform specific
		 * power control behind this translate function.
		 */
		if (!host->vcc && host->plat->translate_vdd)
			pwr |= host->plat->translate_vdd(mmc_dev(mmc), ios->vdd);
		/* The ST version does not have this, fall through to POWER_ON */
		if (host->hw_designer != AMBA_VENDOR_ST) {
			pwr |= MCI_PWR_UP;
			break;
		}
	case MMC_POWER_ON:
		pwr |= MCI_PWR_ON;
		break;
	}

	if (ios->bus_mode == MMC_BUSMODE_OPENDRAIN) {
		if (host->hw_designer != AMBA_VENDOR_ST)
			pwr |= MCI_ROD;
		else {
			/*
			 * The ST Micro variant use the ROD bit for something
			 * else and only has OD (Open Drain).
			 */
			pwr |= MCI_OD;
		}
	}

	spin_lock_irqsave(&host->lock, flags);

	mmci_set_clkreg(host, ios->clock);

	if (host->pwr != pwr) {
		host->pwr = pwr;
		writel(pwr, host->base + MMCIPOWER);
	}

	spin_unlock_irqrestore(&host->lock, flags);
}

static int mmci_get_ro(struct mmc_host *mmc)
{
	struct mmci_host *host = mmc_priv(mmc);

	if (host->gpio_wp == -ENOSYS)
		return -ENOSYS;

	return gpio_get_value(host->gpio_wp);
}

static int mmci_get_cd(struct mmc_host *mmc)
{
	struct mmci_host *host = mmc_priv(mmc);
	unsigned int status;

	if (host->gpio_cd == -ENOSYS)
		status = host->plat->status(mmc_dev(host->mmc));
	else
		status = gpio_get_value(host->gpio_cd);

	return !status;
}

static const struct mmc_host_ops mmci_ops = {
	.request	= mmci_request,
	.set_ios	= mmci_set_ios,
	.get_ro		= mmci_get_ro,
	.get_cd		= mmci_get_cd,
};

static void mmci_check_status(unsigned long data)
{
	struct mmci_host *host = (struct mmci_host *)data;
	unsigned int status = mmci_get_cd(host->mmc);

	if (status ^ host->oldstat)
		mmc_detect_change(host->mmc, 0);

	host->oldstat = status;
	mod_timer(&host->timer, jiffies + HZ);
}

static int __devinit mmci_probe(struct amba_device *dev, struct amba_id *id)
{
	struct mmci_platform_data *plat = dev->dev.platform_data;
	struct mmci_host *host;
	struct mmc_host *mmc;
	int ret;

	/* must have platform data */
	if (!plat) {
		ret = -EINVAL;
		goto out;
	}

	ret = amba_request_regions(dev, DRIVER_NAME);
	if (ret)
		goto out;

	mmc = mmc_alloc_host(sizeof(struct mmci_host), &dev->dev);
	if (!mmc) {
		ret = -ENOMEM;
		goto rel_regions;
	}

	host = mmc_priv(mmc);
	host->mmc = mmc;

	host->gpio_wp = -ENOSYS;
	host->gpio_cd = -ENOSYS;

	host->hw_designer = amba_manf(dev);
	host->hw_revision = amba_rev(dev);
	DBG(host, "designer ID = 0x%02x\n", host->hw_designer);
	DBG(host, "revision = 0x%01x\n", host->hw_revision);

	host->clk = clk_get(&dev->dev, NULL);
	if (IS_ERR(host->clk)) {
		ret = PTR_ERR(host->clk);
		host->clk = NULL;
		goto host_free;
	}

	ret = clk_enable(host->clk);
	if (ret)
		goto clk_free;

	host->plat = plat;
	host->mclk = clk_get_rate(host->clk);
	/*
	 * According to the spec, mclk is max 100 MHz,
	 * so we try to adjust the clock down to this,
	 * (if possible).
	 */
	if (host->mclk > 100000000) {
		ret = clk_set_rate(host->clk, 100000000);
		if (ret < 0)
			goto clk_disable;
		host->mclk = clk_get_rate(host->clk);
		DBG(host, "eventual mclk rate: %u Hz\n", host->mclk);
	}
	host->base = ioremap(dev->res.start, resource_size(&dev->res));
	if (!host->base) {
		ret = -ENOMEM;
		goto clk_disable;
	}

	mmc->ops = &mmci_ops;
	mmc->f_min = (host->mclk + 511) / 512;
	mmc->f_max = min(host->mclk, fmax);
#ifdef CONFIG_REGULATOR
	/* If we're using the regulator framework, try to fetch a regulator */
	host->vcc = regulator_get(&dev->dev, "vmmc");
	if (IS_ERR(host->vcc))
		host->vcc = NULL;
	else {
		int mask = mmc_regulator_get_ocrmask(host->vcc);

		if (mask < 0)
			dev_err(&dev->dev, "error getting OCR mask (%d)\n",
				mask);
		else {
			host->mmc->ocr_avail = (u32) mask;
			if (plat->ocr_mask)
				dev_warn(&dev->dev,
				 "Provided ocr_mask/setpower will not be used "
				 "(using regulator instead)\n");
		}
	}
#endif
	/* Fall back to platform data if no regulator is found */
	if (host->vcc == NULL)
		mmc->ocr_avail = plat->ocr_mask;
	mmc->caps = plat->capabilities;

	/*
	 * We can do SGIO
	 */
	mmc->max_hw_segs = 16;
	mmc->max_phys_segs = NR_SG;

	/*
	 * Since we only have a 16-bit data length register, we must
	 * ensure that we don't exceed 2^16-1 bytes in a single request.
	 */
	mmc->max_req_size = 65535;

	/*
	 * Set the maximum segment size.  Since we aren't doing DMA
	 * (yet) we are only limited by the data length register.
	 */
	mmc->max_seg_size = mmc->max_req_size;

	/*
	 * Block size can be up to 2048 bytes, but must be a power of two.
	 */
	mmc->max_blk_size = 2048;

	/*
	 * No limit on the number of blocks transferred.
	 */
	mmc->max_blk_count = mmc->max_req_size;

	spin_lock_init(&host->lock);

	writel(0, host->base + MMCIMASK0);
	writel(0, host->base + MMCIMASK1);
	writel(0xfff, host->base + MMCICLEAR);

<<<<<<< HEAD
#ifdef CONFIG_GPIOLIB
=======
>>>>>>> ad1cd745
	if (gpio_is_valid(plat->gpio_cd)) {
		ret = gpio_request(plat->gpio_cd, DRIVER_NAME " (cd)");
		if (ret == 0)
			ret = gpio_direction_input(plat->gpio_cd);
		if (ret == 0)
			host->gpio_cd = plat->gpio_cd;
		else if (ret != -ENOSYS)
			goto err_gpio_cd;
	}
	if (gpio_is_valid(plat->gpio_wp)) {
		ret = gpio_request(plat->gpio_wp, DRIVER_NAME " (wp)");
		if (ret == 0)
			ret = gpio_direction_input(plat->gpio_wp);
		if (ret == 0)
			host->gpio_wp = plat->gpio_wp;
		else if (ret != -ENOSYS)
			goto err_gpio_wp;
	}
<<<<<<< HEAD
#endif
=======
>>>>>>> ad1cd745

	ret = request_irq(dev->irq[0], mmci_irq, IRQF_SHARED, DRIVER_NAME " (cmd)", host);
	if (ret)
		goto unmap;

	ret = request_irq(dev->irq[1], mmci_pio_irq, IRQF_SHARED, DRIVER_NAME " (pio)", host);
	if (ret)
		goto irq0_free;

	writel(MCI_IRQENABLE, host->base + MMCIMASK0);

	amba_set_drvdata(dev, mmc);
	host->oldstat = mmci_get_cd(host->mmc);

	mmc_add_host(mmc);

	printk(KERN_INFO "%s: MMCI rev %x cfg %02x at 0x%016llx irq %d,%d\n",
		mmc_hostname(mmc), amba_rev(dev), amba_config(dev),
		(unsigned long long)dev->res.start, dev->irq[0], dev->irq[1]);

	init_timer(&host->timer);
	host->timer.data = (unsigned long)host;
	host->timer.function = mmci_check_status;
	host->timer.expires = jiffies + HZ;
	add_timer(&host->timer);

	return 0;

 irq0_free:
	free_irq(dev->irq[0], host);
 unmap:
	if (host->gpio_wp != -ENOSYS)
		gpio_free(host->gpio_wp);
 err_gpio_wp:
	if (host->gpio_cd != -ENOSYS)
		gpio_free(host->gpio_cd);
 err_gpio_cd:
	iounmap(host->base);
 clk_disable:
	clk_disable(host->clk);
 clk_free:
	clk_put(host->clk);
 host_free:
	mmc_free_host(mmc);
 rel_regions:
	amba_release_regions(dev);
 out:
	return ret;
}

static int __devexit mmci_remove(struct amba_device *dev)
{
	struct mmc_host *mmc = amba_get_drvdata(dev);

	amba_set_drvdata(dev, NULL);

	if (mmc) {
		struct mmci_host *host = mmc_priv(mmc);

		del_timer_sync(&host->timer);

		mmc_remove_host(mmc);

		writel(0, host->base + MMCIMASK0);
		writel(0, host->base + MMCIMASK1);

		writel(0, host->base + MMCICOMMAND);
		writel(0, host->base + MMCIDATACTRL);

		free_irq(dev->irq[0], host);
		free_irq(dev->irq[1], host);

		if (host->gpio_wp != -ENOSYS)
			gpio_free(host->gpio_wp);
		if (host->gpio_cd != -ENOSYS)
			gpio_free(host->gpio_cd);

		iounmap(host->base);
		clk_disable(host->clk);
		clk_put(host->clk);

		if (regulator_is_enabled(host->vcc))
			regulator_disable(host->vcc);
		regulator_put(host->vcc);

		mmc_free_host(mmc);

		amba_release_regions(dev);
	}

	return 0;
}

#ifdef CONFIG_PM
static int mmci_suspend(struct amba_device *dev, pm_message_t state)
{
	struct mmc_host *mmc = amba_get_drvdata(dev);
	int ret = 0;

	if (mmc) {
		struct mmci_host *host = mmc_priv(mmc);

		ret = mmc_suspend_host(mmc, state);
		if (ret == 0)
			writel(0, host->base + MMCIMASK0);
	}

	return ret;
}

static int mmci_resume(struct amba_device *dev)
{
	struct mmc_host *mmc = amba_get_drvdata(dev);
	int ret = 0;

	if (mmc) {
		struct mmci_host *host = mmc_priv(mmc);

		writel(MCI_IRQENABLE, host->base + MMCIMASK0);

		ret = mmc_resume_host(mmc);
	}

	return ret;
}
#else
#define mmci_suspend	NULL
#define mmci_resume	NULL
#endif

static struct amba_id mmci_ids[] = {
	{
		.id	= 0x00041180,
		.mask	= 0x000fffff,
	},
	{
		.id	= 0x00041181,
		.mask	= 0x000fffff,
	},
	/* ST Micro variants */
	{
		.id     = 0x00180180,
		.mask   = 0x00ffffff,
	},
	{
		.id     = 0x00280180,
		.mask   = 0x00ffffff,
	},
	{ 0, 0 },
};

static struct amba_driver mmci_driver = {
	.drv		= {
		.name	= DRIVER_NAME,
	},
	.probe		= mmci_probe,
	.remove		= __devexit_p(mmci_remove),
	.suspend	= mmci_suspend,
	.resume		= mmci_resume,
	.id_table	= mmci_ids,
};

static int __init mmci_init(void)
{
	return amba_driver_register(&mmci_driver);
}

static void __exit mmci_exit(void)
{
	amba_driver_unregister(&mmci_driver);
}

module_init(mmci_init);
module_exit(mmci_exit);
module_param(fmax, uint, 0444);

MODULE_DESCRIPTION("ARM PrimeCell PL180/181 Multimedia Card Interface driver");
MODULE_LICENSE("GPL");<|MERGE_RESOLUTION|>--- conflicted
+++ resolved
@@ -678,10 +678,6 @@
 	writel(0, host->base + MMCIMASK1);
 	writel(0xfff, host->base + MMCICLEAR);
 
-<<<<<<< HEAD
-#ifdef CONFIG_GPIOLIB
-=======
->>>>>>> ad1cd745
 	if (gpio_is_valid(plat->gpio_cd)) {
 		ret = gpio_request(plat->gpio_cd, DRIVER_NAME " (cd)");
 		if (ret == 0)
@@ -700,10 +696,6 @@
 		else if (ret != -ENOSYS)
 			goto err_gpio_wp;
 	}
-<<<<<<< HEAD
-#endif
-=======
->>>>>>> ad1cd745
 
 	ret = request_irq(dev->irq[0], mmci_irq, IRQF_SHARED, DRIVER_NAME " (cmd)", host);
 	if (ret)
