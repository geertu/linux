--- conflicted
+++ resolved
@@ -358,11 +358,8 @@
 	struct thermal_cooling_device *cdev;
 	struct device *dev = df->dev.parent;
 	struct devfreq_cooling_device *dfc;
-<<<<<<< HEAD
 	struct em_perf_domain *em;
-=======
 	struct thermal_cooling_device_ops *ops;
->>>>>>> bbb544f3
 	char *name;
 	int err, num_opps;
 
@@ -378,16 +375,10 @@
 
 	dfc->devfreq = df;
 
-<<<<<<< HEAD
 	em = em_pd_get(dev);
 	if (em && !em_is_artificial(em)) {
 		dfc->em_pd = em;
-		devfreq_cooling_ops.get_requested_power =
-=======
-	dfc->em_pd = em_pd_get(dev);
-	if (dfc->em_pd) {
 		ops->get_requested_power =
->>>>>>> bbb544f3
 			devfreq_cooling_get_requested_power;
 		ops->state2power = devfreq_cooling_state2power;
 		ops->power2state = devfreq_cooling_power2state;
