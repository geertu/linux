/*
 * QLogic Fibre Channel HBA Driver
 * Copyright (c)  2003-2014 QLogic Corporation
 *
 * See LICENSE.qla2xxx for copyright and licensing details.
 */
#include "qla_def.h"
#include "qla_gbl.h"

#include <linux/delay.h>
#include <linux/slab.h>
#include <linux/vmalloc.h>

#include "qla_devtbl.h"

#ifdef CONFIG_SPARC
#include <asm/prom.h>
#endif

#include <target/target_core_base.h>
#include "qla_target.h"

/*
*  QLogic ISP2x00 Hardware Support Function Prototypes.
*/
static int qla2x00_isp_firmware(scsi_qla_host_t *);
static int qla2x00_setup_chip(scsi_qla_host_t *);
static int qla2x00_fw_ready(scsi_qla_host_t *);
static int qla2x00_configure_hba(scsi_qla_host_t *);
static int qla2x00_configure_loop(scsi_qla_host_t *);
static int qla2x00_configure_local_loop(scsi_qla_host_t *);
static int qla2x00_configure_fabric(scsi_qla_host_t *);
static int qla2x00_find_all_fabric_devs(scsi_qla_host_t *);
static int qla2x00_restart_isp(scsi_qla_host_t *);

static struct qla_chip_state_84xx *qla84xx_get_chip(struct scsi_qla_host *);
static int qla84xx_init_chip(scsi_qla_host_t *);
static int qla25xx_init_queues(struct qla_hw_data *);
<<<<<<< HEAD
static int qla24xx_post_gpdb_work(struct scsi_qla_host *, fc_port_t *, u8);
=======
>>>>>>> bb176f67
static int qla24xx_post_prli_work(struct scsi_qla_host*, fc_port_t *);
static void qla24xx_handle_plogi_done_event(struct scsi_qla_host *,
    struct event_arg *);
static void qla24xx_handle_prli_done_event(struct scsi_qla_host *,
    struct event_arg *);

/* SRB Extensions ---------------------------------------------------------- */

void
qla2x00_sp_timeout(unsigned long __data)
{
	srb_t *sp = (srb_t *)__data;
	struct srb_iocb *iocb;
	scsi_qla_host_t *vha = sp->vha;
	struct req_que *req;
	unsigned long flags;

	spin_lock_irqsave(&vha->hw->hardware_lock, flags);
	req = vha->hw->req_q_map[0];
	req->outstanding_cmds[sp->handle] = NULL;
	iocb = &sp->u.iocb_cmd;
	iocb->timeout(sp);
	sp->free(sp);
	spin_unlock_irqrestore(&vha->hw->hardware_lock, flags);
}

void
qla2x00_sp_free(void *ptr)
{
	srb_t *sp = ptr;
	struct srb_iocb *iocb = &sp->u.iocb_cmd;

	del_timer(&iocb->timer);
	qla2x00_rel_sp(sp);
}

/* Asynchronous Login/Logout Routines -------------------------------------- */

unsigned long
qla2x00_get_async_timeout(struct scsi_qla_host *vha)
{
	unsigned long tmo;
	struct qla_hw_data *ha = vha->hw;

	/* Firmware should use switch negotiated r_a_tov for timeout. */
	tmo = ha->r_a_tov / 10 * 2;
	if (IS_QLAFX00(ha)) {
		tmo = FX00_DEF_RATOV * 2;
	} else if (!IS_FWI2_CAPABLE(ha)) {
		/*
		 * Except for earlier ISPs where the timeout is seeded from the
		 * initialization control block.
		 */
		tmo = ha->login_timeout;
	}
	return tmo;
}

void
qla2x00_async_iocb_timeout(void *data)
{
	srb_t *sp = data;
	fc_port_t *fcport = sp->fcport;
	struct srb_iocb *lio = &sp->u.iocb_cmd;
	struct event_arg ea;

	ql_dbg(ql_dbg_disc, fcport->vha, 0x2071,
	    "Async-%s timeout - hdl=%x portid=%06x %8phC.\n",
	    sp->name, sp->handle, fcport->d_id.b24, fcport->port_name);

	fcport->flags &= ~FCF_ASYNC_SENT;

	switch (sp->type) {
	case SRB_LOGIN_CMD:
		/* Retry as needed. */
		lio->u.logio.data[0] = MBS_COMMAND_ERROR;
		lio->u.logio.data[1] = lio->u.logio.flags & SRB_LOGIN_RETRIED ?
			QLA_LOGIO_LOGIN_RETRIED : 0;
		memset(&ea, 0, sizeof(ea));
		ea.event = FCME_PLOGI_DONE;
		ea.fcport = sp->fcport;
		ea.data[0] = lio->u.logio.data[0];
		ea.data[1] = lio->u.logio.data[1];
		ea.sp = sp;
		qla24xx_handle_plogi_done_event(fcport->vha, &ea);
		break;
	case SRB_LOGOUT_CMD:
		qlt_logo_completion_handler(fcport, QLA_FUNCTION_TIMEOUT);
		break;
	case SRB_CT_PTHRU_CMD:
	case SRB_MB_IOCB:
	case SRB_NACK_PLOGI:
	case SRB_NACK_PRLI:
	case SRB_NACK_LOGO:
		sp->done(sp, QLA_FUNCTION_TIMEOUT);
		break;
	}
}

static void
qla2x00_async_login_sp_done(void *ptr, int res)
{
	srb_t *sp = ptr;
	struct scsi_qla_host *vha = sp->vha;
	struct srb_iocb *lio = &sp->u.iocb_cmd;
	struct event_arg ea;

	ql_dbg(ql_dbg_disc, vha, 0x20dd,
	    "%s %8phC res %d \n", __func__, sp->fcport->port_name, res);

	sp->fcport->flags &= ~FCF_ASYNC_SENT;
	if (!test_bit(UNLOADING, &vha->dpc_flags)) {
		memset(&ea, 0, sizeof(ea));
		ea.event = FCME_PLOGI_DONE;
		ea.fcport = sp->fcport;
		ea.data[0] = lio->u.logio.data[0];
		ea.data[1] = lio->u.logio.data[1];
		ea.iop[0] = lio->u.logio.iop[0];
		ea.iop[1] = lio->u.logio.iop[1];
		ea.sp = sp;
		qla2x00_fcport_event_handler(vha, &ea);
	}

	sp->free(sp);
}

int
qla2x00_async_login(struct scsi_qla_host *vha, fc_port_t *fcport,
    uint16_t *data)
{
	srb_t *sp;
	struct srb_iocb *lio;
	int rval = QLA_FUNCTION_FAILED;

	if (!vha->flags.online)
		goto done;

	if ((fcport->fw_login_state == DSC_LS_PLOGI_PEND) ||
	    (fcport->fw_login_state == DSC_LS_PLOGI_COMP) ||
	    (fcport->fw_login_state == DSC_LS_PRLI_PEND))
		goto done;

	sp = qla2x00_get_sp(vha, fcport, GFP_KERNEL);
	if (!sp)
		goto done;

	fcport->flags |= FCF_ASYNC_SENT;
	fcport->logout_completed = 0;

	sp->type = SRB_LOGIN_CMD;
	sp->name = "login";
	qla2x00_init_timer(sp, qla2x00_get_async_timeout(vha) + 2);

	lio = &sp->u.iocb_cmd;
	lio->timeout = qla2x00_async_iocb_timeout;
	sp->done = qla2x00_async_login_sp_done;
	lio->u.logio.flags |= SRB_LOGIN_COND_PLOGI;

	if (fcport->fc4f_nvme)
		lio->u.logio.flags |= SRB_LOGIN_SKIP_PRLI;

	if (data[1] & QLA_LOGIO_LOGIN_RETRIED)
		lio->u.logio.flags |= SRB_LOGIN_RETRIED;
	rval = qla2x00_start_sp(sp);
	if (rval != QLA_SUCCESS) {
		fcport->flags &= ~FCF_ASYNC_SENT;
		fcport->flags |= FCF_LOGIN_NEEDED;
		set_bit(RELOGIN_NEEDED, &vha->dpc_flags);
		goto done_free_sp;
	}

	ql_dbg(ql_dbg_disc, vha, 0x2072,
	    "Async-login - %8phC hdl=%x, loopid=%x portid=%02x%02x%02x "
		"retries=%d.\n", fcport->port_name, sp->handle, fcport->loop_id,
	    fcport->d_id.b.domain, fcport->d_id.b.area, fcport->d_id.b.al_pa,
	    fcport->login_retry);
	return rval;

done_free_sp:
	sp->free(sp);
done:
	fcport->flags &= ~FCF_ASYNC_SENT;
	return rval;
}

static void
qla2x00_async_logout_sp_done(void *ptr, int res)
{
	srb_t *sp = ptr;
	struct srb_iocb *lio = &sp->u.iocb_cmd;

	sp->fcport->flags &= ~FCF_ASYNC_SENT;
	if (!test_bit(UNLOADING, &sp->vha->dpc_flags))
		qla2x00_post_async_logout_done_work(sp->vha, sp->fcport,
		    lio->u.logio.data);
	sp->free(sp);
}

int
qla2x00_async_logout(struct scsi_qla_host *vha, fc_port_t *fcport)
{
	srb_t *sp;
	struct srb_iocb *lio;
	int rval;

	rval = QLA_FUNCTION_FAILED;
	fcport->flags |= FCF_ASYNC_SENT;
	sp = qla2x00_get_sp(vha, fcport, GFP_KERNEL);
	if (!sp)
		goto done;

	sp->type = SRB_LOGOUT_CMD;
	sp->name = "logout";
	qla2x00_init_timer(sp, qla2x00_get_async_timeout(vha) + 2);

	lio = &sp->u.iocb_cmd;
	lio->timeout = qla2x00_async_iocb_timeout;
	sp->done = qla2x00_async_logout_sp_done;
	rval = qla2x00_start_sp(sp);
	if (rval != QLA_SUCCESS)
		goto done_free_sp;

	ql_dbg(ql_dbg_disc, vha, 0x2070,
	    "Async-logout - hdl=%x loop-id=%x portid=%02x%02x%02x %8phC.\n",
	    sp->handle, fcport->loop_id, fcport->d_id.b.domain,
		fcport->d_id.b.area, fcport->d_id.b.al_pa,
		fcport->port_name);
	return rval;

done_free_sp:
	sp->free(sp);
done:
	fcport->flags &= ~FCF_ASYNC_SENT;
	return rval;
}

static void
qla2x00_async_adisc_sp_done(void *ptr, int res)
{
	srb_t *sp = ptr;
	struct scsi_qla_host *vha = sp->vha;
	struct srb_iocb *lio = &sp->u.iocb_cmd;

	if (!test_bit(UNLOADING, &vha->dpc_flags))
		qla2x00_post_async_adisc_done_work(sp->vha, sp->fcport,
		    lio->u.logio.data);
	sp->free(sp);
}

int
qla2x00_async_adisc(struct scsi_qla_host *vha, fc_port_t *fcport,
    uint16_t *data)
{
	srb_t *sp;
	struct srb_iocb *lio;
	int rval;

	rval = QLA_FUNCTION_FAILED;
	fcport->flags |= FCF_ASYNC_SENT;
	sp = qla2x00_get_sp(vha, fcport, GFP_KERNEL);
	if (!sp)
		goto done;

	sp->type = SRB_ADISC_CMD;
	sp->name = "adisc";
	qla2x00_init_timer(sp, qla2x00_get_async_timeout(vha) + 2);

	lio = &sp->u.iocb_cmd;
	lio->timeout = qla2x00_async_iocb_timeout;
	sp->done = qla2x00_async_adisc_sp_done;
	if (data[1] & QLA_LOGIO_LOGIN_RETRIED)
		lio->u.logio.flags |= SRB_LOGIN_RETRIED;
	rval = qla2x00_start_sp(sp);
	if (rval != QLA_SUCCESS)
		goto done_free_sp;

	ql_dbg(ql_dbg_disc, vha, 0x206f,
	    "Async-adisc - hdl=%x loopid=%x portid=%02x%02x%02x.\n",
	    sp->handle, fcport->loop_id, fcport->d_id.b.domain,
	    fcport->d_id.b.area, fcport->d_id.b.al_pa);
	return rval;

done_free_sp:
	sp->free(sp);
done:
	fcport->flags &= ~FCF_ASYNC_SENT;
	return rval;
}

static void qla24xx_handle_gnl_done_event(scsi_qla_host_t *vha,
	struct event_arg *ea)
{
	fc_port_t *fcport, *conflict_fcport;
	struct get_name_list_extended *e;
	u16 i, n, found = 0, loop_id;
	port_id_t id;
	u64 wwn;
	u8 opt = 0, current_login_state;

	fcport = ea->fcport;

	if (ea->rc) { /* rval */
		if (fcport->login_retry == 0) {
			fcport->login_retry = vha->hw->login_retry_count;
			ql_dbg(ql_dbg_disc, vha, 0x20de,
			    "GNL failed Port login retry %8phN, retry cnt=%d.\n",
			    fcport->port_name, fcport->login_retry);
		}
		return;
	}

	if (fcport->last_rscn_gen != fcport->rscn_gen) {
		ql_dbg(ql_dbg_disc, vha, 0x20df,
		    "%s %8phC rscn gen changed rscn %d|%d \n",
		    __func__, fcport->port_name,
		    fcport->last_rscn_gen, fcport->rscn_gen);
		qla24xx_post_gidpn_work(vha, fcport);
		return;
	} else if (fcport->last_login_gen != fcport->login_gen) {
		ql_dbg(ql_dbg_disc, vha, 0x20e0,
		    "%s %8phC login gen changed login %d|%d\n",
		    __func__, fcport->port_name,
		    fcport->last_login_gen, fcport->login_gen);
		return;
	}

	n = ea->data[0] / sizeof(struct get_name_list_extended);

	ql_dbg(ql_dbg_disc, vha, 0x20e1,
	    "%s %d %8phC n %d %02x%02x%02x lid %d \n",
	    __func__, __LINE__, fcport->port_name, n,
	    fcport->d_id.b.domain, fcport->d_id.b.area,
	    fcport->d_id.b.al_pa, fcport->loop_id);

	for (i = 0; i < n; i++) {
		e = &vha->gnl.l[i];
		wwn = wwn_to_u64(e->port_name);

		if (memcmp((u8 *)&wwn, fcport->port_name, WWN_SIZE))
			continue;

		found = 1;
		id.b.domain = e->port_id[2];
		id.b.area = e->port_id[1];
		id.b.al_pa = e->port_id[0];
		id.b.rsvd_1 = 0;

		loop_id = le16_to_cpu(e->nport_handle);
		loop_id = (loop_id & 0x7fff);

		ql_dbg(ql_dbg_disc, vha, 0x20e2,
		    "%s found %8phC CLS [%d|%d] ID[%02x%02x%02x|%02x%02x%02x] lid[%d|%d]\n",
		    __func__, fcport->port_name,
		    e->current_login_state, fcport->fw_login_state,
		    id.b.domain, id.b.area, id.b.al_pa,
		    fcport->d_id.b.domain, fcport->d_id.b.area,
		    fcport->d_id.b.al_pa, loop_id, fcport->loop_id);

		if ((id.b24 != fcport->d_id.b24) ||
		    ((fcport->loop_id != FC_NO_LOOP_ID) &&
			(fcport->loop_id != loop_id))) {
			ql_dbg(ql_dbg_disc, vha, 0x20e3,
			    "%s %d %8phC post del sess\n",
			    __func__, __LINE__, fcport->port_name);
			qlt_schedule_sess_for_deletion(fcport, 1);
			return;
		}

		fcport->loop_id = loop_id;

		wwn = wwn_to_u64(fcport->port_name);
		qlt_find_sess_invalidate_other(vha, wwn,
			id, loop_id, &conflict_fcport);

		if (conflict_fcport) {
			/*
			 * Another share fcport share the same loop_id &
			 * nport id. Conflict fcport needs to finish
			 * cleanup before this fcport can proceed to login.
			 */
			conflict_fcport->conflict = fcport;
			fcport->login_pause = 1;
		}

		if  (fcport->fc4f_nvme)
			current_login_state = e->current_login_state >> 4;
		else
			current_login_state = e->current_login_state & 0xf;

		switch (current_login_state) {
		case DSC_LS_PRLI_COMP:
			ql_dbg(ql_dbg_disc, vha, 0x20e4,
			    "%s %d %8phC post gpdb\n",
			    __func__, __LINE__, fcport->port_name);
			opt = PDO_FORCE_ADISC;
			qla24xx_post_gpdb_work(vha, fcport, opt);
			break;
		case DSC_LS_PORT_UNAVAIL:
		default:
			if (fcport->loop_id == FC_NO_LOOP_ID) {
				qla2x00_find_new_loop_id(vha, fcport);
				fcport->fw_login_state = DSC_LS_PORT_UNAVAIL;
			}
			ql_dbg(ql_dbg_disc, vha, 0x20e5,
			    "%s %d %8phC\n",
			    __func__, __LINE__, fcport->port_name);
			qla24xx_fcport_handle_login(vha, fcport);
			break;
		}
	}

	if (!found) {
		/* fw has no record of this port */
		if (fcport->loop_id == FC_NO_LOOP_ID) {
			qla2x00_find_new_loop_id(vha, fcport);
			fcport->fw_login_state = DSC_LS_PORT_UNAVAIL;
		} else {
			for (i = 0; i < n; i++) {
				e = &vha->gnl.l[i];
				id.b.domain = e->port_id[0];
				id.b.area = e->port_id[1];
				id.b.al_pa = e->port_id[2];
				id.b.rsvd_1 = 0;
				loop_id = le16_to_cpu(e->nport_handle);

				if (fcport->d_id.b24 == id.b24) {
					conflict_fcport =
					    qla2x00_find_fcport_by_wwpn(vha,
						e->port_name, 0);

					ql_dbg(ql_dbg_disc, vha, 0x20e6,
					    "%s %d %8phC post del sess\n",
					    __func__, __LINE__,
					    conflict_fcport->port_name);
					qlt_schedule_sess_for_deletion
						(conflict_fcport, 1);
				}

				if (fcport->loop_id == loop_id) {
					/* FW already picked this loop id for another fcport */
					qla2x00_find_new_loop_id(vha, fcport);
				}
			}
		}
		qla24xx_fcport_handle_login(vha, fcport);
	}
} /* gnl_event */

static void
qla24xx_async_gnl_sp_done(void *s, int res)
{
	struct srb *sp = s;
	struct scsi_qla_host *vha = sp->vha;
	unsigned long flags;
	struct fc_port *fcport = NULL, *tf;
	u16 i, n = 0, loop_id;
	struct event_arg ea;
	struct get_name_list_extended *e;
	u64 wwn;
	struct list_head h;

	ql_dbg(ql_dbg_disc, vha, 0x20e7,
	    "Async done-%s res %x mb[1]=%x mb[2]=%x \n",
	    sp->name, res, sp->u.iocb_cmd.u.mbx.in_mb[1],
	    sp->u.iocb_cmd.u.mbx.in_mb[2]);

	memset(&ea, 0, sizeof(ea));
	ea.sp = sp;
	ea.rc = res;
	ea.event = FCME_GNL_DONE;

	if (sp->u.iocb_cmd.u.mbx.in_mb[1] >=
	    sizeof(struct get_name_list_extended)) {
		n = sp->u.iocb_cmd.u.mbx.in_mb[1] /
		    sizeof(struct get_name_list_extended);
		ea.data[0] = sp->u.iocb_cmd.u.mbx.in_mb[1]; /* amnt xfered */
	}

	for (i = 0; i < n; i++) {
		e = &vha->gnl.l[i];
		loop_id = le16_to_cpu(e->nport_handle);
		/* mask out reserve bit */
		loop_id = (loop_id & 0x7fff);
		set_bit(loop_id, vha->hw->loop_id_map);
		wwn = wwn_to_u64(e->port_name);

		ql_dbg(ql_dbg_disc + ql_dbg_verbose, vha, 0x20e8,
		    "%s %8phC %02x:%02x:%02x state %d/%d lid %x \n",
		    __func__, (void *)&wwn, e->port_id[2], e->port_id[1],
		    e->port_id[0], e->current_login_state, e->last_login_state,
		    (loop_id & 0x7fff));
	}

	spin_lock_irqsave(&vha->hw->tgt.sess_lock, flags);
	vha->gnl.sent = 0;

	INIT_LIST_HEAD(&h);
	fcport = tf = NULL;
	if (!list_empty(&vha->gnl.fcports))
		list_splice_init(&vha->gnl.fcports, &h);

	list_for_each_entry_safe(fcport, tf, &h, gnl_entry) {
		list_del_init(&fcport->gnl_entry);
		fcport->flags &= ~FCF_ASYNC_SENT;
		ea.fcport = fcport;

		qla2x00_fcport_event_handler(vha, &ea);
	}

	spin_unlock_irqrestore(&vha->hw->tgt.sess_lock, flags);

	sp->free(sp);
}

int qla24xx_async_gnl(struct scsi_qla_host *vha, fc_port_t *fcport)
{
	srb_t *sp;
	struct srb_iocb *mbx;
	int rval = QLA_FUNCTION_FAILED;
	unsigned long flags;
	u16 *mb;

	if (!vha->flags.online)
		goto done;

	ql_dbg(ql_dbg_disc, vha, 0x20d9,
	    "Async-gnlist WWPN %8phC \n", fcport->port_name);

	spin_lock_irqsave(&vha->hw->tgt.sess_lock, flags);
	fcport->flags |= FCF_ASYNC_SENT;
	fcport->disc_state = DSC_GNL;
	fcport->last_rscn_gen = fcport->rscn_gen;
	fcport->last_login_gen = fcport->login_gen;

	list_add_tail(&fcport->gnl_entry, &vha->gnl.fcports);
	if (vha->gnl.sent) {
		spin_unlock_irqrestore(&vha->hw->tgt.sess_lock, flags);
		rval = QLA_SUCCESS;
		goto done;
	}
	vha->gnl.sent = 1;
	spin_unlock_irqrestore(&vha->hw->tgt.sess_lock, flags);

	sp = qla2x00_get_sp(vha, fcport, GFP_KERNEL);
	if (!sp)
		goto done;
	sp->type = SRB_MB_IOCB;
	sp->name = "gnlist";
	sp->gen1 = fcport->rscn_gen;
	sp->gen2 = fcport->login_gen;

	qla2x00_init_timer(sp, qla2x00_get_async_timeout(vha)+2);

	mb = sp->u.iocb_cmd.u.mbx.out_mb;
	mb[0] = MBC_PORT_NODE_NAME_LIST;
	mb[1] = BIT_2 | BIT_3;
	mb[2] = MSW(vha->gnl.ldma);
	mb[3] = LSW(vha->gnl.ldma);
	mb[6] = MSW(MSD(vha->gnl.ldma));
	mb[7] = LSW(MSD(vha->gnl.ldma));
	mb[8] = vha->gnl.size;
	mb[9] = vha->vp_idx;

	mbx = &sp->u.iocb_cmd;
	mbx->timeout = qla2x00_async_iocb_timeout;

	sp->done = qla24xx_async_gnl_sp_done;

	rval = qla2x00_start_sp(sp);
	if (rval != QLA_SUCCESS)
		goto done_free_sp;

	ql_dbg(ql_dbg_disc, vha, 0x20da,
	    "Async-%s - OUT WWPN %8phC hndl %x\n",
	    sp->name, fcport->port_name, sp->handle);

	return rval;

done_free_sp:
	sp->free(sp);
done:
	fcport->flags &= ~FCF_ASYNC_SENT;
	return rval;
}

int qla24xx_post_gnl_work(struct scsi_qla_host *vha, fc_port_t *fcport)
{
	struct qla_work_evt *e;

	e = qla2x00_alloc_work(vha, QLA_EVT_GNL);
	if (!e)
		return QLA_FUNCTION_FAILED;

	e->u.fcport.fcport = fcport;
	return qla2x00_post_work(vha, e);
}

static
void qla24xx_async_gpdb_sp_done(void *s, int res)
{
	struct srb *sp = s;
	struct scsi_qla_host *vha = sp->vha;
	struct qla_hw_data *ha = vha->hw;
	struct port_database_24xx *pd;
	fc_port_t *fcport = sp->fcport;
	u16 *mb = sp->u.iocb_cmd.u.mbx.in_mb;
	int rval = QLA_SUCCESS;
	struct event_arg ea;

	ql_dbg(ql_dbg_disc, vha, 0x20db,
	    "Async done-%s res %x, WWPN %8phC mb[1]=%x mb[2]=%x \n",
	    sp->name, res, fcport->port_name, mb[1], mb[2]);

	fcport->flags &= ~FCF_ASYNC_SENT;

	if (res) {
		rval = res;
		goto gpd_error_out;
	}

	pd = (struct port_database_24xx *)sp->u.iocb_cmd.u.mbx.in;

	rval = __qla24xx_parse_gpdb(vha, fcport, pd);

gpd_error_out:
	memset(&ea, 0, sizeof(ea));
	ea.event = FCME_GPDB_DONE;
	ea.rc = rval;
	ea.fcport = fcport;
	ea.sp = sp;

	qla2x00_fcport_event_handler(vha, &ea);

	dma_pool_free(ha->s_dma_pool, sp->u.iocb_cmd.u.mbx.in,
		sp->u.iocb_cmd.u.mbx.in_dma);

	sp->free(sp);
}

static int qla24xx_post_prli_work(struct scsi_qla_host *vha, fc_port_t *fcport)
{
	struct qla_work_evt *e;

	e = qla2x00_alloc_work(vha, QLA_EVT_PRLI);
	if (!e)
		return QLA_FUNCTION_FAILED;

	e->u.fcport.fcport = fcport;

	return qla2x00_post_work(vha, e);
}

static void
qla2x00_async_prli_sp_done(void *ptr, int res)
{
	srb_t *sp = ptr;
	struct scsi_qla_host *vha = sp->vha;
	struct srb_iocb *lio = &sp->u.iocb_cmd;
	struct event_arg ea;

	ql_dbg(ql_dbg_disc, vha, 0x2129,
	    "%s %8phC res %d \n", __func__,
	    sp->fcport->port_name, res);

	sp->fcport->flags &= ~FCF_ASYNC_SENT;

	if (!test_bit(UNLOADING, &vha->dpc_flags)) {
		memset(&ea, 0, sizeof(ea));
		ea.event = FCME_PRLI_DONE;
		ea.fcport = sp->fcport;
		ea.data[0] = lio->u.logio.data[0];
		ea.data[1] = lio->u.logio.data[1];
		ea.iop[0] = lio->u.logio.iop[0];
		ea.iop[1] = lio->u.logio.iop[1];
		ea.sp = sp;

		qla2x00_fcport_event_handler(vha, &ea);
	}

	sp->free(sp);
}

int
qla24xx_async_prli(struct scsi_qla_host *vha, fc_port_t *fcport)
{
	srb_t *sp;
	struct srb_iocb *lio;
	int rval = QLA_FUNCTION_FAILED;

	if (!vha->flags.online)
		return rval;

	if (fcport->fw_login_state == DSC_LS_PLOGI_PEND ||
	    fcport->fw_login_state == DSC_LS_PLOGI_COMP ||
	    fcport->fw_login_state == DSC_LS_PRLI_PEND)
		return rval;

	sp = qla2x00_get_sp(vha, fcport, GFP_KERNEL);
	if (!sp)
		return rval;

	fcport->flags |= FCF_ASYNC_SENT;
	fcport->logout_completed = 0;

	sp->type = SRB_PRLI_CMD;
	sp->name = "prli";
	qla2x00_init_timer(sp, qla2x00_get_async_timeout(vha) + 2);

	lio = &sp->u.iocb_cmd;
	lio->timeout = qla2x00_async_iocb_timeout;
	sp->done = qla2x00_async_prli_sp_done;
	lio->u.logio.flags = 0;

	if  (fcport->fc4f_nvme)
		lio->u.logio.flags |= SRB_LOGIN_NVME_PRLI;

	rval = qla2x00_start_sp(sp);
	if (rval != QLA_SUCCESS) {
		fcport->flags &= ~FCF_ASYNC_SENT;
		fcport->flags |= FCF_LOGIN_NEEDED;
		set_bit(RELOGIN_NEEDED, &vha->dpc_flags);
		goto done_free_sp;
	}

	ql_dbg(ql_dbg_disc, vha, 0x211b,
	    "Async-prli - %8phC hdl=%x, loopid=%x portid=%06x retries=%d.\n",
	    fcport->port_name, sp->handle, fcport->loop_id,
	    fcport->d_id.b24, fcport->login_retry);

	return rval;

done_free_sp:
	sp->free(sp);
	fcport->flags &= ~FCF_ASYNC_SENT;
	return rval;
}

<<<<<<< HEAD
static int qla24xx_post_gpdb_work(struct scsi_qla_host *vha, fc_port_t *fcport,
    u8 opt)
=======
int qla24xx_post_gpdb_work(struct scsi_qla_host *vha, fc_port_t *fcport, u8 opt)
>>>>>>> bb176f67
{
	struct qla_work_evt *e;

	e = qla2x00_alloc_work(vha, QLA_EVT_GPDB);
	if (!e)
		return QLA_FUNCTION_FAILED;

	e->u.fcport.fcport = fcport;
	e->u.fcport.opt = opt;
	return qla2x00_post_work(vha, e);
}

int qla24xx_async_gpdb(struct scsi_qla_host *vha, fc_port_t *fcport, u8 opt)
{
	srb_t *sp;
	struct srb_iocb *mbx;
	int rval = QLA_FUNCTION_FAILED;
	u16 *mb;
	dma_addr_t pd_dma;
	struct port_database_24xx *pd;
	struct qla_hw_data *ha = vha->hw;

	if (!vha->flags.online)
		goto done;

	fcport->flags |= FCF_ASYNC_SENT;
	fcport->disc_state = DSC_GPDB;

	sp = qla2x00_get_sp(vha, fcport, GFP_KERNEL);
	if (!sp)
		goto done;

<<<<<<< HEAD
	pd = dma_pool_alloc(ha->s_dma_pool, GFP_KERNEL, &pd_dma);
	if (pd == NULL) {
		ql_log(ql_log_warn, vha, 0xd043,
		    "Failed to allocate port database structure.\n");
		goto done_free_sp;
	}
	memset(pd, 0, max(PORT_DATABASE_SIZE, PORT_DATABASE_24XX_SIZE));

=======
>>>>>>> bb176f67
	sp->type = SRB_MB_IOCB;
	sp->name = "gpdb";
	sp->gen1 = fcport->rscn_gen;
	sp->gen2 = fcport->login_gen;
	qla2x00_init_timer(sp, qla2x00_get_async_timeout(vha) + 2);

	pd = dma_pool_alloc(ha->s_dma_pool, GFP_KERNEL, &pd_dma);
	if (pd == NULL) {
		ql_log(ql_log_warn, vha, 0xd043,
		    "Failed to allocate port database structure.\n");
		goto done_free_sp;
	}
	memset(pd, 0, max(PORT_DATABASE_SIZE, PORT_DATABASE_24XX_SIZE));

	mb = sp->u.iocb_cmd.u.mbx.out_mb;
	mb[0] = MBC_GET_PORT_DATABASE;
	mb[1] = fcport->loop_id;
	mb[2] = MSW(pd_dma);
	mb[3] = LSW(pd_dma);
	mb[6] = MSW(MSD(pd_dma));
	mb[7] = LSW(MSD(pd_dma));
	mb[9] = vha->vp_idx;
	mb[10] = opt;

	mbx = &sp->u.iocb_cmd;
	mbx->timeout = qla2x00_async_iocb_timeout;
	mbx->u.mbx.in = (void *)pd;
	mbx->u.mbx.in_dma = pd_dma;

	sp->done = qla24xx_async_gpdb_sp_done;

	rval = qla2x00_start_sp(sp);
	if (rval != QLA_SUCCESS)
		goto done_free_sp;

	ql_dbg(ql_dbg_disc, vha, 0x20dc,
	    "Async-%s %8phC hndl %x opt %x\n",
	    sp->name, fcport->port_name, sp->handle, opt);

	return rval;

done_free_sp:
	if (pd)
		dma_pool_free(ha->s_dma_pool, pd, pd_dma);

	sp->free(sp);
done:
	fcport->flags &= ~FCF_ASYNC_SENT;
	qla24xx_post_gpdb_work(vha, fcport, opt);
	return rval;
}

static
void qla24xx_handle_gpdb_event(scsi_qla_host_t *vha, struct event_arg *ea)
{
	int rval = ea->rc;
	fc_port_t *fcport = ea->fcport;
	unsigned long flags;

	fcport->flags &= ~FCF_ASYNC_SENT;

	ql_dbg(ql_dbg_disc, vha, 0x20d2,
	    "%s %8phC DS %d LS %d rval %d\n", __func__, fcport->port_name,
	    fcport->disc_state, fcport->fw_login_state, rval);

	if (ea->sp->gen2 != fcport->login_gen) {
		/* target side must have changed it. */
		ql_dbg(ql_dbg_disc, vha, 0x20d3,
		    "%s %8phC generation changed rscn %d|%d login %d|%d \n",
		    __func__, fcport->port_name, fcport->last_rscn_gen,
		    fcport->rscn_gen, fcport->last_login_gen,
		    fcport->login_gen);
		return;
	} else if (ea->sp->gen1 != fcport->rscn_gen) {
		ql_dbg(ql_dbg_disc, vha, 0x20d4, "%s %d %8phC post gidpn\n",
		    __func__, __LINE__, fcport->port_name);
		qla24xx_post_gidpn_work(vha, fcport);
		return;
	}

	if (rval != QLA_SUCCESS) {
		ql_dbg(ql_dbg_disc, vha, 0x20d5, "%s %d %8phC post del sess\n",
		    __func__, __LINE__, fcport->port_name);
		qlt_schedule_sess_for_deletion_lock(fcport);
		return;
	}

	spin_lock_irqsave(&vha->hw->tgt.sess_lock, flags);
	ea->fcport->login_gen++;
	ea->fcport->deleted = 0;
	ea->fcport->logout_on_delete = 1;

	if (!ea->fcport->login_succ && !IS_SW_RESV_ADDR(ea->fcport->d_id)) {
		vha->fcport_count++;
		ea->fcport->login_succ = 1;

		if (!IS_IIDMA_CAPABLE(vha->hw) ||
		    !vha->hw->flags.gpsc_supported) {
			ql_dbg(ql_dbg_disc, vha, 0x20d6,
			    "%s %d %8phC post upd_fcport fcp_cnt %d\n",
			    __func__, __LINE__, fcport->port_name,
			    vha->fcport_count);

			qla24xx_post_upd_fcport_work(vha, fcport);
		} else {
			ql_dbg(ql_dbg_disc, vha, 0x20d7,
			    "%s %d %8phC post gpsc fcp_cnt %d\n",
			    __func__, __LINE__, fcport->port_name,
			    vha->fcport_count);

			qla24xx_post_gpsc_work(vha, fcport);
		}
	}
	spin_unlock_irqrestore(&vha->hw->tgt.sess_lock, flags);
} /* gpdb event */

int qla24xx_fcport_handle_login(struct scsi_qla_host *vha, fc_port_t *fcport)
{
	if (fcport->login_retry == 0)
		return 0;

	if (fcport->scan_state != QLA_FCPORT_FOUND)
		return 0;

	ql_dbg(ql_dbg_disc, vha, 0x20d8,
	    "%s %8phC DS %d LS %d P %d fl %x confl %p rscn %d|%d login %d|%d retry %d lid %d\n",
	    __func__, fcport->port_name, fcport->disc_state,
	    fcport->fw_login_state, fcport->login_pause, fcport->flags,
	    fcport->conflict, fcport->last_rscn_gen, fcport->rscn_gen,
	    fcport->last_login_gen, fcport->login_gen, fcport->login_retry,
	    fcport->loop_id);

	fcport->login_retry--;

	if ((fcport->fw_login_state == DSC_LS_PLOGI_PEND) ||
	    (fcport->fw_login_state == DSC_LS_PRLI_PEND))
		return 0;

	if (fcport->fw_login_state == DSC_LS_PLOGI_COMP) {
		if (time_before_eq(jiffies, fcport->plogi_nack_done_deadline))
			return 0;
	}

	/* for pure Target Mode. Login will not be initiated */
	if (vha->host->active_mode == MODE_TARGET)
		return 0;

	if (fcport->flags & FCF_ASYNC_SENT) {
		set_bit(RELOGIN_NEEDED, &vha->dpc_flags);
		return 0;
	}

	switch (fcport->disc_state) {
	case DSC_DELETED:
		if (fcport->loop_id == FC_NO_LOOP_ID) {
			ql_dbg(ql_dbg_disc, vha, 0x20bd,
			    "%s %d %8phC post gnl\n",
			    __func__, __LINE__, fcport->port_name);
			qla24xx_async_gnl(vha, fcport);
		} else {
			ql_dbg(ql_dbg_disc, vha, 0x20bf,
			    "%s %d %8phC post login\n",
			    __func__, __LINE__, fcport->port_name);
			fcport->disc_state = DSC_LOGIN_PEND;
			qla2x00_post_async_login_work(vha, fcport, NULL);
		}
		break;

	case DSC_GNL:
		if (fcport->login_pause) {
			fcport->last_rscn_gen = fcport->rscn_gen;
			fcport->last_login_gen = fcport->login_gen;
			set_bit(RELOGIN_NEEDED, &vha->dpc_flags);
			break;
		}

		if (fcport->flags & FCF_FCP2_DEVICE) {
			u8 opt = PDO_FORCE_ADISC;

			ql_dbg(ql_dbg_disc, vha, 0x20c9,
			    "%s %d %8phC post gpdb\n",
			    __func__, __LINE__, fcport->port_name);

			fcport->disc_state = DSC_GPDB;
			qla24xx_post_gpdb_work(vha, fcport, opt);
		} else {
			ql_dbg(ql_dbg_disc, vha, 0x20cf,
			    "%s %d %8phC post login\n",
			    __func__, __LINE__, fcport->port_name);
			fcport->disc_state = DSC_LOGIN_PEND;
			qla2x00_post_async_login_work(vha, fcport, NULL);
		}

		break;

	case DSC_LOGIN_FAILED:
		ql_dbg(ql_dbg_disc, vha, 0x20d0,
		    "%s %d %8phC post gidpn\n",
		    __func__, __LINE__, fcport->port_name);

		qla24xx_post_gidpn_work(vha, fcport);
		break;

	case DSC_LOGIN_COMPLETE:
		/* recheck login state */
		ql_dbg(ql_dbg_disc, vha, 0x20d1,
		    "%s %d %8phC post gpdb\n",
		    __func__, __LINE__, fcport->port_name);

		qla24xx_post_gpdb_work(vha, fcport, PDO_FORCE_ADISC);
		break;

	default:
		break;
	}

	return 0;
}

static
void qla24xx_handle_rscn_event(fc_port_t *fcport, struct event_arg *ea)
{
	fcport->rscn_gen++;

	ql_dbg(ql_dbg_disc, fcport->vha, 0x210c,
	    "%s %8phC DS %d LS %d\n",
	    __func__, fcport->port_name, fcport->disc_state,
	    fcport->fw_login_state);

	if (fcport->flags & FCF_ASYNC_SENT)
		return;

	switch (fcport->disc_state) {
	case DSC_DELETED:
	case DSC_LOGIN_COMPLETE:
		qla24xx_post_gidpn_work(fcport->vha, fcport);
		break;

	default:
		break;
	}
}

int qla24xx_post_newsess_work(struct scsi_qla_host *vha, port_id_t *id,
	u8 *port_name, void *pla)
{
	struct qla_work_evt *e;
	e = qla2x00_alloc_work(vha, QLA_EVT_NEW_SESS);
	if (!e)
		return QLA_FUNCTION_FAILED;

	e->u.new_sess.id = *id;
	e->u.new_sess.pla = pla;
	memcpy(e->u.new_sess.port_name, port_name, WWN_SIZE);

	return qla2x00_post_work(vha, e);
}

static
int qla24xx_handle_delete_done_event(scsi_qla_host_t *vha,
	struct event_arg *ea)
{
	fc_port_t *fcport = ea->fcport;

	if (test_bit(UNLOADING, &vha->dpc_flags))
		return 0;

	switch (vha->host->active_mode) {
	case MODE_INITIATOR:
	case MODE_DUAL:
		if (fcport->scan_state == QLA_FCPORT_FOUND)
			qla24xx_fcport_handle_login(vha, fcport);
		break;

	case MODE_TARGET:
	default:
		/* no-op */
		break;
	}

	return 0;
}

static
void qla24xx_handle_relogin_event(scsi_qla_host_t *vha,
	struct event_arg *ea)
{
	fc_port_t *fcport = ea->fcport;

	if (fcport->scan_state != QLA_FCPORT_FOUND) {
		fcport->login_retry++;
		return;
	}

	ql_dbg(ql_dbg_disc, vha, 0x2102,
	    "%s %8phC DS %d LS %d P %d del %d cnfl %p rscn %d|%d login %d|%d fl %x\n",
	    __func__, fcport->port_name, fcport->disc_state,
	    fcport->fw_login_state, fcport->login_pause,
	    fcport->deleted, fcport->conflict,
	    fcport->last_rscn_gen, fcport->rscn_gen,
	    fcport->last_login_gen, fcport->login_gen,
	    fcport->flags);

	if ((fcport->fw_login_state == DSC_LS_PLOGI_PEND) ||
	    (fcport->fw_login_state == DSC_LS_PRLI_PEND))
		return;

	if (fcport->fw_login_state == DSC_LS_PLOGI_COMP) {
		if (time_before_eq(jiffies, fcport->plogi_nack_done_deadline))
			return;
	}

	if (fcport->flags & FCF_ASYNC_SENT) {
		fcport->login_retry++;
		set_bit(RELOGIN_NEEDED, &vha->dpc_flags);
		return;
	}

	if (fcport->disc_state == DSC_DELETE_PEND) {
		fcport->login_retry++;
		return;
	}

	if (fcport->last_rscn_gen != fcport->rscn_gen) {
		ql_dbg(ql_dbg_disc, vha, 0x20e9, "%s %d %8phC post gidpn\n",
		    __func__, __LINE__, fcport->port_name);

		qla24xx_async_gidpn(vha, fcport);
		return;
	}

	qla24xx_fcport_handle_login(vha, fcport);
}

void qla2x00_fcport_event_handler(scsi_qla_host_t *vha, struct event_arg *ea)
{
	fc_port_t *fcport, *f, *tf;
	uint32_t id = 0, mask, rid;
	int rc;

	switch (ea->event) {
	case FCME_RELOGIN:
	case FCME_RSCN:
	case FCME_GIDPN_DONE:
	case FCME_GPSC_DONE:
	case FCME_GPNID_DONE:
		if (test_bit(LOOP_RESYNC_NEEDED, &vha->dpc_flags) ||
		    test_bit(LOOP_RESYNC_ACTIVE, &vha->dpc_flags))
			return;
		break;
	default:
		break;
	}

	switch (ea->event) {
	case FCME_RELOGIN:
		if (test_bit(UNLOADING, &vha->dpc_flags))
			return;

		qla24xx_handle_relogin_event(vha, ea);
		break;
	case FCME_RSCN:
		if (test_bit(UNLOADING, &vha->dpc_flags))
			return;
		switch (ea->id.b.rsvd_1) {
		case RSCN_PORT_ADDR:
			fcport = qla2x00_find_fcport_by_nportid(vha, &ea->id, 1);
			if (!fcport) {
				/* cable moved */
				rc = qla24xx_post_gpnid_work(vha, &ea->id);
				if (rc) {
					ql_log(ql_log_warn, vha, 0xd044,
					    "RSCN GPNID work failed %02x%02x%02x\n",
					    ea->id.b.domain, ea->id.b.area,
					    ea->id.b.al_pa);
				}
			} else {
				ea->fcport = fcport;
				qla24xx_handle_rscn_event(fcport, ea);
			}
			break;
		case RSCN_AREA_ADDR:
		case RSCN_DOM_ADDR:
			if (ea->id.b.rsvd_1 == RSCN_AREA_ADDR) {
				mask = 0xffff00;
				ql_dbg(ql_dbg_async, vha, 0x5044,
				    "RSCN: Area 0x%06x was affected\n",
				    ea->id.b24);
			} else {
				mask = 0xff0000;
				ql_dbg(ql_dbg_async, vha, 0x507a,
				    "RSCN: Domain 0x%06x was affected\n",
				    ea->id.b24);
			}

			rid = ea->id.b24 & mask;
			list_for_each_entry_safe(f, tf, &vha->vp_fcports,
			    list) {
				id = f->d_id.b24 & mask;
				if (rid == id) {
					ea->fcport = f;
					qla24xx_handle_rscn_event(f, ea);
				}
			}
			break;
		case RSCN_FAB_ADDR:
		default:
			ql_log(ql_log_warn, vha, 0xd045,
			    "RSCN: Fabric was affected. Addr format %d\n",
			    ea->id.b.rsvd_1);
			qla2x00_mark_all_devices_lost(vha, 1);
			set_bit(LOOP_RESYNC_NEEDED, &vha->dpc_flags);
			set_bit(LOCAL_LOOP_UPDATE, &vha->dpc_flags);
		}
		break;
	case FCME_GIDPN_DONE:
		qla24xx_handle_gidpn_event(vha, ea);
		break;
	case FCME_GNL_DONE:
		qla24xx_handle_gnl_done_event(vha, ea);
		break;
	case FCME_GPSC_DONE:
		qla24xx_post_upd_fcport_work(vha, ea->fcport);
		break;
	case FCME_PLOGI_DONE:	/* Initiator side sent LLIOCB */
		qla24xx_handle_plogi_done_event(vha, ea);
		break;
	case FCME_PRLI_DONE:
		qla24xx_handle_prli_done_event(vha, ea);
		break;
	case FCME_GPDB_DONE:
		qla24xx_handle_gpdb_event(vha, ea);
		break;
	case FCME_GPNID_DONE:
		qla24xx_handle_gpnid_event(vha, ea);
		break;
	case FCME_GFFID_DONE:
		qla24xx_handle_gffid_event(vha, ea);
		break;
	case FCME_DELETE_DONE:
		qla24xx_handle_delete_done_event(vha, ea);
		break;
	default:
		BUG_ON(1);
		break;
	}
}

static void
qla2x00_tmf_iocb_timeout(void *data)
{
	srb_t *sp = data;
	struct srb_iocb *tmf = &sp->u.iocb_cmd;

	tmf->u.tmf.comp_status = CS_TIMEOUT;
	complete(&tmf->u.tmf.comp);
}

static void
qla2x00_tmf_sp_done(void *ptr, int res)
{
	srb_t *sp = ptr;
	struct srb_iocb *tmf = &sp->u.iocb_cmd;

	complete(&tmf->u.tmf.comp);
}

int
qla2x00_async_tm_cmd(fc_port_t *fcport, uint32_t flags, uint32_t lun,
	uint32_t tag)
{
	struct scsi_qla_host *vha = fcport->vha;
	struct srb_iocb *tm_iocb;
	srb_t *sp;
	int rval = QLA_FUNCTION_FAILED;

	sp = qla2x00_get_sp(vha, fcport, GFP_KERNEL);
	if (!sp)
		goto done;

	tm_iocb = &sp->u.iocb_cmd;
	sp->type = SRB_TM_CMD;
	sp->name = "tmf";
	qla2x00_init_timer(sp, qla2x00_get_async_timeout(vha));
	tm_iocb->u.tmf.flags = flags;
	tm_iocb->u.tmf.lun = lun;
	tm_iocb->u.tmf.data = tag;
	sp->done = qla2x00_tmf_sp_done;
	tm_iocb->timeout = qla2x00_tmf_iocb_timeout;
	init_completion(&tm_iocb->u.tmf.comp);

	rval = qla2x00_start_sp(sp);
	if (rval != QLA_SUCCESS)
		goto done_free_sp;

	ql_dbg(ql_dbg_taskm, vha, 0x802f,
	    "Async-tmf hdl=%x loop-id=%x portid=%02x%02x%02x.\n",
	    sp->handle, fcport->loop_id, fcport->d_id.b.domain,
	    fcport->d_id.b.area, fcport->d_id.b.al_pa);

	wait_for_completion(&tm_iocb->u.tmf.comp);

	rval = tm_iocb->u.tmf.comp_status == CS_COMPLETE ?
	    QLA_SUCCESS : QLA_FUNCTION_FAILED;

	if ((rval != QLA_SUCCESS) || tm_iocb->u.tmf.data) {
		ql_dbg(ql_dbg_taskm, vha, 0x8030,
		    "TM IOCB failed (%x).\n", rval);
	}

	if (!test_bit(UNLOADING, &vha->dpc_flags) && !IS_QLAFX00(vha->hw)) {
		flags = tm_iocb->u.tmf.flags;
		lun = (uint16_t)tm_iocb->u.tmf.lun;

		/* Issue Marker IOCB */
		qla2x00_marker(vha, vha->hw->req_q_map[0],
		    vha->hw->rsp_q_map[0], sp->fcport->loop_id, lun,
		    flags == TCF_LUN_RESET ? MK_SYNC_ID_LUN : MK_SYNC_ID);
	}

done_free_sp:
	sp->free(sp);
done:
	return rval;
}

static void
qla24xx_abort_iocb_timeout(void *data)
{
	srb_t *sp = data;
	struct srb_iocb *abt = &sp->u.iocb_cmd;

	abt->u.abt.comp_status = CS_TIMEOUT;
	complete(&abt->u.abt.comp);
}

static void
qla24xx_abort_sp_done(void *ptr, int res)
{
	srb_t *sp = ptr;
	struct srb_iocb *abt = &sp->u.iocb_cmd;

	complete(&abt->u.abt.comp);
}

int
qla24xx_async_abort_cmd(srb_t *cmd_sp)
{
	scsi_qla_host_t *vha = cmd_sp->vha;
	fc_port_t *fcport = cmd_sp->fcport;
	struct srb_iocb *abt_iocb;
	srb_t *sp;
	int rval = QLA_FUNCTION_FAILED;

	sp = qla2x00_get_sp(vha, fcport, GFP_KERNEL);
	if (!sp)
		goto done;

	abt_iocb = &sp->u.iocb_cmd;
	sp->type = SRB_ABT_CMD;
	sp->name = "abort";
	qla2x00_init_timer(sp, qla2x00_get_async_timeout(vha));
	abt_iocb->u.abt.cmd_hndl = cmd_sp->handle;
	sp->done = qla24xx_abort_sp_done;
	abt_iocb->timeout = qla24xx_abort_iocb_timeout;
	init_completion(&abt_iocb->u.abt.comp);

	rval = qla2x00_start_sp(sp);
	if (rval != QLA_SUCCESS)
		goto done_free_sp;

	ql_dbg(ql_dbg_async, vha, 0x507c,
	    "Abort command issued - hdl=%x, target_id=%x\n",
	    cmd_sp->handle, fcport->tgt_id);

	wait_for_completion(&abt_iocb->u.abt.comp);

	rval = abt_iocb->u.abt.comp_status == CS_COMPLETE ?
	    QLA_SUCCESS : QLA_FUNCTION_FAILED;

done_free_sp:
	sp->free(sp);
done:
	return rval;
}

int
qla24xx_async_abort_command(srb_t *sp)
{
	unsigned long   flags = 0;

	uint32_t	handle;
	fc_port_t	*fcport = sp->fcport;
	struct scsi_qla_host *vha = fcport->vha;
	struct qla_hw_data *ha = vha->hw;
	struct req_que *req = vha->req;

	spin_lock_irqsave(&ha->hardware_lock, flags);
	for (handle = 1; handle < req->num_outstanding_cmds; handle++) {
		if (req->outstanding_cmds[handle] == sp)
			break;
	}
	spin_unlock_irqrestore(&ha->hardware_lock, flags);
	if (handle == req->num_outstanding_cmds) {
		/* Command not found. */
		return QLA_FUNCTION_FAILED;
	}
	if (sp->type == SRB_FXIOCB_DCMD)
		return qlafx00_fx_disc(vha, &vha->hw->mr.fcport,
		    FXDISC_ABORT_IOCTL);

	return qla24xx_async_abort_cmd(sp);
}

static void
qla24xx_handle_prli_done_event(struct scsi_qla_host *vha, struct event_arg *ea)
{
	switch (ea->data[0]) {
	case MBS_COMMAND_COMPLETE:
		ql_dbg(ql_dbg_disc, vha, 0x2118,
		    "%s %d %8phC post gpdb\n",
		    __func__, __LINE__, ea->fcport->port_name);

		ea->fcport->chip_reset = vha->hw->base_qpair->chip_reset;
		ea->fcport->logout_on_delete = 1;
		qla24xx_post_gpdb_work(vha, ea->fcport, 0);
		break;
	default:
		ql_dbg(ql_dbg_disc, vha, 0x2119,
		    "%s %d %8phC unhandle event of %x\n",
		    __func__, __LINE__, ea->fcport->port_name, ea->data[0]);
		break;
	}
}

static void
qla24xx_handle_plogi_done_event(struct scsi_qla_host *vha, struct event_arg *ea)
{
	port_id_t cid;	/* conflict Nport id */

	switch (ea->data[0]) {
	case MBS_COMMAND_COMPLETE:
		/*
		 * Driver must validate login state - If PRLI not complete,
		 * force a relogin attempt via implicit LOGO, PLOGI, and PRLI
		 * requests.
		 */
		if (ea->fcport->fc4f_nvme) {
			ql_dbg(ql_dbg_disc, vha, 0x2117,
				"%s %d %8phC post prli\n",
				__func__, __LINE__, ea->fcport->port_name);
			qla24xx_post_prli_work(vha, ea->fcport);
		} else {
			ql_dbg(ql_dbg_disc, vha, 0x20ea,
				"%s %d %8phC post gpdb\n",
				__func__, __LINE__, ea->fcport->port_name);
			ea->fcport->chip_reset = vha->hw->base_qpair->chip_reset;
			ea->fcport->logout_on_delete = 1;
<<<<<<< HEAD
=======
			ea->fcport->send_els_logo = 0;
>>>>>>> bb176f67
			qla24xx_post_gpdb_work(vha, ea->fcport, 0);
		}
		break;
	case MBS_COMMAND_ERROR:
		ql_dbg(ql_dbg_disc, vha, 0x20eb, "%s %d %8phC cmd error %x\n",
		    __func__, __LINE__, ea->fcport->port_name, ea->data[1]);

		ea->fcport->flags &= ~FCF_ASYNC_SENT;
		ea->fcport->disc_state = DSC_LOGIN_FAILED;
		if (ea->data[1] & QLA_LOGIO_LOGIN_RETRIED)
			set_bit(RELOGIN_NEEDED, &vha->dpc_flags);
		else
			qla2x00_mark_device_lost(vha, ea->fcport, 1, 0);
		break;
	case MBS_LOOP_ID_USED:
		/* data[1] = IO PARAM 1 = nport ID  */
		cid.b.domain = (ea->iop[1] >> 16) & 0xff;
		cid.b.area   = (ea->iop[1] >>  8) & 0xff;
		cid.b.al_pa  = ea->iop[1] & 0xff;
		cid.b.rsvd_1 = 0;

		ql_dbg(ql_dbg_disc, vha, 0x20ec,
		    "%s %d %8phC LoopID 0x%x in use post gnl\n",
		    __func__, __LINE__, ea->fcport->port_name,
		    ea->fcport->loop_id);

		if (IS_SW_RESV_ADDR(cid)) {
			set_bit(ea->fcport->loop_id, vha->hw->loop_id_map);
			ea->fcport->loop_id = FC_NO_LOOP_ID;
		} else {
			qla2x00_clear_loop_id(ea->fcport);
		}
		qla24xx_post_gnl_work(vha, ea->fcport);
		break;
	case MBS_PORT_ID_USED:
		ql_dbg(ql_dbg_disc, vha, 0x20ed,
		    "%s %d %8phC NPortId %02x%02x%02x inuse post gidpn\n",
		    __func__, __LINE__, ea->fcport->port_name,
		    ea->fcport->d_id.b.domain, ea->fcport->d_id.b.area,
		    ea->fcport->d_id.b.al_pa);

		qla2x00_clear_loop_id(ea->fcport);
		qla24xx_post_gidpn_work(vha, ea->fcport);
		break;
	}
	return;
}

void
qla2x00_async_logout_done(struct scsi_qla_host *vha, fc_port_t *fcport,
    uint16_t *data)
{
	qla2x00_mark_device_lost(vha, fcport, 1, 0);
	qlt_logo_completion_handler(fcport, data[0]);
	fcport->login_gen++;
	return;
}

void
qla2x00_async_adisc_done(struct scsi_qla_host *vha, fc_port_t *fcport,
    uint16_t *data)
{
	if (data[0] == MBS_COMMAND_COMPLETE) {
		qla2x00_update_fcport(vha, fcport);

		return;
	}

	/* Retry login. */
	fcport->flags &= ~FCF_ASYNC_SENT;
	if (data[1] & QLA_LOGIO_LOGIN_RETRIED)
		set_bit(RELOGIN_NEEDED, &vha->dpc_flags);
	else
		qla2x00_mark_device_lost(vha, fcport, 1, 0);

	return;
}

/****************************************************************************/
/*                QLogic ISP2x00 Hardware Support Functions.                */
/****************************************************************************/

static int
qla83xx_nic_core_fw_load(scsi_qla_host_t *vha)
{
	int rval = QLA_SUCCESS;
	struct qla_hw_data *ha = vha->hw;
	uint32_t idc_major_ver, idc_minor_ver;
	uint16_t config[4];

	qla83xx_idc_lock(vha, 0);

	/* SV: TODO: Assign initialization timeout from
	 * flash-info / other param
	 */
	ha->fcoe_dev_init_timeout = QLA83XX_IDC_INITIALIZATION_TIMEOUT;
	ha->fcoe_reset_timeout = QLA83XX_IDC_RESET_ACK_TIMEOUT;

	/* Set our fcoe function presence */
	if (__qla83xx_set_drv_presence(vha) != QLA_SUCCESS) {
		ql_dbg(ql_dbg_p3p, vha, 0xb077,
		    "Error while setting DRV-Presence.\n");
		rval = QLA_FUNCTION_FAILED;
		goto exit;
	}

	/* Decide the reset ownership */
	qla83xx_reset_ownership(vha);

	/*
	 * On first protocol driver load:
	 * Init-Owner: Set IDC-Major-Version and Clear IDC-Lock-Recovery
	 * register.
	 * Others: Check compatibility with current IDC Major version.
	 */
	qla83xx_rd_reg(vha, QLA83XX_IDC_MAJOR_VERSION, &idc_major_ver);
	if (ha->flags.nic_core_reset_owner) {
		/* Set IDC Major version */
		idc_major_ver = QLA83XX_SUPP_IDC_MAJOR_VERSION;
		qla83xx_wr_reg(vha, QLA83XX_IDC_MAJOR_VERSION, idc_major_ver);

		/* Clearing IDC-Lock-Recovery register */
		qla83xx_wr_reg(vha, QLA83XX_IDC_LOCK_RECOVERY, 0);
	} else if (idc_major_ver != QLA83XX_SUPP_IDC_MAJOR_VERSION) {
		/*
		 * Clear further IDC participation if we are not compatible with
		 * the current IDC Major Version.
		 */
		ql_log(ql_log_warn, vha, 0xb07d,
		    "Failing load, idc_major_ver=%d, expected_major_ver=%d.\n",
		    idc_major_ver, QLA83XX_SUPP_IDC_MAJOR_VERSION);
		__qla83xx_clear_drv_presence(vha);
		rval = QLA_FUNCTION_FAILED;
		goto exit;
	}
	/* Each function sets its supported Minor version. */
	qla83xx_rd_reg(vha, QLA83XX_IDC_MINOR_VERSION, &idc_minor_ver);
	idc_minor_ver |= (QLA83XX_SUPP_IDC_MINOR_VERSION << (ha->portnum * 2));
	qla83xx_wr_reg(vha, QLA83XX_IDC_MINOR_VERSION, idc_minor_ver);

	if (ha->flags.nic_core_reset_owner) {
		memset(config, 0, sizeof(config));
		if (!qla81xx_get_port_config(vha, config))
			qla83xx_wr_reg(vha, QLA83XX_IDC_DEV_STATE,
			    QLA8XXX_DEV_READY);
	}

	rval = qla83xx_idc_state_handler(vha);

exit:
	qla83xx_idc_unlock(vha, 0);

	return rval;
}

/*
* qla2x00_initialize_adapter
*      Initialize board.
*
* Input:
*      ha = adapter block pointer.
*
* Returns:
*      0 = success
*/
int
qla2x00_initialize_adapter(scsi_qla_host_t *vha)
{
	int	rval;
	struct qla_hw_data *ha = vha->hw;
	struct req_que *req = ha->req_q_map[0];

	memset(&vha->qla_stats, 0, sizeof(vha->qla_stats));
	memset(&vha->fc_host_stat, 0, sizeof(vha->fc_host_stat));

	/* Clear adapter flags. */
	vha->flags.online = 0;
	ha->flags.chip_reset_done = 0;
	vha->flags.reset_active = 0;
	ha->flags.pci_channel_io_perm_failure = 0;
	ha->flags.eeh_busy = 0;
	vha->qla_stats.jiffies_at_last_reset = get_jiffies_64();
	atomic_set(&vha->loop_down_timer, LOOP_DOWN_TIME);
	atomic_set(&vha->loop_state, LOOP_DOWN);
	vha->device_flags = DFLG_NO_CABLE;
	vha->dpc_flags = 0;
	vha->flags.management_server_logged_in = 0;
	vha->marker_needed = 0;
	ha->isp_abort_cnt = 0;
	ha->beacon_blink_led = 0;

	set_bit(0, ha->req_qid_map);
	set_bit(0, ha->rsp_qid_map);

	ql_dbg(ql_dbg_init, vha, 0x0040,
	    "Configuring PCI space...\n");
	rval = ha->isp_ops->pci_config(vha);
	if (rval) {
		ql_log(ql_log_warn, vha, 0x0044,
		    "Unable to configure PCI space.\n");
		return (rval);
	}

	ha->isp_ops->reset_chip(vha);

	rval = qla2xxx_get_flash_info(vha);
	if (rval) {
		ql_log(ql_log_fatal, vha, 0x004f,
		    "Unable to validate FLASH data.\n");
		return rval;
	}

	if (IS_QLA8044(ha)) {
		qla8044_read_reset_template(vha);

		/* NOTE: If ql2xdontresethba==1, set IDC_CTRL DONTRESET_BIT0.
		 * If DONRESET_BIT0 is set, drivers should not set dev_state
		 * to NEED_RESET. But if NEED_RESET is set, drivers should
		 * should honor the reset. */
		if (ql2xdontresethba == 1)
			qla8044_set_idc_dontreset(vha);
	}

	ha->isp_ops->get_flash_version(vha, req->ring);
	ql_dbg(ql_dbg_init, vha, 0x0061,
	    "Configure NVRAM parameters...\n");

	ha->isp_ops->nvram_config(vha);

	if (ha->flags.disable_serdes) {
		/* Mask HBA via NVRAM settings? */
		ql_log(ql_log_info, vha, 0x0077,
		    "Masking HBA WWPN %8phN (via NVRAM).\n", vha->port_name);
		return QLA_FUNCTION_FAILED;
	}

	ql_dbg(ql_dbg_init, vha, 0x0078,
	    "Verifying loaded RISC code...\n");

	if (qla2x00_isp_firmware(vha) != QLA_SUCCESS) {
		rval = ha->isp_ops->chip_diag(vha);
		if (rval)
			return (rval);
		rval = qla2x00_setup_chip(vha);
		if (rval)
			return (rval);
	}

	if (IS_QLA84XX(ha)) {
		ha->cs84xx = qla84xx_get_chip(vha);
		if (!ha->cs84xx) {
			ql_log(ql_log_warn, vha, 0x00d0,
			    "Unable to configure ISP84XX.\n");
			return QLA_FUNCTION_FAILED;
		}
	}

	if (qla_ini_mode_enabled(vha) || qla_dual_mode_enabled(vha))
		rval = qla2x00_init_rings(vha);

	ha->flags.chip_reset_done = 1;

	if (rval == QLA_SUCCESS && IS_QLA84XX(ha)) {
		/* Issue verify 84xx FW IOCB to complete 84xx initialization */
		rval = qla84xx_init_chip(vha);
		if (rval != QLA_SUCCESS) {
			ql_log(ql_log_warn, vha, 0x00d4,
			    "Unable to initialize ISP84XX.\n");
			qla84xx_put_chip(vha);
		}
	}

	/* Load the NIC Core f/w if we are the first protocol driver. */
	if (IS_QLA8031(ha)) {
		rval = qla83xx_nic_core_fw_load(vha);
		if (rval)
			ql_log(ql_log_warn, vha, 0x0124,
			    "Error in initializing NIC Core f/w.\n");
	}

	if (IS_QLA24XX_TYPE(ha) || IS_QLA25XX(ha))
		qla24xx_read_fcp_prio_cfg(vha);

	if (IS_P3P_TYPE(ha))
		qla82xx_set_driver_version(vha, QLA2XXX_VERSION);
	else
		qla25xx_set_driver_version(vha, QLA2XXX_VERSION);

	return (rval);
}

/**
 * qla2100_pci_config() - Setup ISP21xx PCI configuration registers.
 * @ha: HA context
 *
 * Returns 0 on success.
 */
int
qla2100_pci_config(scsi_qla_host_t *vha)
{
	uint16_t w;
	unsigned long flags;
	struct qla_hw_data *ha = vha->hw;
	struct device_reg_2xxx __iomem *reg = &ha->iobase->isp;

	pci_set_master(ha->pdev);
	pci_try_set_mwi(ha->pdev);

	pci_read_config_word(ha->pdev, PCI_COMMAND, &w);
	w |= (PCI_COMMAND_PARITY | PCI_COMMAND_SERR);
	pci_write_config_word(ha->pdev, PCI_COMMAND, w);

	pci_disable_rom(ha->pdev);

	/* Get PCI bus information. */
	spin_lock_irqsave(&ha->hardware_lock, flags);
	ha->pci_attr = RD_REG_WORD(&reg->ctrl_status);
	spin_unlock_irqrestore(&ha->hardware_lock, flags);

	return QLA_SUCCESS;
}

/**
 * qla2300_pci_config() - Setup ISP23xx PCI configuration registers.
 * @ha: HA context
 *
 * Returns 0 on success.
 */
int
qla2300_pci_config(scsi_qla_host_t *vha)
{
	uint16_t	w;
	unsigned long   flags = 0;
	uint32_t	cnt;
	struct qla_hw_data *ha = vha->hw;
	struct device_reg_2xxx __iomem *reg = &ha->iobase->isp;

	pci_set_master(ha->pdev);
	pci_try_set_mwi(ha->pdev);

	pci_read_config_word(ha->pdev, PCI_COMMAND, &w);
	w |= (PCI_COMMAND_PARITY | PCI_COMMAND_SERR);

	if (IS_QLA2322(ha) || IS_QLA6322(ha))
		w &= ~PCI_COMMAND_INTX_DISABLE;
	pci_write_config_word(ha->pdev, PCI_COMMAND, w);

	/*
	 * If this is a 2300 card and not 2312, reset the
	 * COMMAND_INVALIDATE due to a bug in the 2300. Unfortunately,
	 * the 2310 also reports itself as a 2300 so we need to get the
	 * fb revision level -- a 6 indicates it really is a 2300 and
	 * not a 2310.
	 */
	if (IS_QLA2300(ha)) {
		spin_lock_irqsave(&ha->hardware_lock, flags);

		/* Pause RISC. */
		WRT_REG_WORD(&reg->hccr, HCCR_PAUSE_RISC);
		for (cnt = 0; cnt < 30000; cnt++) {
			if ((RD_REG_WORD(&reg->hccr) & HCCR_RISC_PAUSE) != 0)
				break;

			udelay(10);
		}

		/* Select FPM registers. */
		WRT_REG_WORD(&reg->ctrl_status, 0x20);
		RD_REG_WORD(&reg->ctrl_status);

		/* Get the fb rev level */
		ha->fb_rev = RD_FB_CMD_REG(ha, reg);

		if (ha->fb_rev == FPM_2300)
			pci_clear_mwi(ha->pdev);

		/* Deselect FPM registers. */
		WRT_REG_WORD(&reg->ctrl_status, 0x0);
		RD_REG_WORD(&reg->ctrl_status);

		/* Release RISC module. */
		WRT_REG_WORD(&reg->hccr, HCCR_RELEASE_RISC);
		for (cnt = 0; cnt < 30000; cnt++) {
			if ((RD_REG_WORD(&reg->hccr) & HCCR_RISC_PAUSE) == 0)
				break;

			udelay(10);
		}

		spin_unlock_irqrestore(&ha->hardware_lock, flags);
	}

	pci_write_config_byte(ha->pdev, PCI_LATENCY_TIMER, 0x80);

	pci_disable_rom(ha->pdev);

	/* Get PCI bus information. */
	spin_lock_irqsave(&ha->hardware_lock, flags);
	ha->pci_attr = RD_REG_WORD(&reg->ctrl_status);
	spin_unlock_irqrestore(&ha->hardware_lock, flags);

	return QLA_SUCCESS;
}

/**
 * qla24xx_pci_config() - Setup ISP24xx PCI configuration registers.
 * @ha: HA context
 *
 * Returns 0 on success.
 */
int
qla24xx_pci_config(scsi_qla_host_t *vha)
{
	uint16_t w;
	unsigned long flags = 0;
	struct qla_hw_data *ha = vha->hw;
	struct device_reg_24xx __iomem *reg = &ha->iobase->isp24;

	pci_set_master(ha->pdev);
	pci_try_set_mwi(ha->pdev);

	pci_read_config_word(ha->pdev, PCI_COMMAND, &w);
	w |= (PCI_COMMAND_PARITY | PCI_COMMAND_SERR);
	w &= ~PCI_COMMAND_INTX_DISABLE;
	pci_write_config_word(ha->pdev, PCI_COMMAND, w);

	pci_write_config_byte(ha->pdev, PCI_LATENCY_TIMER, 0x80);

	/* PCI-X -- adjust Maximum Memory Read Byte Count (2048). */
	if (pci_find_capability(ha->pdev, PCI_CAP_ID_PCIX))
		pcix_set_mmrbc(ha->pdev, 2048);

	/* PCIe -- adjust Maximum Read Request Size (2048). */
	if (pci_is_pcie(ha->pdev))
		pcie_set_readrq(ha->pdev, 4096);

	pci_disable_rom(ha->pdev);

	ha->chip_revision = ha->pdev->revision;

	/* Get PCI bus information. */
	spin_lock_irqsave(&ha->hardware_lock, flags);
	ha->pci_attr = RD_REG_DWORD(&reg->ctrl_status);
	spin_unlock_irqrestore(&ha->hardware_lock, flags);

	return QLA_SUCCESS;
}

/**
 * qla25xx_pci_config() - Setup ISP25xx PCI configuration registers.
 * @ha: HA context
 *
 * Returns 0 on success.
 */
int
qla25xx_pci_config(scsi_qla_host_t *vha)
{
	uint16_t w;
	struct qla_hw_data *ha = vha->hw;

	pci_set_master(ha->pdev);
	pci_try_set_mwi(ha->pdev);

	pci_read_config_word(ha->pdev, PCI_COMMAND, &w);
	w |= (PCI_COMMAND_PARITY | PCI_COMMAND_SERR);
	w &= ~PCI_COMMAND_INTX_DISABLE;
	pci_write_config_word(ha->pdev, PCI_COMMAND, w);

	/* PCIe -- adjust Maximum Read Request Size (2048). */
	if (pci_is_pcie(ha->pdev))
		pcie_set_readrq(ha->pdev, 4096);

	pci_disable_rom(ha->pdev);

	ha->chip_revision = ha->pdev->revision;

	return QLA_SUCCESS;
}

/**
 * qla2x00_isp_firmware() - Choose firmware image.
 * @ha: HA context
 *
 * Returns 0 on success.
 */
static int
qla2x00_isp_firmware(scsi_qla_host_t *vha)
{
	int  rval;
	uint16_t loop_id, topo, sw_cap;
	uint8_t domain, area, al_pa;
	struct qla_hw_data *ha = vha->hw;

	/* Assume loading risc code */
	rval = QLA_FUNCTION_FAILED;

	if (ha->flags.disable_risc_code_load) {
		ql_log(ql_log_info, vha, 0x0079, "RISC CODE NOT loaded.\n");

		/* Verify checksum of loaded RISC code. */
		rval = qla2x00_verify_checksum(vha, ha->fw_srisc_address);
		if (rval == QLA_SUCCESS) {
			/* And, verify we are not in ROM code. */
			rval = qla2x00_get_adapter_id(vha, &loop_id, &al_pa,
			    &area, &domain, &topo, &sw_cap);
		}
	}

	if (rval)
		ql_dbg(ql_dbg_init, vha, 0x007a,
		    "**** Load RISC code ****.\n");

	return (rval);
}

/**
 * qla2x00_reset_chip() - Reset ISP chip.
 * @ha: HA context
 *
 * Returns 0 on success.
 */
void
qla2x00_reset_chip(scsi_qla_host_t *vha)
{
	unsigned long   flags = 0;
	struct qla_hw_data *ha = vha->hw;
	struct device_reg_2xxx __iomem *reg = &ha->iobase->isp;
	uint32_t	cnt;
	uint16_t	cmd;

	if (unlikely(pci_channel_offline(ha->pdev)))
		return;

	ha->isp_ops->disable_intrs(ha);

	spin_lock_irqsave(&ha->hardware_lock, flags);

	/* Turn off master enable */
	cmd = 0;
	pci_read_config_word(ha->pdev, PCI_COMMAND, &cmd);
	cmd &= ~PCI_COMMAND_MASTER;
	pci_write_config_word(ha->pdev, PCI_COMMAND, cmd);

	if (!IS_QLA2100(ha)) {
		/* Pause RISC. */
		WRT_REG_WORD(&reg->hccr, HCCR_PAUSE_RISC);
		if (IS_QLA2200(ha) || IS_QLA2300(ha)) {
			for (cnt = 0; cnt < 30000; cnt++) {
				if ((RD_REG_WORD(&reg->hccr) &
				    HCCR_RISC_PAUSE) != 0)
					break;
				udelay(100);
			}
		} else {
			RD_REG_WORD(&reg->hccr);	/* PCI Posting. */
			udelay(10);
		}

		/* Select FPM registers. */
		WRT_REG_WORD(&reg->ctrl_status, 0x20);
		RD_REG_WORD(&reg->ctrl_status);		/* PCI Posting. */

		/* FPM Soft Reset. */
		WRT_REG_WORD(&reg->fpm_diag_config, 0x100);
		RD_REG_WORD(&reg->fpm_diag_config);	/* PCI Posting. */

		/* Toggle Fpm Reset. */
		if (!IS_QLA2200(ha)) {
			WRT_REG_WORD(&reg->fpm_diag_config, 0x0);
			RD_REG_WORD(&reg->fpm_diag_config); /* PCI Posting. */
		}

		/* Select frame buffer registers. */
		WRT_REG_WORD(&reg->ctrl_status, 0x10);
		RD_REG_WORD(&reg->ctrl_status);		/* PCI Posting. */

		/* Reset frame buffer FIFOs. */
		if (IS_QLA2200(ha)) {
			WRT_FB_CMD_REG(ha, reg, 0xa000);
			RD_FB_CMD_REG(ha, reg);		/* PCI Posting. */
		} else {
			WRT_FB_CMD_REG(ha, reg, 0x00fc);

			/* Read back fb_cmd until zero or 3 seconds max */
			for (cnt = 0; cnt < 3000; cnt++) {
				if ((RD_FB_CMD_REG(ha, reg) & 0xff) == 0)
					break;
				udelay(100);
			}
		}

		/* Select RISC module registers. */
		WRT_REG_WORD(&reg->ctrl_status, 0);
		RD_REG_WORD(&reg->ctrl_status);		/* PCI Posting. */

		/* Reset RISC processor. */
		WRT_REG_WORD(&reg->hccr, HCCR_RESET_RISC);
		RD_REG_WORD(&reg->hccr);		/* PCI Posting. */

		/* Release RISC processor. */
		WRT_REG_WORD(&reg->hccr, HCCR_RELEASE_RISC);
		RD_REG_WORD(&reg->hccr);		/* PCI Posting. */
	}

	WRT_REG_WORD(&reg->hccr, HCCR_CLR_RISC_INT);
	WRT_REG_WORD(&reg->hccr, HCCR_CLR_HOST_INT);

	/* Reset ISP chip. */
	WRT_REG_WORD(&reg->ctrl_status, CSR_ISP_SOFT_RESET);

	/* Wait for RISC to recover from reset. */
	if (IS_QLA2100(ha) || IS_QLA2200(ha) || IS_QLA2300(ha)) {
		/*
		 * It is necessary to for a delay here since the card doesn't
		 * respond to PCI reads during a reset. On some architectures
		 * this will result in an MCA.
		 */
		udelay(20);
		for (cnt = 30000; cnt; cnt--) {
			if ((RD_REG_WORD(&reg->ctrl_status) &
			    CSR_ISP_SOFT_RESET) == 0)
				break;
			udelay(100);
		}
	} else
		udelay(10);

	/* Reset RISC processor. */
	WRT_REG_WORD(&reg->hccr, HCCR_RESET_RISC);

	WRT_REG_WORD(&reg->semaphore, 0);

	/* Release RISC processor. */
	WRT_REG_WORD(&reg->hccr, HCCR_RELEASE_RISC);
	RD_REG_WORD(&reg->hccr);			/* PCI Posting. */

	if (IS_QLA2100(ha) || IS_QLA2200(ha) || IS_QLA2300(ha)) {
		for (cnt = 0; cnt < 30000; cnt++) {
			if (RD_MAILBOX_REG(ha, reg, 0) != MBS_BUSY)
				break;

			udelay(100);
		}
	} else
		udelay(100);

	/* Turn on master enable */
	cmd |= PCI_COMMAND_MASTER;
	pci_write_config_word(ha->pdev, PCI_COMMAND, cmd);

	/* Disable RISC pause on FPM parity error. */
	if (!IS_QLA2100(ha)) {
		WRT_REG_WORD(&reg->hccr, HCCR_DISABLE_PARITY_PAUSE);
		RD_REG_WORD(&reg->hccr);		/* PCI Posting. */
	}

	spin_unlock_irqrestore(&ha->hardware_lock, flags);
}

/**
 * qla81xx_reset_mpi() - Reset's MPI FW via Write MPI Register MBC.
 *
 * Returns 0 on success.
 */
static int
qla81xx_reset_mpi(scsi_qla_host_t *vha)
{
	uint16_t mb[4] = {0x1010, 0, 1, 0};

	if (!IS_QLA81XX(vha->hw))
		return QLA_SUCCESS;

	return qla81xx_write_mpi_register(vha, mb);
}

/**
 * qla24xx_reset_risc() - Perform full reset of ISP24xx RISC.
 * @ha: HA context
 *
 * Returns 0 on success.
 */
static inline int
qla24xx_reset_risc(scsi_qla_host_t *vha)
{
	unsigned long flags = 0;
	struct qla_hw_data *ha = vha->hw;
	struct device_reg_24xx __iomem *reg = &ha->iobase->isp24;
	uint32_t cnt;
	uint16_t wd;
	static int abts_cnt; /* ISP abort retry counts */
	int rval = QLA_SUCCESS;

	spin_lock_irqsave(&ha->hardware_lock, flags);

	/* Reset RISC. */
	WRT_REG_DWORD(&reg->ctrl_status, CSRX_DMA_SHUTDOWN|MWB_4096_BYTES);
	for (cnt = 0; cnt < 30000; cnt++) {
		if ((RD_REG_DWORD(&reg->ctrl_status) & CSRX_DMA_ACTIVE) == 0)
			break;

		udelay(10);
	}

	if (!(RD_REG_DWORD(&reg->ctrl_status) & CSRX_DMA_ACTIVE))
		set_bit(DMA_SHUTDOWN_CMPL, &ha->fw_dump_cap_flags);

	ql_dbg(ql_dbg_init + ql_dbg_verbose, vha, 0x017e,
	    "HCCR: 0x%x, Control Status %x, DMA active status:0x%x\n",
	    RD_REG_DWORD(&reg->hccr),
	    RD_REG_DWORD(&reg->ctrl_status),
	    (RD_REG_DWORD(&reg->ctrl_status) & CSRX_DMA_ACTIVE));

	WRT_REG_DWORD(&reg->ctrl_status,
	    CSRX_ISP_SOFT_RESET|CSRX_DMA_SHUTDOWN|MWB_4096_BYTES);
	pci_read_config_word(ha->pdev, PCI_COMMAND, &wd);

	udelay(100);

	/* Wait for firmware to complete NVRAM accesses. */
	RD_REG_WORD(&reg->mailbox0);
	for (cnt = 10000; RD_REG_WORD(&reg->mailbox0) != 0 &&
	    rval == QLA_SUCCESS; cnt--) {
		barrier();
		if (cnt)
			udelay(5);
		else
			rval = QLA_FUNCTION_TIMEOUT;
	}

	if (rval == QLA_SUCCESS)
		set_bit(ISP_MBX_RDY, &ha->fw_dump_cap_flags);

	ql_dbg(ql_dbg_init + ql_dbg_verbose, vha, 0x017f,
	    "HCCR: 0x%x, MailBox0 Status 0x%x\n",
	    RD_REG_DWORD(&reg->hccr),
	    RD_REG_DWORD(&reg->mailbox0));

	/* Wait for soft-reset to complete. */
	RD_REG_DWORD(&reg->ctrl_status);
	for (cnt = 0; cnt < 60; cnt++) {
		barrier();
		if ((RD_REG_DWORD(&reg->ctrl_status) &
		    CSRX_ISP_SOFT_RESET) == 0)
			break;

		udelay(5);
	}
	if (!(RD_REG_DWORD(&reg->ctrl_status) & CSRX_ISP_SOFT_RESET))
		set_bit(ISP_SOFT_RESET_CMPL, &ha->fw_dump_cap_flags);

	ql_dbg(ql_dbg_init + ql_dbg_verbose, vha, 0x015d,
	    "HCCR: 0x%x, Soft Reset status: 0x%x\n",
	    RD_REG_DWORD(&reg->hccr),
	    RD_REG_DWORD(&reg->ctrl_status));

	/* If required, do an MPI FW reset now */
	if (test_and_clear_bit(MPI_RESET_NEEDED, &vha->dpc_flags)) {
		if (qla81xx_reset_mpi(vha) != QLA_SUCCESS) {
			if (++abts_cnt < 5) {
				set_bit(ISP_ABORT_NEEDED, &vha->dpc_flags);
				set_bit(MPI_RESET_NEEDED, &vha->dpc_flags);
			} else {
				/*
				 * We exhausted the ISP abort retries. We have to
				 * set the board offline.
				 */
				abts_cnt = 0;
				vha->flags.online = 0;
			}
		}
	}

	WRT_REG_DWORD(&reg->hccr, HCCRX_SET_RISC_RESET);
	RD_REG_DWORD(&reg->hccr);

	WRT_REG_DWORD(&reg->hccr, HCCRX_REL_RISC_PAUSE);
	RD_REG_DWORD(&reg->hccr);

	WRT_REG_DWORD(&reg->hccr, HCCRX_CLR_RISC_RESET);
	RD_REG_DWORD(&reg->hccr);

	RD_REG_WORD(&reg->mailbox0);
	for (cnt = 60; RD_REG_WORD(&reg->mailbox0) != 0 &&
	    rval == QLA_SUCCESS; cnt--) {
		barrier();
		if (cnt)
			udelay(5);
		else
			rval = QLA_FUNCTION_TIMEOUT;
	}
	if (rval == QLA_SUCCESS)
		set_bit(RISC_RDY_AFT_RESET, &ha->fw_dump_cap_flags);

	ql_dbg(ql_dbg_init + ql_dbg_verbose, vha, 0x015e,
	    "Host Risc 0x%x, mailbox0 0x%x\n",
	    RD_REG_DWORD(&reg->hccr),
	     RD_REG_WORD(&reg->mailbox0));

	spin_unlock_irqrestore(&ha->hardware_lock, flags);

	ql_dbg(ql_dbg_init + ql_dbg_verbose, vha, 0x015f,
	    "Driver in %s mode\n",
	    IS_NOPOLLING_TYPE(ha) ? "Interrupt" : "Polling");

	if (IS_NOPOLLING_TYPE(ha))
		ha->isp_ops->enable_intrs(ha);

	return rval;
}

static void
qla25xx_read_risc_sema_reg(scsi_qla_host_t *vha, uint32_t *data)
{
	struct device_reg_24xx __iomem *reg = &vha->hw->iobase->isp24;

	WRT_REG_DWORD(&reg->iobase_addr, RISC_REGISTER_BASE_OFFSET);
	*data = RD_REG_DWORD(&reg->iobase_window + RISC_REGISTER_WINDOW_OFFET);

}

static void
qla25xx_write_risc_sema_reg(scsi_qla_host_t *vha, uint32_t data)
{
	struct device_reg_24xx __iomem *reg = &vha->hw->iobase->isp24;

	WRT_REG_DWORD(&reg->iobase_addr, RISC_REGISTER_BASE_OFFSET);
	WRT_REG_DWORD(&reg->iobase_window + RISC_REGISTER_WINDOW_OFFET, data);
}

static void
qla25xx_manipulate_risc_semaphore(scsi_qla_host_t *vha)
{
	uint32_t wd32 = 0;
	uint delta_msec = 100;
	uint elapsed_msec = 0;
	uint timeout_msec;
	ulong n;

	if (vha->hw->pdev->subsystem_device != 0x0175 &&
	    vha->hw->pdev->subsystem_device != 0x0240)
		return;

	WRT_REG_DWORD(&vha->hw->iobase->isp24.hccr, HCCRX_SET_RISC_PAUSE);
	udelay(100);

attempt:
	timeout_msec = TIMEOUT_SEMAPHORE;
	n = timeout_msec / delta_msec;
	while (n--) {
		qla25xx_write_risc_sema_reg(vha, RISC_SEMAPHORE_SET);
		qla25xx_read_risc_sema_reg(vha, &wd32);
		if (wd32 & RISC_SEMAPHORE)
			break;
		msleep(delta_msec);
		elapsed_msec += delta_msec;
		if (elapsed_msec > TIMEOUT_TOTAL_ELAPSED)
			goto force;
	}

	if (!(wd32 & RISC_SEMAPHORE))
		goto force;

	if (!(wd32 & RISC_SEMAPHORE_FORCE))
		goto acquired;

	qla25xx_write_risc_sema_reg(vha, RISC_SEMAPHORE_CLR);
	timeout_msec = TIMEOUT_SEMAPHORE_FORCE;
	n = timeout_msec / delta_msec;
	while (n--) {
		qla25xx_read_risc_sema_reg(vha, &wd32);
		if (!(wd32 & RISC_SEMAPHORE_FORCE))
			break;
		msleep(delta_msec);
		elapsed_msec += delta_msec;
		if (elapsed_msec > TIMEOUT_TOTAL_ELAPSED)
			goto force;
	}

	if (wd32 & RISC_SEMAPHORE_FORCE)
		qla25xx_write_risc_sema_reg(vha, RISC_SEMAPHORE_FORCE_CLR);

	goto attempt;

force:
	qla25xx_write_risc_sema_reg(vha, RISC_SEMAPHORE_FORCE_SET);

acquired:
	return;
}

/**
 * qla24xx_reset_chip() - Reset ISP24xx chip.
 * @ha: HA context
 *
 * Returns 0 on success.
 */
void
qla24xx_reset_chip(scsi_qla_host_t *vha)
{
	struct qla_hw_data *ha = vha->hw;

	if (pci_channel_offline(ha->pdev) &&
	    ha->flags.pci_channel_io_perm_failure) {
		return;
	}

	ha->isp_ops->disable_intrs(ha);

	qla25xx_manipulate_risc_semaphore(vha);

	/* Perform RISC reset. */
	qla24xx_reset_risc(vha);
}

/**
 * qla2x00_chip_diag() - Test chip for proper operation.
 * @ha: HA context
 *
 * Returns 0 on success.
 */
int
qla2x00_chip_diag(scsi_qla_host_t *vha)
{
	int		rval;
	struct qla_hw_data *ha = vha->hw;
	struct device_reg_2xxx __iomem *reg = &ha->iobase->isp;
	unsigned long	flags = 0;
	uint16_t	data;
	uint32_t	cnt;
	uint16_t	mb[5];
	struct req_que *req = ha->req_q_map[0];

	/* Assume a failed state */
	rval = QLA_FUNCTION_FAILED;

	ql_dbg(ql_dbg_init, vha, 0x007b,
	    "Testing device at %lx.\n", (u_long)&reg->flash_address);

	spin_lock_irqsave(&ha->hardware_lock, flags);

	/* Reset ISP chip. */
	WRT_REG_WORD(&reg->ctrl_status, CSR_ISP_SOFT_RESET);

	/*
	 * We need to have a delay here since the card will not respond while
	 * in reset causing an MCA on some architectures.
	 */
	udelay(20);
	data = qla2x00_debounce_register(&reg->ctrl_status);
	for (cnt = 6000000 ; cnt && (data & CSR_ISP_SOFT_RESET); cnt--) {
		udelay(5);
		data = RD_REG_WORD(&reg->ctrl_status);
		barrier();
	}

	if (!cnt)
		goto chip_diag_failed;

	ql_dbg(ql_dbg_init, vha, 0x007c,
	    "Reset register cleared by chip reset.\n");

	/* Reset RISC processor. */
	WRT_REG_WORD(&reg->hccr, HCCR_RESET_RISC);
	WRT_REG_WORD(&reg->hccr, HCCR_RELEASE_RISC);

	/* Workaround for QLA2312 PCI parity error */
	if (IS_QLA2100(ha) || IS_QLA2200(ha) || IS_QLA2300(ha)) {
		data = qla2x00_debounce_register(MAILBOX_REG(ha, reg, 0));
		for (cnt = 6000000; cnt && (data == MBS_BUSY); cnt--) {
			udelay(5);
			data = RD_MAILBOX_REG(ha, reg, 0);
			barrier();
		}
	} else
		udelay(10);

	if (!cnt)
		goto chip_diag_failed;

	/* Check product ID of chip */
	ql_dbg(ql_dbg_init, vha, 0x007d, "Checking product ID of chip.\n");

	mb[1] = RD_MAILBOX_REG(ha, reg, 1);
	mb[2] = RD_MAILBOX_REG(ha, reg, 2);
	mb[3] = RD_MAILBOX_REG(ha, reg, 3);
	mb[4] = qla2x00_debounce_register(MAILBOX_REG(ha, reg, 4));
	if (mb[1] != PROD_ID_1 || (mb[2] != PROD_ID_2 && mb[2] != PROD_ID_2a) ||
	    mb[3] != PROD_ID_3) {
		ql_log(ql_log_warn, vha, 0x0062,
		    "Wrong product ID = 0x%x,0x%x,0x%x.\n",
		    mb[1], mb[2], mb[3]);

		goto chip_diag_failed;
	}
	ha->product_id[0] = mb[1];
	ha->product_id[1] = mb[2];
	ha->product_id[2] = mb[3];
	ha->product_id[3] = mb[4];

	/* Adjust fw RISC transfer size */
	if (req->length > 1024)
		ha->fw_transfer_size = REQUEST_ENTRY_SIZE * 1024;
	else
		ha->fw_transfer_size = REQUEST_ENTRY_SIZE *
		    req->length;

	if (IS_QLA2200(ha) &&
	    RD_MAILBOX_REG(ha, reg, 7) == QLA2200A_RISC_ROM_VER) {
		/* Limit firmware transfer size with a 2200A */
		ql_dbg(ql_dbg_init, vha, 0x007e, "Found QLA2200A Chip.\n");

		ha->device_type |= DT_ISP2200A;
		ha->fw_transfer_size = 128;
	}

	/* Wrap Incoming Mailboxes Test. */
	spin_unlock_irqrestore(&ha->hardware_lock, flags);

	ql_dbg(ql_dbg_init, vha, 0x007f, "Checking mailboxes.\n");
	rval = qla2x00_mbx_reg_test(vha);
	if (rval)
		ql_log(ql_log_warn, vha, 0x0080,
		    "Failed mailbox send register test.\n");
	else
		/* Flag a successful rval */
		rval = QLA_SUCCESS;
	spin_lock_irqsave(&ha->hardware_lock, flags);

chip_diag_failed:
	if (rval)
		ql_log(ql_log_info, vha, 0x0081,
		    "Chip diagnostics **** FAILED ****.\n");

	spin_unlock_irqrestore(&ha->hardware_lock, flags);

	return (rval);
}

/**
 * qla24xx_chip_diag() - Test ISP24xx for proper operation.
 * @ha: HA context
 *
 * Returns 0 on success.
 */
int
qla24xx_chip_diag(scsi_qla_host_t *vha)
{
	int rval;
	struct qla_hw_data *ha = vha->hw;
	struct req_que *req = ha->req_q_map[0];

	if (IS_P3P_TYPE(ha))
		return QLA_SUCCESS;

	ha->fw_transfer_size = REQUEST_ENTRY_SIZE * req->length;

	rval = qla2x00_mbx_reg_test(vha);
	if (rval) {
		ql_log(ql_log_warn, vha, 0x0082,
		    "Failed mailbox send register test.\n");
	} else {
		/* Flag a successful rval */
		rval = QLA_SUCCESS;
	}

	return rval;
}

void
qla2x00_alloc_fw_dump(scsi_qla_host_t *vha)
{
	int rval;
	uint32_t dump_size, fixed_size, mem_size, req_q_size, rsp_q_size,
	    eft_size, fce_size, mq_size;
	dma_addr_t tc_dma;
	void *tc;
	struct qla_hw_data *ha = vha->hw;
	struct req_que *req = ha->req_q_map[0];
	struct rsp_que *rsp = ha->rsp_q_map[0];

	if (ha->fw_dump) {
		ql_dbg(ql_dbg_init, vha, 0x00bd,
		    "Firmware dump already allocated.\n");
		return;
	}

	ha->fw_dumped = 0;
	ha->fw_dump_cap_flags = 0;
	dump_size = fixed_size = mem_size = eft_size = fce_size = mq_size = 0;
	req_q_size = rsp_q_size = 0;

	if (IS_QLA27XX(ha))
		goto try_fce;

	if (IS_QLA2100(ha) || IS_QLA2200(ha)) {
		fixed_size = sizeof(struct qla2100_fw_dump);
	} else if (IS_QLA23XX(ha)) {
		fixed_size = offsetof(struct qla2300_fw_dump, data_ram);
		mem_size = (ha->fw_memory_size - 0x11000 + 1) *
		    sizeof(uint16_t);
	} else if (IS_FWI2_CAPABLE(ha)) {
		if (IS_QLA83XX(ha) || IS_QLA27XX(ha))
			fixed_size = offsetof(struct qla83xx_fw_dump, ext_mem);
		else if (IS_QLA81XX(ha))
			fixed_size = offsetof(struct qla81xx_fw_dump, ext_mem);
		else if (IS_QLA25XX(ha))
			fixed_size = offsetof(struct qla25xx_fw_dump, ext_mem);
		else
			fixed_size = offsetof(struct qla24xx_fw_dump, ext_mem);

		mem_size = (ha->fw_memory_size - 0x100000 + 1) *
		    sizeof(uint32_t);
		if (ha->mqenable) {
			if (!IS_QLA83XX(ha) && !IS_QLA27XX(ha))
				mq_size = sizeof(struct qla2xxx_mq_chain);
			/*
			 * Allocate maximum buffer size for all queues.
			 * Resizing must be done at end-of-dump processing.
			 */
			mq_size += ha->max_req_queues *
			    (req->length * sizeof(request_t));
			mq_size += ha->max_rsp_queues *
			    (rsp->length * sizeof(response_t));
		}
		if (ha->tgt.atio_ring)
			mq_size += ha->tgt.atio_q_length * sizeof(request_t);
		/* Allocate memory for Fibre Channel Event Buffer. */
		if (!IS_QLA25XX(ha) && !IS_QLA81XX(ha) && !IS_QLA83XX(ha) &&
		    !IS_QLA27XX(ha))
			goto try_eft;

try_fce:
		if (ha->fce)
			dma_free_coherent(&ha->pdev->dev,
			    FCE_SIZE, ha->fce, ha->fce_dma);

		/* Allocate memory for Fibre Channel Event Buffer. */
		tc = dma_zalloc_coherent(&ha->pdev->dev, FCE_SIZE, &tc_dma,
					 GFP_KERNEL);
		if (!tc) {
			ql_log(ql_log_warn, vha, 0x00be,
			    "Unable to allocate (%d KB) for FCE.\n",
			    FCE_SIZE / 1024);
			goto try_eft;
		}

		rval = qla2x00_enable_fce_trace(vha, tc_dma, FCE_NUM_BUFFERS,
		    ha->fce_mb, &ha->fce_bufs);
		if (rval) {
			ql_log(ql_log_warn, vha, 0x00bf,
			    "Unable to initialize FCE (%d).\n", rval);
			dma_free_coherent(&ha->pdev->dev, FCE_SIZE, tc,
			    tc_dma);
			ha->flags.fce_enabled = 0;
			goto try_eft;
		}
		ql_dbg(ql_dbg_init, vha, 0x00c0,
		    "Allocate (%d KB) for FCE...\n", FCE_SIZE / 1024);

		fce_size = sizeof(struct qla2xxx_fce_chain) + FCE_SIZE;
		ha->flags.fce_enabled = 1;
		ha->fce_dma = tc_dma;
		ha->fce = tc;

try_eft:
		if (ha->eft)
			dma_free_coherent(&ha->pdev->dev,
			    EFT_SIZE, ha->eft, ha->eft_dma);

		/* Allocate memory for Extended Trace Buffer. */
		tc = dma_zalloc_coherent(&ha->pdev->dev, EFT_SIZE, &tc_dma,
					 GFP_KERNEL);
		if (!tc) {
			ql_log(ql_log_warn, vha, 0x00c1,
			    "Unable to allocate (%d KB) for EFT.\n",
			    EFT_SIZE / 1024);
			goto cont_alloc;
		}

		rval = qla2x00_enable_eft_trace(vha, tc_dma, EFT_NUM_BUFFERS);
		if (rval) {
			ql_log(ql_log_warn, vha, 0x00c2,
			    "Unable to initialize EFT (%d).\n", rval);
			dma_free_coherent(&ha->pdev->dev, EFT_SIZE, tc,
			    tc_dma);
			goto cont_alloc;
		}
		ql_dbg(ql_dbg_init, vha, 0x00c3,
		    "Allocated (%d KB) EFT ...\n", EFT_SIZE / 1024);

		eft_size = EFT_SIZE;
		ha->eft_dma = tc_dma;
		ha->eft = tc;
	}

cont_alloc:
	if (IS_QLA27XX(ha)) {
		if (!ha->fw_dump_template) {
			ql_log(ql_log_warn, vha, 0x00ba,
			    "Failed missing fwdump template\n");
			return;
		}
		dump_size = qla27xx_fwdt_calculate_dump_size(vha);
		ql_dbg(ql_dbg_init, vha, 0x00fa,
		    "-> allocating fwdump (%x bytes)...\n", dump_size);
		goto allocate;
	}

	req_q_size = req->length * sizeof(request_t);
	rsp_q_size = rsp->length * sizeof(response_t);
	dump_size = offsetof(struct qla2xxx_fw_dump, isp);
	dump_size += fixed_size + mem_size + req_q_size + rsp_q_size + eft_size;
	ha->chain_offset = dump_size;
	dump_size += mq_size + fce_size;

	if (ha->exchoffld_buf)
		dump_size += sizeof(struct qla2xxx_offld_chain) +
			ha->exchoffld_size;
	if (ha->exlogin_buf)
		dump_size += sizeof(struct qla2xxx_offld_chain) +
			ha->exlogin_size;

allocate:
	ha->fw_dump = vmalloc(dump_size);
	if (!ha->fw_dump) {
		ql_log(ql_log_warn, vha, 0x00c4,
		    "Unable to allocate (%d KB) for firmware dump.\n",
		    dump_size / 1024);

		if (ha->fce) {
			dma_free_coherent(&ha->pdev->dev, FCE_SIZE, ha->fce,
			    ha->fce_dma);
			ha->fce = NULL;
			ha->fce_dma = 0;
		}

		if (ha->eft) {
			dma_free_coherent(&ha->pdev->dev, eft_size, ha->eft,
			    ha->eft_dma);
			ha->eft = NULL;
			ha->eft_dma = 0;
		}
		return;
	}
	ha->fw_dump_len = dump_size;
	ql_dbg(ql_dbg_init, vha, 0x00c5,
	    "Allocated (%d KB) for firmware dump.\n", dump_size / 1024);

	if (IS_QLA27XX(ha))
		return;

	ha->fw_dump->signature[0] = 'Q';
	ha->fw_dump->signature[1] = 'L';
	ha->fw_dump->signature[2] = 'G';
	ha->fw_dump->signature[3] = 'C';
	ha->fw_dump->version = htonl(1);

	ha->fw_dump->fixed_size = htonl(fixed_size);
	ha->fw_dump->mem_size = htonl(mem_size);
	ha->fw_dump->req_q_size = htonl(req_q_size);
	ha->fw_dump->rsp_q_size = htonl(rsp_q_size);

	ha->fw_dump->eft_size = htonl(eft_size);
	ha->fw_dump->eft_addr_l = htonl(LSD(ha->eft_dma));
	ha->fw_dump->eft_addr_h = htonl(MSD(ha->eft_dma));

	ha->fw_dump->header_size =
	    htonl(offsetof(struct qla2xxx_fw_dump, isp));
}

static int
qla81xx_mpi_sync(scsi_qla_host_t *vha)
{
#define MPS_MASK	0xe0
	int rval;
	uint16_t dc;
	uint32_t dw;

	if (!IS_QLA81XX(vha->hw))
		return QLA_SUCCESS;

	rval = qla2x00_write_ram_word(vha, 0x7c00, 1);
	if (rval != QLA_SUCCESS) {
		ql_log(ql_log_warn, vha, 0x0105,
		    "Unable to acquire semaphore.\n");
		goto done;
	}

	pci_read_config_word(vha->hw->pdev, 0x54, &dc);
	rval = qla2x00_read_ram_word(vha, 0x7a15, &dw);
	if (rval != QLA_SUCCESS) {
		ql_log(ql_log_warn, vha, 0x0067, "Unable to read sync.\n");
		goto done_release;
	}

	dc &= MPS_MASK;
	if (dc == (dw & MPS_MASK))
		goto done_release;

	dw &= ~MPS_MASK;
	dw |= dc;
	rval = qla2x00_write_ram_word(vha, 0x7a15, dw);
	if (rval != QLA_SUCCESS) {
		ql_log(ql_log_warn, vha, 0x0114, "Unable to gain sync.\n");
	}

done_release:
	rval = qla2x00_write_ram_word(vha, 0x7c00, 0);
	if (rval != QLA_SUCCESS) {
		ql_log(ql_log_warn, vha, 0x006d,
		    "Unable to release semaphore.\n");
	}

done:
	return rval;
}

int
qla2x00_alloc_outstanding_cmds(struct qla_hw_data *ha, struct req_que *req)
{
	/* Don't try to reallocate the array */
	if (req->outstanding_cmds)
		return QLA_SUCCESS;

	if (!IS_FWI2_CAPABLE(ha))
		req->num_outstanding_cmds = DEFAULT_OUTSTANDING_COMMANDS;
	else {
		if (ha->cur_fw_xcb_count <= ha->cur_fw_iocb_count)
			req->num_outstanding_cmds = ha->cur_fw_xcb_count;
		else
			req->num_outstanding_cmds = ha->cur_fw_iocb_count;
	}

	req->outstanding_cmds = kzalloc(sizeof(srb_t *) *
	    req->num_outstanding_cmds, GFP_KERNEL);

	if (!req->outstanding_cmds) {
		/*
		 * Try to allocate a minimal size just so we can get through
		 * initialization.
		 */
		req->num_outstanding_cmds = MIN_OUTSTANDING_COMMANDS;
		req->outstanding_cmds = kzalloc(sizeof(srb_t *) *
		    req->num_outstanding_cmds, GFP_KERNEL);

		if (!req->outstanding_cmds) {
			ql_log(ql_log_fatal, NULL, 0x0126,
			    "Failed to allocate memory for "
			    "outstanding_cmds for req_que %p.\n", req);
			req->num_outstanding_cmds = 0;
			return QLA_FUNCTION_FAILED;
		}
	}

	return QLA_SUCCESS;
}

#define PRINT_FIELD(_field, _flag, _str) {		\
	if (a0->_field & _flag) {\
		if (p) {\
			strcat(ptr, "|");\
			ptr++;\
			leftover--;\
		} \
		len = snprintf(ptr, leftover, "%s", _str);	\
		p = 1;\
		leftover -= len;\
		ptr += len; \
	} \
}

static void qla2xxx_print_sfp_info(struct scsi_qla_host *vha)
{
#define STR_LEN 64
	struct sff_8247_a0 *a0 = (struct sff_8247_a0 *)vha->hw->sfp_data;
	u8 str[STR_LEN], *ptr, p;
	int leftover, len;

	memset(str, 0, STR_LEN);
	snprintf(str, SFF_VEN_NAME_LEN+1, a0->vendor_name);
	ql_dbg(ql_dbg_init, vha, 0x015a,
	    "SFP MFG Name: %s\n", str);

	memset(str, 0, STR_LEN);
	snprintf(str, SFF_PART_NAME_LEN+1, a0->vendor_pn);
	ql_dbg(ql_dbg_init, vha, 0x015c,
	    "SFP Part Name: %s\n", str);

	/* media */
	memset(str, 0, STR_LEN);
	ptr = str;
	leftover = STR_LEN;
	p = len = 0;
	PRINT_FIELD(fc_med_cc9, FC_MED_TW, "Twin AX");
	PRINT_FIELD(fc_med_cc9, FC_MED_TP, "Twisted Pair");
	PRINT_FIELD(fc_med_cc9, FC_MED_MI, "Min Coax");
	PRINT_FIELD(fc_med_cc9, FC_MED_TV, "Video Coax");
	PRINT_FIELD(fc_med_cc9, FC_MED_M6, "MultiMode 62.5um");
	PRINT_FIELD(fc_med_cc9, FC_MED_M5, "MultiMode 50um");
	PRINT_FIELD(fc_med_cc9, FC_MED_SM, "SingleMode");
	ql_dbg(ql_dbg_init, vha, 0x0160,
	    "SFP Media: %s\n", str);

	/* link length */
	memset(str, 0, STR_LEN);
	ptr = str;
	leftover = STR_LEN;
	p = len = 0;
	PRINT_FIELD(fc_ll_cc7, FC_LL_VL, "Very Long");
	PRINT_FIELD(fc_ll_cc7, FC_LL_S, "Short");
	PRINT_FIELD(fc_ll_cc7, FC_LL_I, "Intermediate");
	PRINT_FIELD(fc_ll_cc7, FC_LL_L, "Long");
	PRINT_FIELD(fc_ll_cc7, FC_LL_M, "Medium");
	ql_dbg(ql_dbg_init, vha, 0x0196,
	    "SFP Link Length: %s\n", str);

	memset(str, 0, STR_LEN);
	ptr = str;
	leftover = STR_LEN;
	p = len = 0;
	PRINT_FIELD(fc_ll_cc7, FC_LL_SA, "Short Wave (SA)");
	PRINT_FIELD(fc_ll_cc7, FC_LL_LC, "Long Wave(LC)");
	PRINT_FIELD(fc_tec_cc8, FC_TEC_SN, "Short Wave (SN)");
	PRINT_FIELD(fc_tec_cc8, FC_TEC_SL, "Short Wave (SL)");
	PRINT_FIELD(fc_tec_cc8, FC_TEC_LL, "Long Wave (LL)");
	ql_dbg(ql_dbg_init, vha, 0x016e,
	    "SFP FC Link Tech: %s\n", str);

	if (a0->length_km)
		ql_dbg(ql_dbg_init, vha, 0x016f,
		    "SFP Distant: %d km\n", a0->length_km);
	if (a0->length_100m)
		ql_dbg(ql_dbg_init, vha, 0x0170,
		    "SFP Distant: %d m\n", a0->length_100m*100);
	if (a0->length_50um_10m)
		ql_dbg(ql_dbg_init, vha, 0x0189,
		    "SFP Distant (WL=50um): %d m\n", a0->length_50um_10m * 10);
	if (a0->length_62um_10m)
		ql_dbg(ql_dbg_init, vha, 0x018a,
		  "SFP Distant (WL=62.5um): %d m\n", a0->length_62um_10m * 10);
	if (a0->length_om4_10m)
		ql_dbg(ql_dbg_init, vha, 0x0194,
		    "SFP Distant (OM4): %d m\n", a0->length_om4_10m * 10);
	if (a0->length_om3_10m)
		ql_dbg(ql_dbg_init, vha, 0x0195,
		    "SFP Distant (OM3): %d m\n", a0->length_om3_10m * 10);
}


/*
 * Return Code:
 *   QLA_SUCCESS: no action
 *   QLA_INTERFACE_ERROR: SFP is not there.
 *   QLA_FUNCTION_FAILED: detected New SFP
 */
int
qla24xx_detect_sfp(scsi_qla_host_t *vha)
{
	int rc = QLA_SUCCESS;
	struct sff_8247_a0 *a;
	struct qla_hw_data *ha = vha->hw;

	if (!AUTO_DETECT_SFP_SUPPORT(vha))
		goto out;

	rc = qla2x00_read_sfp_dev(vha, NULL, 0);
	if (rc)
		goto out;

	a = (struct sff_8247_a0 *)vha->hw->sfp_data;
	qla2xxx_print_sfp_info(vha);

	if (a->fc_ll_cc7 & FC_LL_VL || a->fc_ll_cc7 & FC_LL_L) {
		/* long range */
		ha->flags.detected_lr_sfp = 1;

		if (a->length_km > 5 || a->length_100m > 50)
			ha->long_range_distance = LR_DISTANCE_10K;
		else
			ha->long_range_distance = LR_DISTANCE_5K;

		if (ha->flags.detected_lr_sfp != ha->flags.using_lr_setting)
			ql_dbg(ql_dbg_async, vha, 0x507b,
			    "Detected Long Range SFP.\n");
	} else {
		/* short range */
		ha->flags.detected_lr_sfp = 0;
		if (ha->flags.using_lr_setting)
			ql_dbg(ql_dbg_async, vha, 0x5084,
			    "Detected Short Range SFP.\n");
	}

	if (!vha->flags.init_done)
		rc = QLA_SUCCESS;
out:
	return rc;
}

/**
 * qla2x00_setup_chip() - Load and start RISC firmware.
 * @ha: HA context
 *
 * Returns 0 on success.
 */
static int
qla2x00_setup_chip(scsi_qla_host_t *vha)
{
	int rval;
	uint32_t srisc_address = 0;
	struct qla_hw_data *ha = vha->hw;
	struct device_reg_2xxx __iomem *reg = &ha->iobase->isp;
	unsigned long flags;
	uint16_t fw_major_version;

	if (IS_P3P_TYPE(ha)) {
		rval = ha->isp_ops->load_risc(vha, &srisc_address);
		if (rval == QLA_SUCCESS) {
			qla2x00_stop_firmware(vha);
			goto enable_82xx_npiv;
		} else
			goto failed;
	}

	if (!IS_FWI2_CAPABLE(ha) && !IS_QLA2100(ha) && !IS_QLA2200(ha)) {
		/* Disable SRAM, Instruction RAM and GP RAM parity.  */
		spin_lock_irqsave(&ha->hardware_lock, flags);
		WRT_REG_WORD(&reg->hccr, (HCCR_ENABLE_PARITY + 0x0));
		RD_REG_WORD(&reg->hccr);
		spin_unlock_irqrestore(&ha->hardware_lock, flags);
	}

	qla81xx_mpi_sync(vha);

	/* Load firmware sequences */
	rval = ha->isp_ops->load_risc(vha, &srisc_address);
	if (rval == QLA_SUCCESS) {
		ql_dbg(ql_dbg_init, vha, 0x00c9,
		    "Verifying Checksum of loaded RISC code.\n");

		rval = qla2x00_verify_checksum(vha, srisc_address);
		if (rval == QLA_SUCCESS) {
			/* Start firmware execution. */
			ql_dbg(ql_dbg_init, vha, 0x00ca,
			    "Starting firmware.\n");

			if (ql2xexlogins)
				ha->flags.exlogins_enabled = 1;

			if (qla_is_exch_offld_enabled(vha))
				ha->flags.exchoffld_enabled = 1;

			rval = qla2x00_execute_fw(vha, srisc_address);
			/* Retrieve firmware information. */
			if (rval == QLA_SUCCESS) {
				qla24xx_detect_sfp(vha);

				rval = qla2x00_set_exlogins_buffer(vha);
				if (rval != QLA_SUCCESS)
					goto failed;

				rval = qla2x00_set_exchoffld_buffer(vha);
				if (rval != QLA_SUCCESS)
					goto failed;

enable_82xx_npiv:
				fw_major_version = ha->fw_major_version;
				if (IS_P3P_TYPE(ha))
					qla82xx_check_md_needed(vha);
				else
					rval = qla2x00_get_fw_version(vha);
				if (rval != QLA_SUCCESS)
					goto failed;
				ha->flags.npiv_supported = 0;
				if (IS_QLA2XXX_MIDTYPE(ha) &&
					 (ha->fw_attributes & BIT_2)) {
					ha->flags.npiv_supported = 1;
					if ((!ha->max_npiv_vports) ||
					    ((ha->max_npiv_vports + 1) %
					    MIN_MULTI_ID_FABRIC))
						ha->max_npiv_vports =
						    MIN_MULTI_ID_FABRIC - 1;
				}
				qla2x00_get_resource_cnts(vha);

				/*
				 * Allocate the array of outstanding commands
				 * now that we know the firmware resources.
				 */
				rval = qla2x00_alloc_outstanding_cmds(ha,
				    vha->req);
				if (rval != QLA_SUCCESS)
					goto failed;

				if (!fw_major_version && ql2xallocfwdump
				    && !(IS_P3P_TYPE(ha)))
					qla2x00_alloc_fw_dump(vha);
			} else {
				goto failed;
			}
		} else {
			ql_log(ql_log_fatal, vha, 0x00cd,
			    "ISP Firmware failed checksum.\n");
			goto failed;
		}
	} else
		goto failed;

	if (!IS_FWI2_CAPABLE(ha) && !IS_QLA2100(ha) && !IS_QLA2200(ha)) {
		/* Enable proper parity. */
		spin_lock_irqsave(&ha->hardware_lock, flags);
		if (IS_QLA2300(ha))
			/* SRAM parity */
			WRT_REG_WORD(&reg->hccr, HCCR_ENABLE_PARITY + 0x1);
		else
			/* SRAM, Instruction RAM and GP RAM parity */
			WRT_REG_WORD(&reg->hccr, HCCR_ENABLE_PARITY + 0x7);
		RD_REG_WORD(&reg->hccr);
		spin_unlock_irqrestore(&ha->hardware_lock, flags);
	}

	if (IS_QLA27XX(ha))
		ha->flags.fac_supported = 1;
	else if (rval == QLA_SUCCESS && IS_FAC_REQUIRED(ha)) {
		uint32_t size;

		rval = qla81xx_fac_get_sector_size(vha, &size);
		if (rval == QLA_SUCCESS) {
			ha->flags.fac_supported = 1;
			ha->fdt_block_size = size << 2;
		} else {
			ql_log(ql_log_warn, vha, 0x00ce,
			    "Unsupported FAC firmware (%d.%02d.%02d).\n",
			    ha->fw_major_version, ha->fw_minor_version,
			    ha->fw_subminor_version);

			if (IS_QLA83XX(ha) || IS_QLA27XX(ha)) {
				ha->flags.fac_supported = 0;
				rval = QLA_SUCCESS;
			}
		}
	}
failed:
	if (rval) {
		ql_log(ql_log_fatal, vha, 0x00cf,
		    "Setup chip ****FAILED****.\n");
	}

	return (rval);
}

/**
 * qla2x00_init_response_q_entries() - Initializes response queue entries.
 * @ha: HA context
 *
 * Beginning of request ring has initialization control block already built
 * by nvram config routine.
 *
 * Returns 0 on success.
 */
void
qla2x00_init_response_q_entries(struct rsp_que *rsp)
{
	uint16_t cnt;
	response_t *pkt;

	rsp->ring_ptr = rsp->ring;
	rsp->ring_index    = 0;
	rsp->status_srb = NULL;
	pkt = rsp->ring_ptr;
	for (cnt = 0; cnt < rsp->length; cnt++) {
		pkt->signature = RESPONSE_PROCESSED;
		pkt++;
	}
}

/**
 * qla2x00_update_fw_options() - Read and process firmware options.
 * @ha: HA context
 *
 * Returns 0 on success.
 */
void
qla2x00_update_fw_options(scsi_qla_host_t *vha)
{
	uint16_t swing, emphasis, tx_sens, rx_sens;
	struct qla_hw_data *ha = vha->hw;

	memset(ha->fw_options, 0, sizeof(ha->fw_options));
	qla2x00_get_fw_options(vha, ha->fw_options);

	if (IS_QLA2100(ha) || IS_QLA2200(ha))
		return;

	/* Serial Link options. */
	ql_dbg(ql_dbg_init + ql_dbg_buffer, vha, 0x0115,
	    "Serial link options.\n");
	ql_dump_buffer(ql_dbg_init + ql_dbg_buffer, vha, 0x0109,
	    (uint8_t *)&ha->fw_seriallink_options,
	    sizeof(ha->fw_seriallink_options));

	ha->fw_options[1] &= ~FO1_SET_EMPHASIS_SWING;
	if (ha->fw_seriallink_options[3] & BIT_2) {
		ha->fw_options[1] |= FO1_SET_EMPHASIS_SWING;

		/*  1G settings */
		swing = ha->fw_seriallink_options[2] & (BIT_2 | BIT_1 | BIT_0);
		emphasis = (ha->fw_seriallink_options[2] &
		    (BIT_4 | BIT_3)) >> 3;
		tx_sens = ha->fw_seriallink_options[0] &
		    (BIT_3 | BIT_2 | BIT_1 | BIT_0);
		rx_sens = (ha->fw_seriallink_options[0] &
		    (BIT_7 | BIT_6 | BIT_5 | BIT_4)) >> 4;
		ha->fw_options[10] = (emphasis << 14) | (swing << 8);
		if (IS_QLA2300(ha) || IS_QLA2312(ha) || IS_QLA6312(ha)) {
			if (rx_sens == 0x0)
				rx_sens = 0x3;
			ha->fw_options[10] |= (tx_sens << 4) | rx_sens;
		} else if (IS_QLA2322(ha) || IS_QLA6322(ha))
			ha->fw_options[10] |= BIT_5 |
			    ((rx_sens & (BIT_1 | BIT_0)) << 2) |
			    (tx_sens & (BIT_1 | BIT_0));

		/*  2G settings */
		swing = (ha->fw_seriallink_options[2] &
		    (BIT_7 | BIT_6 | BIT_5)) >> 5;
		emphasis = ha->fw_seriallink_options[3] & (BIT_1 | BIT_0);
		tx_sens = ha->fw_seriallink_options[1] &
		    (BIT_3 | BIT_2 | BIT_1 | BIT_0);
		rx_sens = (ha->fw_seriallink_options[1] &
		    (BIT_7 | BIT_6 | BIT_5 | BIT_4)) >> 4;
		ha->fw_options[11] = (emphasis << 14) | (swing << 8);
		if (IS_QLA2300(ha) || IS_QLA2312(ha) || IS_QLA6312(ha)) {
			if (rx_sens == 0x0)
				rx_sens = 0x3;
			ha->fw_options[11] |= (tx_sens << 4) | rx_sens;
		} else if (IS_QLA2322(ha) || IS_QLA6322(ha))
			ha->fw_options[11] |= BIT_5 |
			    ((rx_sens & (BIT_1 | BIT_0)) << 2) |
			    (tx_sens & (BIT_1 | BIT_0));
	}

	/* FCP2 options. */
	/*  Return command IOCBs without waiting for an ABTS to complete. */
	ha->fw_options[3] |= BIT_13;

	/* LED scheme. */
	if (ha->flags.enable_led_scheme)
		ha->fw_options[2] |= BIT_12;

	/* Detect ISP6312. */
	if (IS_QLA6312(ha))
		ha->fw_options[2] |= BIT_13;

	/* Set Retry FLOGI in case of P2P connection */
	if (ha->operating_mode == P2P) {
		ha->fw_options[2] |= BIT_3;
		ql_dbg(ql_dbg_disc, vha, 0x2100,
		    "(%s): Setting FLOGI retry BIT in fw_options[2]: 0x%x\n",
			__func__, ha->fw_options[2]);
	}

	/* Update firmware options. */
	qla2x00_set_fw_options(vha, ha->fw_options);
}

void
qla24xx_update_fw_options(scsi_qla_host_t *vha)
{
	int rval;
	struct qla_hw_data *ha = vha->hw;

	if (IS_P3P_TYPE(ha))
		return;

	/*  Hold status IOCBs until ABTS response received. */
	if (ql2xfwholdabts)
		ha->fw_options[3] |= BIT_12;

	/* Set Retry FLOGI in case of P2P connection */
	if (ha->operating_mode == P2P) {
		ha->fw_options[2] |= BIT_3;
		ql_dbg(ql_dbg_disc, vha, 0x2101,
		    "(%s): Setting FLOGI retry BIT in fw_options[2]: 0x%x\n",
			__func__, ha->fw_options[2]);
	}

	/* Move PUREX, ABTS RX & RIDA to ATIOQ */
	if (ql2xmvasynctoatio &&
	    (IS_QLA83XX(ha) || IS_QLA27XX(ha))) {
		if (qla_tgt_mode_enabled(vha) ||
		    qla_dual_mode_enabled(vha))
			ha->fw_options[2] |= BIT_11;
		else
			ha->fw_options[2] &= ~BIT_11;
	}

	if (IS_QLA25XX(ha) || IS_QLA83XX(ha) || IS_QLA27XX(ha)) {
		/*
		 * Tell FW to track each exchange to prevent
		 * driver from using stale exchange.
		 */
		if (qla_tgt_mode_enabled(vha) ||
		    qla_dual_mode_enabled(vha))
			ha->fw_options[2] |= BIT_4;
		else
			ha->fw_options[2] &= ~BIT_4;
	}

	ql_dbg(ql_dbg_init, vha, 0x00e8,
	    "%s, add FW options 1-3 = 0x%04x 0x%04x 0x%04x mode %x\n",
	    __func__, ha->fw_options[1], ha->fw_options[2],
	    ha->fw_options[3], vha->host->active_mode);

	if (ha->fw_options[1] || ha->fw_options[2] || ha->fw_options[3])
		qla2x00_set_fw_options(vha, ha->fw_options);

	/* Update Serial Link options. */
	if ((le16_to_cpu(ha->fw_seriallink_options24[0]) & BIT_0) == 0)
		return;

	rval = qla2x00_set_serdes_params(vha,
	    le16_to_cpu(ha->fw_seriallink_options24[1]),
	    le16_to_cpu(ha->fw_seriallink_options24[2]),
	    le16_to_cpu(ha->fw_seriallink_options24[3]));
	if (rval != QLA_SUCCESS) {
		ql_log(ql_log_warn, vha, 0x0104,
		    "Unable to update Serial Link options (%x).\n", rval);
	}
}

void
qla2x00_config_rings(struct scsi_qla_host *vha)
{
	struct qla_hw_data *ha = vha->hw;
	struct device_reg_2xxx __iomem *reg = &ha->iobase->isp;
	struct req_que *req = ha->req_q_map[0];
	struct rsp_que *rsp = ha->rsp_q_map[0];

	/* Setup ring parameters in initialization control block. */
	ha->init_cb->request_q_outpointer = cpu_to_le16(0);
	ha->init_cb->response_q_inpointer = cpu_to_le16(0);
	ha->init_cb->request_q_length = cpu_to_le16(req->length);
	ha->init_cb->response_q_length = cpu_to_le16(rsp->length);
	ha->init_cb->request_q_address[0] = cpu_to_le32(LSD(req->dma));
	ha->init_cb->request_q_address[1] = cpu_to_le32(MSD(req->dma));
	ha->init_cb->response_q_address[0] = cpu_to_le32(LSD(rsp->dma));
	ha->init_cb->response_q_address[1] = cpu_to_le32(MSD(rsp->dma));

	WRT_REG_WORD(ISP_REQ_Q_IN(ha, reg), 0);
	WRT_REG_WORD(ISP_REQ_Q_OUT(ha, reg), 0);
	WRT_REG_WORD(ISP_RSP_Q_IN(ha, reg), 0);
	WRT_REG_WORD(ISP_RSP_Q_OUT(ha, reg), 0);
	RD_REG_WORD(ISP_RSP_Q_OUT(ha, reg));		/* PCI Posting. */
}

void
qla24xx_config_rings(struct scsi_qla_host *vha)
{
	struct qla_hw_data *ha = vha->hw;
	device_reg_t *reg = ISP_QUE_REG(ha, 0);
	struct device_reg_2xxx __iomem *ioreg = &ha->iobase->isp;
	struct qla_msix_entry *msix;
	struct init_cb_24xx *icb;
	uint16_t rid = 0;
	struct req_que *req = ha->req_q_map[0];
	struct rsp_que *rsp = ha->rsp_q_map[0];

	/* Setup ring parameters in initialization control block. */
	icb = (struct init_cb_24xx *)ha->init_cb;
	icb->request_q_outpointer = cpu_to_le16(0);
	icb->response_q_inpointer = cpu_to_le16(0);
	icb->request_q_length = cpu_to_le16(req->length);
	icb->response_q_length = cpu_to_le16(rsp->length);
	icb->request_q_address[0] = cpu_to_le32(LSD(req->dma));
	icb->request_q_address[1] = cpu_to_le32(MSD(req->dma));
	icb->response_q_address[0] = cpu_to_le32(LSD(rsp->dma));
	icb->response_q_address[1] = cpu_to_le32(MSD(rsp->dma));

	/* Setup ATIO queue dma pointers for target mode */
	icb->atio_q_inpointer = cpu_to_le16(0);
	icb->atio_q_length = cpu_to_le16(ha->tgt.atio_q_length);
	icb->atio_q_address[0] = cpu_to_le32(LSD(ha->tgt.atio_dma));
	icb->atio_q_address[1] = cpu_to_le32(MSD(ha->tgt.atio_dma));

	if (IS_SHADOW_REG_CAPABLE(ha))
		icb->firmware_options_2 |= cpu_to_le32(BIT_30|BIT_29);

	if (ha->mqenable || IS_QLA83XX(ha) || IS_QLA27XX(ha)) {
		icb->qos = cpu_to_le16(QLA_DEFAULT_QUE_QOS);
		icb->rid = cpu_to_le16(rid);
		if (ha->flags.msix_enabled) {
			msix = &ha->msix_entries[1];
			ql_dbg(ql_dbg_init, vha, 0x0019,
			    "Registering vector 0x%x for base que.\n",
			    msix->entry);
			icb->msix = cpu_to_le16(msix->entry);
		}
		/* Use alternate PCI bus number */
		if (MSB(rid))
			icb->firmware_options_2 |= cpu_to_le32(BIT_19);
		/* Use alternate PCI devfn */
		if (LSB(rid))
			icb->firmware_options_2 |= cpu_to_le32(BIT_18);

		/* Use Disable MSIX Handshake mode for capable adapters */
		if ((ha->fw_attributes & BIT_6) && (IS_MSIX_NACK_CAPABLE(ha)) &&
		    (ha->flags.msix_enabled)) {
			icb->firmware_options_2 &= cpu_to_le32(~BIT_22);
			ha->flags.disable_msix_handshake = 1;
			ql_dbg(ql_dbg_init, vha, 0x00fe,
			    "MSIX Handshake Disable Mode turned on.\n");
		} else {
			icb->firmware_options_2 |= cpu_to_le32(BIT_22);
		}
		icb->firmware_options_2 |= cpu_to_le32(BIT_23);

		WRT_REG_DWORD(&reg->isp25mq.req_q_in, 0);
		WRT_REG_DWORD(&reg->isp25mq.req_q_out, 0);
		WRT_REG_DWORD(&reg->isp25mq.rsp_q_in, 0);
		WRT_REG_DWORD(&reg->isp25mq.rsp_q_out, 0);
	} else {
		WRT_REG_DWORD(&reg->isp24.req_q_in, 0);
		WRT_REG_DWORD(&reg->isp24.req_q_out, 0);
		WRT_REG_DWORD(&reg->isp24.rsp_q_in, 0);
		WRT_REG_DWORD(&reg->isp24.rsp_q_out, 0);
	}
	qlt_24xx_config_rings(vha);

	/* PCI posting */
	RD_REG_DWORD(&ioreg->hccr);
}

/**
 * qla2x00_init_rings() - Initializes firmware.
 * @ha: HA context
 *
 * Beginning of request ring has initialization control block already built
 * by nvram config routine.
 *
 * Returns 0 on success.
 */
int
qla2x00_init_rings(scsi_qla_host_t *vha)
{
	int	rval;
	unsigned long flags = 0;
	int cnt, que;
	struct qla_hw_data *ha = vha->hw;
	struct req_que *req;
	struct rsp_que *rsp;
	struct mid_init_cb_24xx *mid_init_cb =
	    (struct mid_init_cb_24xx *) ha->init_cb;

	spin_lock_irqsave(&ha->hardware_lock, flags);

	/* Clear outstanding commands array. */
	for (que = 0; que < ha->max_req_queues; que++) {
		req = ha->req_q_map[que];
		if (!req || !test_bit(que, ha->req_qid_map))
			continue;
		req->out_ptr = (void *)(req->ring + req->length);
		*req->out_ptr = 0;
		for (cnt = 1; cnt < req->num_outstanding_cmds; cnt++)
			req->outstanding_cmds[cnt] = NULL;

		req->current_outstanding_cmd = 1;

		/* Initialize firmware. */
		req->ring_ptr  = req->ring;
		req->ring_index    = 0;
		req->cnt      = req->length;
	}

	for (que = 0; que < ha->max_rsp_queues; que++) {
		rsp = ha->rsp_q_map[que];
		if (!rsp || !test_bit(que, ha->rsp_qid_map))
			continue;
		rsp->in_ptr = (void *)(rsp->ring + rsp->length);
		*rsp->in_ptr = 0;
		/* Initialize response queue entries */
		if (IS_QLAFX00(ha))
			qlafx00_init_response_q_entries(rsp);
		else
			qla2x00_init_response_q_entries(rsp);
	}

	ha->tgt.atio_ring_ptr = ha->tgt.atio_ring;
	ha->tgt.atio_ring_index = 0;
	/* Initialize ATIO queue entries */
	qlt_init_atio_q_entries(vha);

	ha->isp_ops->config_rings(vha);

	spin_unlock_irqrestore(&ha->hardware_lock, flags);

	ql_dbg(ql_dbg_init, vha, 0x00d1, "Issue init firmware.\n");

	if (IS_QLAFX00(ha)) {
		rval = qlafx00_init_firmware(vha, ha->init_cb_size);
		goto next_check;
	}

	/* Update any ISP specific firmware options before initialization. */
	ha->isp_ops->update_fw_options(vha);

	if (ha->flags.npiv_supported) {
		if (ha->operating_mode == LOOP && !IS_CNA_CAPABLE(ha))
			ha->max_npiv_vports = MIN_MULTI_ID_FABRIC - 1;
		mid_init_cb->count = cpu_to_le16(ha->max_npiv_vports);
	}

	if (IS_FWI2_CAPABLE(ha)) {
		mid_init_cb->options = cpu_to_le16(BIT_1);
		mid_init_cb->init_cb.execution_throttle =
		    cpu_to_le16(ha->cur_fw_xcb_count);
		ha->flags.dport_enabled =
		    (mid_init_cb->init_cb.firmware_options_1 & BIT_7) != 0;
		ql_dbg(ql_dbg_init, vha, 0x0191, "DPORT Support: %s.\n",
		    (ha->flags.dport_enabled) ? "enabled" : "disabled");
		/* FA-WWPN Status */
		ha->flags.fawwpn_enabled =
		    (mid_init_cb->init_cb.firmware_options_1 & BIT_6) != 0;
		ql_dbg(ql_dbg_init, vha, 0x00bc, "FA-WWPN Support: %s.\n",
		    (ha->flags.fawwpn_enabled) ? "enabled" : "disabled");
	}

	rval = qla2x00_init_firmware(vha, ha->init_cb_size);
next_check:
	if (rval) {
		ql_log(ql_log_fatal, vha, 0x00d2,
		    "Init Firmware **** FAILED ****.\n");
	} else {
		ql_dbg(ql_dbg_init, vha, 0x00d3,
		    "Init Firmware -- success.\n");
		QLA_FW_STARTED(ha);
	}

	return (rval);
}

/**
 * qla2x00_fw_ready() - Waits for firmware ready.
 * @ha: HA context
 *
 * Returns 0 on success.
 */
static int
qla2x00_fw_ready(scsi_qla_host_t *vha)
{
	int		rval;
	unsigned long	wtime, mtime, cs84xx_time;
	uint16_t	min_wait;	/* Minimum wait time if loop is down */
	uint16_t	wait_time;	/* Wait time if loop is coming ready */
	uint16_t	state[6];
	struct qla_hw_data *ha = vha->hw;

	if (IS_QLAFX00(vha->hw))
		return qlafx00_fw_ready(vha);

	rval = QLA_SUCCESS;

	/* Time to wait for loop down */
	if (IS_P3P_TYPE(ha))
		min_wait = 30;
	else
		min_wait = 20;

	/*
	 * Firmware should take at most one RATOV to login, plus 5 seconds for
	 * our own processing.
	 */
	if ((wait_time = (ha->retry_count*ha->login_timeout) + 5) < min_wait) {
		wait_time = min_wait;
	}

	/* Min wait time if loop down */
	mtime = jiffies + (min_wait * HZ);

	/* wait time before firmware ready */
	wtime = jiffies + (wait_time * HZ);

	/* Wait for ISP to finish LIP */
	if (!vha->flags.init_done)
		ql_log(ql_log_info, vha, 0x801e,
		    "Waiting for LIP to complete.\n");

	do {
		memset(state, -1, sizeof(state));
		rval = qla2x00_get_firmware_state(vha, state);
		if (rval == QLA_SUCCESS) {
			if (state[0] < FSTATE_LOSS_OF_SYNC) {
				vha->device_flags &= ~DFLG_NO_CABLE;
			}
			if (IS_QLA84XX(ha) && state[0] != FSTATE_READY) {
				ql_dbg(ql_dbg_taskm, vha, 0x801f,
				    "fw_state=%x 84xx=%x.\n", state[0],
				    state[2]);
				if ((state[2] & FSTATE_LOGGED_IN) &&
				     (state[2] & FSTATE_WAITING_FOR_VERIFY)) {
					ql_dbg(ql_dbg_taskm, vha, 0x8028,
					    "Sending verify iocb.\n");

					cs84xx_time = jiffies;
					rval = qla84xx_init_chip(vha);
					if (rval != QLA_SUCCESS) {
						ql_log(ql_log_warn,
						    vha, 0x8007,
						    "Init chip failed.\n");
						break;
					}

					/* Add time taken to initialize. */
					cs84xx_time = jiffies - cs84xx_time;
					wtime += cs84xx_time;
					mtime += cs84xx_time;
					ql_dbg(ql_dbg_taskm, vha, 0x8008,
					    "Increasing wait time by %ld. "
					    "New time %ld.\n", cs84xx_time,
					    wtime);
				}
			} else if (state[0] == FSTATE_READY) {
				ql_dbg(ql_dbg_taskm, vha, 0x8037,
				    "F/W Ready - OK.\n");

				qla2x00_get_retry_cnt(vha, &ha->retry_count,
				    &ha->login_timeout, &ha->r_a_tov);

				rval = QLA_SUCCESS;
				break;
			}

			rval = QLA_FUNCTION_FAILED;

			if (atomic_read(&vha->loop_down_timer) &&
			    state[0] != FSTATE_READY) {
				/* Loop down. Timeout on min_wait for states
				 * other than Wait for Login.
				 */
				if (time_after_eq(jiffies, mtime)) {
					ql_log(ql_log_info, vha, 0x8038,
					    "Cable is unplugged...\n");

					vha->device_flags |= DFLG_NO_CABLE;
					break;
				}
			}
		} else {
			/* Mailbox cmd failed. Timeout on min_wait. */
			if (time_after_eq(jiffies, mtime) ||
				ha->flags.isp82xx_fw_hung)
				break;
		}

		if (time_after_eq(jiffies, wtime))
			break;

		/* Delay for a while */
		msleep(500);
	} while (1);

	ql_dbg(ql_dbg_taskm, vha, 0x803a,
	    "fw_state=%x (%x, %x, %x, %x %x) curr time=%lx.\n", state[0],
	    state[1], state[2], state[3], state[4], state[5], jiffies);

	if (rval && !(vha->device_flags & DFLG_NO_CABLE)) {
		ql_log(ql_log_warn, vha, 0x803b,
		    "Firmware ready **** FAILED ****.\n");
	}

	return (rval);
}

/*
*  qla2x00_configure_hba
*      Setup adapter context.
*
* Input:
*      ha = adapter state pointer.
*
* Returns:
*      0 = success
*
* Context:
*      Kernel context.
*/
static int
qla2x00_configure_hba(scsi_qla_host_t *vha)
{
	int       rval;
	uint16_t      loop_id;
	uint16_t      topo;
	uint16_t      sw_cap;
	uint8_t       al_pa;
	uint8_t       area;
	uint8_t       domain;
	char		connect_type[22];
	struct qla_hw_data *ha = vha->hw;
	scsi_qla_host_t *base_vha = pci_get_drvdata(ha->pdev);
	port_id_t id;

	/* Get host addresses. */
	rval = qla2x00_get_adapter_id(vha,
	    &loop_id, &al_pa, &area, &domain, &topo, &sw_cap);
	if (rval != QLA_SUCCESS) {
		if (LOOP_TRANSITION(vha) || atomic_read(&ha->loop_down_timer) ||
		    IS_CNA_CAPABLE(ha) ||
		    (rval == QLA_COMMAND_ERROR && loop_id == 0x7)) {
			ql_dbg(ql_dbg_disc, vha, 0x2008,
			    "Loop is in a transition state.\n");
		} else {
			ql_log(ql_log_warn, vha, 0x2009,
			    "Unable to get host loop ID.\n");
			if (IS_FWI2_CAPABLE(ha) && (vha == base_vha) &&
			    (rval == QLA_COMMAND_ERROR && loop_id == 0x1b)) {
				ql_log(ql_log_warn, vha, 0x1151,
				    "Doing link init.\n");
				if (qla24xx_link_initialize(vha) == QLA_SUCCESS)
					return rval;
			}
			set_bit(ISP_ABORT_NEEDED, &vha->dpc_flags);
		}
		return (rval);
	}

	if (topo == 4) {
		ql_log(ql_log_info, vha, 0x200a,
		    "Cannot get topology - retrying.\n");
		return (QLA_FUNCTION_FAILED);
	}

	vha->loop_id = loop_id;

	/* initialize */
	ha->min_external_loopid = SNS_FIRST_LOOP_ID;
	ha->operating_mode = LOOP;
	ha->switch_cap = 0;

	switch (topo) {
	case 0:
		ql_dbg(ql_dbg_disc, vha, 0x200b, "HBA in NL topology.\n");
		ha->current_topology = ISP_CFG_NL;
		strcpy(connect_type, "(Loop)");
		break;

	case 1:
		ql_dbg(ql_dbg_disc, vha, 0x200c, "HBA in FL topology.\n");
		ha->switch_cap = sw_cap;
		ha->current_topology = ISP_CFG_FL;
		strcpy(connect_type, "(FL_Port)");
		break;

	case 2:
		ql_dbg(ql_dbg_disc, vha, 0x200d, "HBA in N P2P topology.\n");
		ha->operating_mode = P2P;
		ha->current_topology = ISP_CFG_N;
		strcpy(connect_type, "(N_Port-to-N_Port)");
		break;

	case 3:
		ql_dbg(ql_dbg_disc, vha, 0x200e, "HBA in F P2P topology.\n");
		ha->switch_cap = sw_cap;
		ha->operating_mode = P2P;
		ha->current_topology = ISP_CFG_F;
		strcpy(connect_type, "(F_Port)");
		break;

	default:
		ql_dbg(ql_dbg_disc, vha, 0x200f,
		    "HBA in unknown topology %x, using NL.\n", topo);
		ha->current_topology = ISP_CFG_NL;
		strcpy(connect_type, "(Loop)");
		break;
	}

	/* Save Host port and loop ID. */
	/* byte order - Big Endian */
	id.b.domain = domain;
	id.b.area = area;
	id.b.al_pa = al_pa;
	id.b.rsvd_1 = 0;
	qlt_update_host_map(vha, id);

	if (!vha->flags.init_done)
		ql_log(ql_log_info, vha, 0x2010,
		    "Topology - %s, Host Loop address 0x%x.\n",
		    connect_type, vha->loop_id);

	return(rval);
}

inline void
qla2x00_set_model_info(scsi_qla_host_t *vha, uint8_t *model, size_t len,
	char *def)
{
	char *st, *en;
	uint16_t index;
	struct qla_hw_data *ha = vha->hw;
	int use_tbl = !IS_QLA24XX_TYPE(ha) && !IS_QLA25XX(ha) &&
	    !IS_CNA_CAPABLE(ha) && !IS_QLA2031(ha);

	if (memcmp(model, BINZERO, len) != 0) {
		strncpy(ha->model_number, model, len);
		st = en = ha->model_number;
		en += len - 1;
		while (en > st) {
			if (*en != 0x20 && *en != 0x00)
				break;
			*en-- = '\0';
		}

		index = (ha->pdev->subsystem_device & 0xff);
		if (use_tbl &&
		    ha->pdev->subsystem_vendor == PCI_VENDOR_ID_QLOGIC &&
		    index < QLA_MODEL_NAMES)
			strncpy(ha->model_desc,
			    qla2x00_model_name[index * 2 + 1],
			    sizeof(ha->model_desc) - 1);
	} else {
		index = (ha->pdev->subsystem_device & 0xff);
		if (use_tbl &&
		    ha->pdev->subsystem_vendor == PCI_VENDOR_ID_QLOGIC &&
		    index < QLA_MODEL_NAMES) {
			strcpy(ha->model_number,
			    qla2x00_model_name[index * 2]);
			strncpy(ha->model_desc,
			    qla2x00_model_name[index * 2 + 1],
			    sizeof(ha->model_desc) - 1);
		} else {
			strcpy(ha->model_number, def);
		}
	}
	if (IS_FWI2_CAPABLE(ha))
		qla2xxx_get_vpd_field(vha, "\x82", ha->model_desc,
		    sizeof(ha->model_desc));
}

/* On sparc systems, obtain port and node WWN from firmware
 * properties.
 */
static void qla2xxx_nvram_wwn_from_ofw(scsi_qla_host_t *vha, nvram_t *nv)
{
#ifdef CONFIG_SPARC
	struct qla_hw_data *ha = vha->hw;
	struct pci_dev *pdev = ha->pdev;
	struct device_node *dp = pci_device_to_OF_node(pdev);
	const u8 *val;
	int len;

	val = of_get_property(dp, "port-wwn", &len);
	if (val && len >= WWN_SIZE)
		memcpy(nv->port_name, val, WWN_SIZE);

	val = of_get_property(dp, "node-wwn", &len);
	if (val && len >= WWN_SIZE)
		memcpy(nv->node_name, val, WWN_SIZE);
#endif
}

/*
* NVRAM configuration for ISP 2xxx
*
* Input:
*      ha                = adapter block pointer.
*
* Output:
*      initialization control block in response_ring
*      host adapters parameters in host adapter block
*
* Returns:
*      0 = success.
*/
int
qla2x00_nvram_config(scsi_qla_host_t *vha)
{
	int             rval;
	uint8_t         chksum = 0;
	uint16_t        cnt;
	uint8_t         *dptr1, *dptr2;
	struct qla_hw_data *ha = vha->hw;
	init_cb_t       *icb = ha->init_cb;
	nvram_t         *nv = ha->nvram;
	uint8_t         *ptr = ha->nvram;
	struct device_reg_2xxx __iomem *reg = &ha->iobase->isp;

	rval = QLA_SUCCESS;

	/* Determine NVRAM starting address. */
	ha->nvram_size = sizeof(nvram_t);
	ha->nvram_base = 0;
	if (!IS_QLA2100(ha) && !IS_QLA2200(ha) && !IS_QLA2300(ha))
		if ((RD_REG_WORD(&reg->ctrl_status) >> 14) == 1)
			ha->nvram_base = 0x80;

	/* Get NVRAM data and calculate checksum. */
	ha->isp_ops->read_nvram(vha, ptr, ha->nvram_base, ha->nvram_size);
	for (cnt = 0, chksum = 0; cnt < ha->nvram_size; cnt++)
		chksum += *ptr++;

	ql_dbg(ql_dbg_init + ql_dbg_buffer, vha, 0x010f,
	    "Contents of NVRAM.\n");
	ql_dump_buffer(ql_dbg_init + ql_dbg_buffer, vha, 0x0110,
	    (uint8_t *)nv, ha->nvram_size);

	/* Bad NVRAM data, set defaults parameters. */
	if (chksum || nv->id[0] != 'I' || nv->id[1] != 'S' ||
	    nv->id[2] != 'P' || nv->id[3] != ' ' || nv->nvram_version < 1) {
		/* Reset NVRAM data. */
		ql_log(ql_log_warn, vha, 0x0064,
		    "Inconsistent NVRAM "
		    "detected: checksum=0x%x id=%c version=0x%x.\n",
		    chksum, nv->id[0], nv->nvram_version);
		ql_log(ql_log_warn, vha, 0x0065,
		    "Falling back to "
		    "functioning (yet invalid -- WWPN) defaults.\n");

		/*
		 * Set default initialization control block.
		 */
		memset(nv, 0, ha->nvram_size);
		nv->parameter_block_version = ICB_VERSION;

		if (IS_QLA23XX(ha)) {
			nv->firmware_options[0] = BIT_2 | BIT_1;
			nv->firmware_options[1] = BIT_7 | BIT_5;
			nv->add_firmware_options[0] = BIT_5;
			nv->add_firmware_options[1] = BIT_5 | BIT_4;
			nv->frame_payload_size = 2048;
			nv->special_options[1] = BIT_7;
		} else if (IS_QLA2200(ha)) {
			nv->firmware_options[0] = BIT_2 | BIT_1;
			nv->firmware_options[1] = BIT_7 | BIT_5;
			nv->add_firmware_options[0] = BIT_5;
			nv->add_firmware_options[1] = BIT_5 | BIT_4;
			nv->frame_payload_size = 1024;
		} else if (IS_QLA2100(ha)) {
			nv->firmware_options[0] = BIT_3 | BIT_1;
			nv->firmware_options[1] = BIT_5;
			nv->frame_payload_size = 1024;
		}

		nv->max_iocb_allocation = cpu_to_le16(256);
		nv->execution_throttle = cpu_to_le16(16);
		nv->retry_count = 8;
		nv->retry_delay = 1;

		nv->port_name[0] = 33;
		nv->port_name[3] = 224;
		nv->port_name[4] = 139;

		qla2xxx_nvram_wwn_from_ofw(vha, nv);

		nv->login_timeout = 4;

		/*
		 * Set default host adapter parameters
		 */
		nv->host_p[1] = BIT_2;
		nv->reset_delay = 5;
		nv->port_down_retry_count = 8;
		nv->max_luns_per_target = cpu_to_le16(8);
		nv->link_down_timeout = 60;

		rval = 1;
	}

#if defined(CONFIG_IA64_GENERIC) || defined(CONFIG_IA64_SGI_SN2)
	/*
	 * The SN2 does not provide BIOS emulation which means you can't change
	 * potentially bogus BIOS settings. Force the use of default settings
	 * for link rate and frame size.  Hope that the rest of the settings
	 * are valid.
	 */
	if (ia64_platform_is("sn2")) {
		nv->frame_payload_size = 2048;
		if (IS_QLA23XX(ha))
			nv->special_options[1] = BIT_7;
	}
#endif

	/* Reset Initialization control block */
	memset(icb, 0, ha->init_cb_size);

	/*
	 * Setup driver NVRAM options.
	 */
	nv->firmware_options[0] |= (BIT_6 | BIT_1);
	nv->firmware_options[0] &= ~(BIT_5 | BIT_4);
	nv->firmware_options[1] |= (BIT_5 | BIT_0);
	nv->firmware_options[1] &= ~BIT_4;

	if (IS_QLA23XX(ha)) {
		nv->firmware_options[0] |= BIT_2;
		nv->firmware_options[0] &= ~BIT_3;
		nv->special_options[0] &= ~BIT_6;
		nv->add_firmware_options[1] |= BIT_5 | BIT_4;

		if (IS_QLA2300(ha)) {
			if (ha->fb_rev == FPM_2310) {
				strcpy(ha->model_number, "QLA2310");
			} else {
				strcpy(ha->model_number, "QLA2300");
			}
		} else {
			qla2x00_set_model_info(vha, nv->model_number,
			    sizeof(nv->model_number), "QLA23xx");
		}
	} else if (IS_QLA2200(ha)) {
		nv->firmware_options[0] |= BIT_2;
		/*
		 * 'Point-to-point preferred, else loop' is not a safe
		 * connection mode setting.
		 */
		if ((nv->add_firmware_options[0] & (BIT_6 | BIT_5 | BIT_4)) ==
		    (BIT_5 | BIT_4)) {
			/* Force 'loop preferred, else point-to-point'. */
			nv->add_firmware_options[0] &= ~(BIT_6 | BIT_5 | BIT_4);
			nv->add_firmware_options[0] |= BIT_5;
		}
		strcpy(ha->model_number, "QLA22xx");
	} else /*if (IS_QLA2100(ha))*/ {
		strcpy(ha->model_number, "QLA2100");
	}

	/*
	 * Copy over NVRAM RISC parameter block to initialization control block.
	 */
	dptr1 = (uint8_t *)icb;
	dptr2 = (uint8_t *)&nv->parameter_block_version;
	cnt = (uint8_t *)&icb->request_q_outpointer - (uint8_t *)&icb->version;
	while (cnt--)
		*dptr1++ = *dptr2++;

	/* Copy 2nd half. */
	dptr1 = (uint8_t *)icb->add_firmware_options;
	cnt = (uint8_t *)icb->reserved_3 - (uint8_t *)icb->add_firmware_options;
	while (cnt--)
		*dptr1++ = *dptr2++;

	/* Use alternate WWN? */
	if (nv->host_p[1] & BIT_7) {
		memcpy(icb->node_name, nv->alternate_node_name, WWN_SIZE);
		memcpy(icb->port_name, nv->alternate_port_name, WWN_SIZE);
	}

	/* Prepare nodename */
	if ((icb->firmware_options[1] & BIT_6) == 0) {
		/*
		 * Firmware will apply the following mask if the nodename was
		 * not provided.
		 */
		memcpy(icb->node_name, icb->port_name, WWN_SIZE);
		icb->node_name[0] &= 0xF0;
	}

	/*
	 * Set host adapter parameters.
	 */

	/*
	 * BIT_7 in the host-parameters section allows for modification to
	 * internal driver logging.
	 */
	if (nv->host_p[0] & BIT_7)
		ql2xextended_error_logging = QL_DBG_DEFAULT1_MASK;
	ha->flags.disable_risc_code_load = ((nv->host_p[0] & BIT_4) ? 1 : 0);
	/* Always load RISC code on non ISP2[12]00 chips. */
	if (!IS_QLA2100(ha) && !IS_QLA2200(ha))
		ha->flags.disable_risc_code_load = 0;
	ha->flags.enable_lip_reset = ((nv->host_p[1] & BIT_1) ? 1 : 0);
	ha->flags.enable_lip_full_login = ((nv->host_p[1] & BIT_2) ? 1 : 0);
	ha->flags.enable_target_reset = ((nv->host_p[1] & BIT_3) ? 1 : 0);
	ha->flags.enable_led_scheme = (nv->special_options[1] & BIT_4) ? 1 : 0;
	ha->flags.disable_serdes = 0;

	ha->operating_mode =
	    (icb->add_firmware_options[0] & (BIT_6 | BIT_5 | BIT_4)) >> 4;

	memcpy(ha->fw_seriallink_options, nv->seriallink_options,
	    sizeof(ha->fw_seriallink_options));

	/* save HBA serial number */
	ha->serial0 = icb->port_name[5];
	ha->serial1 = icb->port_name[6];
	ha->serial2 = icb->port_name[7];
	memcpy(vha->node_name, icb->node_name, WWN_SIZE);
	memcpy(vha->port_name, icb->port_name, WWN_SIZE);

	icb->execution_throttle = cpu_to_le16(0xFFFF);

	ha->retry_count = nv->retry_count;

	/* Set minimum login_timeout to 4 seconds. */
	if (nv->login_timeout != ql2xlogintimeout)
		nv->login_timeout = ql2xlogintimeout;
	if (nv->login_timeout < 4)
		nv->login_timeout = 4;
	ha->login_timeout = nv->login_timeout;

	/* Set minimum RATOV to 100 tenths of a second. */
	ha->r_a_tov = 100;

	ha->loop_reset_delay = nv->reset_delay;

	/* Link Down Timeout = 0:
	 *
	 * 	When Port Down timer expires we will start returning
	 *	I/O's to OS with "DID_NO_CONNECT".
	 *
	 * Link Down Timeout != 0:
	 *
	 *	 The driver waits for the link to come up after link down
	 *	 before returning I/Os to OS with "DID_NO_CONNECT".
	 */
	if (nv->link_down_timeout == 0) {
		ha->loop_down_abort_time =
		    (LOOP_DOWN_TIME - LOOP_DOWN_TIMEOUT);
	} else {
		ha->link_down_timeout =	 nv->link_down_timeout;
		ha->loop_down_abort_time =
		    (LOOP_DOWN_TIME - ha->link_down_timeout);
	}

	/*
	 * Need enough time to try and get the port back.
	 */
	ha->port_down_retry_count = nv->port_down_retry_count;
	if (qlport_down_retry)
		ha->port_down_retry_count = qlport_down_retry;
	/* Set login_retry_count */
	ha->login_retry_count  = nv->retry_count;
	if (ha->port_down_retry_count == nv->port_down_retry_count &&
	    ha->port_down_retry_count > 3)
		ha->login_retry_count = ha->port_down_retry_count;
	else if (ha->port_down_retry_count > (int)ha->login_retry_count)
		ha->login_retry_count = ha->port_down_retry_count;
	if (ql2xloginretrycount)
		ha->login_retry_count = ql2xloginretrycount;

	icb->lun_enables = cpu_to_le16(0);
	icb->command_resource_count = 0;
	icb->immediate_notify_resource_count = 0;
	icb->timeout = cpu_to_le16(0);

	if (IS_QLA2100(ha) || IS_QLA2200(ha)) {
		/* Enable RIO */
		icb->firmware_options[0] &= ~BIT_3;
		icb->add_firmware_options[0] &=
		    ~(BIT_3 | BIT_2 | BIT_1 | BIT_0);
		icb->add_firmware_options[0] |= BIT_2;
		icb->response_accumulation_timer = 3;
		icb->interrupt_delay_timer = 5;

		vha->flags.process_response_queue = 1;
	} else {
		/* Enable ZIO. */
		if (!vha->flags.init_done) {
			ha->zio_mode = icb->add_firmware_options[0] &
			    (BIT_3 | BIT_2 | BIT_1 | BIT_0);
			ha->zio_timer = icb->interrupt_delay_timer ?
			    icb->interrupt_delay_timer: 2;
		}
		icb->add_firmware_options[0] &=
		    ~(BIT_3 | BIT_2 | BIT_1 | BIT_0);
		vha->flags.process_response_queue = 0;
		if (ha->zio_mode != QLA_ZIO_DISABLED) {
			ha->zio_mode = QLA_ZIO_MODE_6;

			ql_log(ql_log_info, vha, 0x0068,
			    "ZIO mode %d enabled; timer delay (%d us).\n",
			    ha->zio_mode, ha->zio_timer * 100);

			icb->add_firmware_options[0] |= (uint8_t)ha->zio_mode;
			icb->interrupt_delay_timer = (uint8_t)ha->zio_timer;
			vha->flags.process_response_queue = 1;
		}
	}

	if (rval) {
		ql_log(ql_log_warn, vha, 0x0069,
		    "NVRAM configuration failed.\n");
	}
	return (rval);
}

static void
qla2x00_rport_del(void *data)
{
	fc_port_t *fcport = data;
	struct fc_rport *rport;
	unsigned long flags;

	spin_lock_irqsave(fcport->vha->host->host_lock, flags);
	rport = fcport->drport ? fcport->drport: fcport->rport;
	fcport->drport = NULL;
	spin_unlock_irqrestore(fcport->vha->host->host_lock, flags);
	if (rport) {
		ql_dbg(ql_dbg_disc, fcport->vha, 0x210b,
		    "%s %8phN. rport %p roles %x\n",
		    __func__, fcport->port_name, rport,
		    rport->roles);

		fc_remote_port_delete(rport);
	}
}

/**
 * qla2x00_alloc_fcport() - Allocate a generic fcport.
 * @ha: HA context
 * @flags: allocation flags
 *
 * Returns a pointer to the allocated fcport, or NULL, if none available.
 */
fc_port_t *
qla2x00_alloc_fcport(scsi_qla_host_t *vha, gfp_t flags)
{
	fc_port_t *fcport;

	fcport = kzalloc(sizeof(fc_port_t), flags);
	if (!fcport)
		return NULL;

	/* Setup fcport template structure. */
	fcport->vha = vha;
	fcport->port_type = FCT_UNKNOWN;
	fcport->loop_id = FC_NO_LOOP_ID;
	qla2x00_set_fcport_state(fcport, FCS_UNCONFIGURED);
	fcport->supported_classes = FC_COS_UNSPECIFIED;

	fcport->ct_desc.ct_sns = dma_alloc_coherent(&vha->hw->pdev->dev,
		sizeof(struct ct_sns_pkt), &fcport->ct_desc.ct_sns_dma,
		flags);
	fcport->disc_state = DSC_DELETED;
	fcport->fw_login_state = DSC_LS_PORT_UNAVAIL;
	fcport->deleted = QLA_SESS_DELETED;
	fcport->login_retry = vha->hw->login_retry_count;
	fcport->login_retry = 5;
	fcport->logout_on_delete = 1;

	if (!fcport->ct_desc.ct_sns) {
		ql_log(ql_log_warn, vha, 0xd049,
		    "Failed to allocate ct_sns request.\n");
		kfree(fcport);
		fcport = NULL;
	}
	INIT_WORK(&fcport->del_work, qla24xx_delete_sess_fn);
	INIT_LIST_HEAD(&fcport->gnl_entry);
	INIT_LIST_HEAD(&fcport->list);

	return fcport;
}

void
qla2x00_free_fcport(fc_port_t *fcport)
{
	if (fcport->ct_desc.ct_sns) {
		dma_free_coherent(&fcport->vha->hw->pdev->dev,
			sizeof(struct ct_sns_pkt), fcport->ct_desc.ct_sns,
			fcport->ct_desc.ct_sns_dma);

		fcport->ct_desc.ct_sns = NULL;
	}
	kfree(fcport);
}

/*
 * qla2x00_configure_loop
 *      Updates Fibre Channel Device Database with what is actually on loop.
 *
 * Input:
 *      ha                = adapter block pointer.
 *
 * Returns:
 *      0 = success.
 *      1 = error.
 *      2 = database was full and device was not configured.
 */
static int
qla2x00_configure_loop(scsi_qla_host_t *vha)
{
	int  rval;
	unsigned long flags, save_flags;
	struct qla_hw_data *ha = vha->hw;
	rval = QLA_SUCCESS;

	/* Get Initiator ID */
	if (test_bit(LOCAL_LOOP_UPDATE, &vha->dpc_flags)) {
		rval = qla2x00_configure_hba(vha);
		if (rval != QLA_SUCCESS) {
			ql_dbg(ql_dbg_disc, vha, 0x2013,
			    "Unable to configure HBA.\n");
			return (rval);
		}
	}

	save_flags = flags = vha->dpc_flags;
	ql_dbg(ql_dbg_disc, vha, 0x2014,
	    "Configure loop -- dpc flags = 0x%lx.\n", flags);

	/*
	 * If we have both an RSCN and PORT UPDATE pending then handle them
	 * both at the same time.
	 */
	clear_bit(LOCAL_LOOP_UPDATE, &vha->dpc_flags);
	clear_bit(RSCN_UPDATE, &vha->dpc_flags);

	qla2x00_get_data_rate(vha);

	/* Determine what we need to do */
	if (ha->current_topology == ISP_CFG_FL &&
	    (test_bit(LOCAL_LOOP_UPDATE, &flags))) {

		set_bit(RSCN_UPDATE, &flags);

	} else if (ha->current_topology == ISP_CFG_F &&
	    (test_bit(LOCAL_LOOP_UPDATE, &flags))) {

		set_bit(RSCN_UPDATE, &flags);
		clear_bit(LOCAL_LOOP_UPDATE, &flags);

	} else if (ha->current_topology == ISP_CFG_N) {
		clear_bit(RSCN_UPDATE, &flags);
	} else if (ha->current_topology == ISP_CFG_NL) {
		clear_bit(RSCN_UPDATE, &flags);
		set_bit(LOCAL_LOOP_UPDATE, &flags);
	} else if (!vha->flags.online ||
	    (test_bit(ABORT_ISP_ACTIVE, &flags))) {
		set_bit(RSCN_UPDATE, &flags);
		set_bit(LOCAL_LOOP_UPDATE, &flags);
	}

	if (test_bit(LOCAL_LOOP_UPDATE, &flags)) {
		if (test_bit(LOOP_RESYNC_NEEDED, &vha->dpc_flags)) {
			ql_dbg(ql_dbg_disc, vha, 0x2015,
			    "Loop resync needed, failing.\n");
			rval = QLA_FUNCTION_FAILED;
		} else
			rval = qla2x00_configure_local_loop(vha);
	}

	if (rval == QLA_SUCCESS && test_bit(RSCN_UPDATE, &flags)) {
		if (LOOP_TRANSITION(vha)) {
			ql_dbg(ql_dbg_disc, vha, 0x2099,
			    "Needs RSCN update and loop transition.\n");
			rval = QLA_FUNCTION_FAILED;
		}
		else
			rval = qla2x00_configure_fabric(vha);
	}

	if (rval == QLA_SUCCESS) {
		if (atomic_read(&vha->loop_down_timer) ||
		    test_bit(LOOP_RESYNC_NEEDED, &vha->dpc_flags)) {
			rval = QLA_FUNCTION_FAILED;
		} else {
			atomic_set(&vha->loop_state, LOOP_READY);
			ql_dbg(ql_dbg_disc, vha, 0x2069,
			    "LOOP READY.\n");
			ha->flags.fw_init_done = 1;

			/*
			 * Process any ATIO queue entries that came in
			 * while we weren't online.
			 */
			if (qla_tgt_mode_enabled(vha) ||
			    qla_dual_mode_enabled(vha)) {
				if (IS_QLA27XX(ha) || IS_QLA83XX(ha)) {
					spin_lock_irqsave(&ha->tgt.atio_lock,
					    flags);
					qlt_24xx_process_atio_queue(vha, 0);
					spin_unlock_irqrestore(
					    &ha->tgt.atio_lock, flags);
				} else {
					spin_lock_irqsave(&ha->hardware_lock,
					    flags);
					qlt_24xx_process_atio_queue(vha, 1);
					spin_unlock_irqrestore(
					    &ha->hardware_lock, flags);
				}
			}
		}
	}

	if (rval) {
		ql_dbg(ql_dbg_disc, vha, 0x206a,
		    "%s *** FAILED ***.\n", __func__);
	} else {
		ql_dbg(ql_dbg_disc, vha, 0x206b,
		    "%s: exiting normally.\n", __func__);
	}

	/* Restore state if a resync event occurred during processing */
	if (test_bit(LOOP_RESYNC_NEEDED, &vha->dpc_flags)) {
		if (test_bit(LOCAL_LOOP_UPDATE, &save_flags))
			set_bit(LOCAL_LOOP_UPDATE, &vha->dpc_flags);
		if (test_bit(RSCN_UPDATE, &save_flags)) {
			set_bit(RSCN_UPDATE, &vha->dpc_flags);
		}
	}

	return (rval);
}



/*
 * qla2x00_configure_local_loop
 *	Updates Fibre Channel Device Database with local loop devices.
 *
 * Input:
 *	ha = adapter block pointer.
 *
 * Returns:
 *	0 = success.
 */
static int
qla2x00_configure_local_loop(scsi_qla_host_t *vha)
{
	int		rval, rval2;
	int		found_devs;
	int		found;
	fc_port_t	*fcport, *new_fcport;

	uint16_t	index;
	uint16_t	entries;
	char		*id_iter;
	uint16_t	loop_id;
	uint8_t		domain, area, al_pa;
	struct qla_hw_data *ha = vha->hw;
	unsigned long flags;

	found_devs = 0;
	new_fcport = NULL;
	entries = MAX_FIBRE_DEVICES_LOOP;

	/* Get list of logged in devices. */
	memset(ha->gid_list, 0, qla2x00_gid_list_size(ha));
	rval = qla2x00_get_id_list(vha, ha->gid_list, ha->gid_list_dma,
	    &entries);
	if (rval != QLA_SUCCESS)
		goto cleanup_allocation;

	ql_dbg(ql_dbg_disc, vha, 0x2011,
	    "Entries in ID list (%d).\n", entries);
	ql_dump_buffer(ql_dbg_disc + ql_dbg_buffer, vha, 0x2075,
	    (uint8_t *)ha->gid_list,
	    entries * sizeof(struct gid_list_info));

	/* Allocate temporary fcport for any new fcports discovered. */
	new_fcport = qla2x00_alloc_fcport(vha, GFP_KERNEL);
	if (new_fcport == NULL) {
		ql_log(ql_log_warn, vha, 0x2012,
		    "Memory allocation failed for fcport.\n");
		rval = QLA_MEMORY_ALLOC_FAILED;
		goto cleanup_allocation;
	}
	new_fcport->flags &= ~FCF_FABRIC_DEVICE;

	/*
	 * Mark local devices that were present with FCF_DEVICE_LOST for now.
	 */
	list_for_each_entry(fcport, &vha->vp_fcports, list) {
		if (atomic_read(&fcport->state) == FCS_ONLINE &&
		    fcport->port_type != FCT_BROADCAST &&
		    (fcport->flags & FCF_FABRIC_DEVICE) == 0) {

			ql_dbg(ql_dbg_disc, vha, 0x2096,
			    "Marking port lost loop_id=0x%04x.\n",
			    fcport->loop_id);

			qla2x00_mark_device_lost(vha, fcport, 0, 0);
		}
	}

	/* Add devices to port list. */
	id_iter = (char *)ha->gid_list;
	for (index = 0; index < entries; index++) {
		domain = ((struct gid_list_info *)id_iter)->domain;
		area = ((struct gid_list_info *)id_iter)->area;
		al_pa = ((struct gid_list_info *)id_iter)->al_pa;
		if (IS_QLA2100(ha) || IS_QLA2200(ha))
			loop_id = (uint16_t)
			    ((struct gid_list_info *)id_iter)->loop_id_2100;
		else
			loop_id = le16_to_cpu(
			    ((struct gid_list_info *)id_iter)->loop_id);
		id_iter += ha->gid_list_info_size;

		/* Bypass reserved domain fields. */
		if ((domain & 0xf0) == 0xf0)
			continue;

		/* Bypass if not same domain and area of adapter. */
		if (area && domain &&
		    (area != vha->d_id.b.area || domain != vha->d_id.b.domain))
			continue;

		/* Bypass invalid local loop ID. */
		if (loop_id > LAST_LOCAL_LOOP_ID)
			continue;

		memset(new_fcport->port_name, 0, WWN_SIZE);

		/* Fill in member data. */
		new_fcport->d_id.b.domain = domain;
		new_fcport->d_id.b.area = area;
		new_fcport->d_id.b.al_pa = al_pa;
		new_fcport->loop_id = loop_id;

		rval2 = qla2x00_get_port_database(vha, new_fcport, 0);
		if (rval2 != QLA_SUCCESS) {
			ql_dbg(ql_dbg_disc, vha, 0x2097,
			    "Failed to retrieve fcport information "
			    "-- get_port_database=%x, loop_id=0x%04x.\n",
			    rval2, new_fcport->loop_id);
			ql_dbg(ql_dbg_disc, vha, 0x2105,
			    "Scheduling resync.\n");
			set_bit(LOOP_RESYNC_NEEDED, &vha->dpc_flags);
			continue;
		}

		spin_lock_irqsave(&vha->hw->tgt.sess_lock, flags);
		/* Check for matching device in port list. */
		found = 0;
		fcport = NULL;
		list_for_each_entry(fcport, &vha->vp_fcports, list) {
			if (memcmp(new_fcport->port_name, fcport->port_name,
			    WWN_SIZE))
				continue;

			fcport->flags &= ~FCF_FABRIC_DEVICE;
			fcport->loop_id = new_fcport->loop_id;
			fcport->port_type = new_fcport->port_type;
			fcport->d_id.b24 = new_fcport->d_id.b24;
			memcpy(fcport->node_name, new_fcport->node_name,
			    WWN_SIZE);

			if (!fcport->login_succ) {
				vha->fcport_count++;
				fcport->login_succ = 1;
				fcport->disc_state = DSC_LOGIN_COMPLETE;
			}

			found++;
			break;
		}

		if (!found) {
			/* New device, add to fcports list. */
			list_add_tail(&new_fcport->list, &vha->vp_fcports);

			/* Allocate a new replacement fcport. */
			fcport = new_fcport;
			if (!fcport->login_succ) {
				vha->fcport_count++;
				fcport->login_succ = 1;
				fcport->disc_state = DSC_LOGIN_COMPLETE;
			}

			spin_unlock_irqrestore(&vha->hw->tgt.sess_lock, flags);

			new_fcport = qla2x00_alloc_fcport(vha, GFP_KERNEL);

			if (new_fcport == NULL) {
				ql_log(ql_log_warn, vha, 0xd031,
				    "Failed to allocate memory for fcport.\n");
				rval = QLA_MEMORY_ALLOC_FAILED;
				goto cleanup_allocation;
			}
			spin_lock_irqsave(&vha->hw->tgt.sess_lock, flags);
			new_fcport->flags &= ~FCF_FABRIC_DEVICE;
		}

		spin_unlock_irqrestore(&vha->hw->tgt.sess_lock, flags);

		/* Base iIDMA settings on HBA port speed. */
		fcport->fp_speed = ha->link_data_rate;

		qla2x00_update_fcport(vha, fcport);

		found_devs++;
	}

cleanup_allocation:
	kfree(new_fcport);

	if (rval != QLA_SUCCESS) {
		ql_dbg(ql_dbg_disc, vha, 0x2098,
		    "Configure local loop error exit: rval=%x.\n", rval);
	}

	return (rval);
}

static void
qla2x00_iidma_fcport(scsi_qla_host_t *vha, fc_port_t *fcport)
{
	int rval;
	uint16_t mb[MAILBOX_REGISTER_COUNT];
	struct qla_hw_data *ha = vha->hw;

	if (!IS_IIDMA_CAPABLE(ha))
		return;

	if (atomic_read(&fcport->state) != FCS_ONLINE)
		return;

	if (fcport->fp_speed == PORT_SPEED_UNKNOWN ||
	    fcport->fp_speed > ha->link_data_rate)
		return;

	rval = qla2x00_set_idma_speed(vha, fcport->loop_id, fcport->fp_speed,
	    mb);
	if (rval != QLA_SUCCESS) {
		ql_dbg(ql_dbg_disc, vha, 0x2004,
		    "Unable to adjust iIDMA %8phN -- %04x %x %04x %04x.\n",
		    fcport->port_name, rval, fcport->fp_speed, mb[0], mb[1]);
	} else {
		ql_dbg(ql_dbg_disc, vha, 0x2005,
		    "iIDMA adjusted to %s GB/s on %8phN.\n",
		    qla2x00_get_link_speed_str(ha, fcport->fp_speed),
		    fcport->port_name);
	}
}

/* qla2x00_reg_remote_port is reserved for Initiator Mode only.*/
static void
qla2x00_reg_remote_port(scsi_qla_host_t *vha, fc_port_t *fcport)
{
	struct fc_rport_identifiers rport_ids;
	struct fc_rport *rport;
	unsigned long flags;

	rport_ids.node_name = wwn_to_u64(fcport->node_name);
	rport_ids.port_name = wwn_to_u64(fcport->port_name);
	rport_ids.port_id = fcport->d_id.b.domain << 16 |
	    fcport->d_id.b.area << 8 | fcport->d_id.b.al_pa;
	rport_ids.roles = FC_RPORT_ROLE_UNKNOWN;
	fcport->rport = rport = fc_remote_port_add(vha->host, 0, &rport_ids);
	if (!rport) {
		ql_log(ql_log_warn, vha, 0x2006,
		    "Unable to allocate fc remote port.\n");
		return;
	}

	spin_lock_irqsave(fcport->vha->host->host_lock, flags);
	*((fc_port_t **)rport->dd_data) = fcport;
	spin_unlock_irqrestore(fcport->vha->host->host_lock, flags);

	rport->supported_classes = fcport->supported_classes;

	rport_ids.roles = FC_RPORT_ROLE_UNKNOWN;
	if (fcport->port_type == FCT_INITIATOR)
		rport_ids.roles |= FC_RPORT_ROLE_FCP_INITIATOR;
	if (fcport->port_type == FCT_TARGET)
		rport_ids.roles |= FC_RPORT_ROLE_FCP_TARGET;

	ql_dbg(ql_dbg_disc, vha, 0x20ee,
	    "%s %8phN. rport %p is %s mode\n",
	    __func__, fcport->port_name, rport,
	    (fcport->port_type == FCT_TARGET) ? "tgt" : "ini");

	fc_remote_port_rolechg(rport, rport_ids.roles);
}

/*
 * qla2x00_update_fcport
 *	Updates device on list.
 *
 * Input:
 *	ha = adapter block pointer.
 *	fcport = port structure pointer.
 *
 * Return:
 *	0  - Success
 *  BIT_0 - error
 *
 * Context:
 *	Kernel context.
 */
void
qla2x00_update_fcport(scsi_qla_host_t *vha, fc_port_t *fcport)
{
	fcport->vha = vha;

	if (IS_SW_RESV_ADDR(fcport->d_id))
		return;

	ql_dbg(ql_dbg_disc, vha, 0x20ef, "%s %8phC\n",
	    __func__, fcport->port_name);

	if (IS_QLAFX00(vha->hw)) {
		qla2x00_set_fcport_state(fcport, FCS_ONLINE);
		goto reg_port;
	}
	fcport->login_retry = 0;
	fcport->flags &= ~(FCF_LOGIN_NEEDED | FCF_ASYNC_SENT);
	fcport->disc_state = DSC_LOGIN_COMPLETE;
	fcport->deleted = 0;
	fcport->logout_on_delete = 1;

	if (fcport->fc4f_nvme) {
		qla_nvme_register_remote(vha, fcport);
		return;
	}

	qla2x00_set_fcport_state(fcport, FCS_ONLINE);
	qla2x00_iidma_fcport(vha, fcport);
	qla24xx_update_fcport_fcp_prio(vha, fcport);

reg_port:
	switch (vha->host->active_mode) {
	case MODE_INITIATOR:
		qla2x00_reg_remote_port(vha, fcport);
		break;
	case MODE_TARGET:
		if (!vha->vha_tgt.qla_tgt->tgt_stop &&
			!vha->vha_tgt.qla_tgt->tgt_stopped)
			qlt_fc_port_added(vha, fcport);
		break;
	case MODE_DUAL:
		qla2x00_reg_remote_port(vha, fcport);
		if (!vha->vha_tgt.qla_tgt->tgt_stop &&
			!vha->vha_tgt.qla_tgt->tgt_stopped)
			qlt_fc_port_added(vha, fcport);
		break;
	default:
		break;
	}
}

/*
 * qla2x00_configure_fabric
 *      Setup SNS devices with loop ID's.
 *
 * Input:
 *      ha = adapter block pointer.
 *
 * Returns:
 *      0 = success.
 *      BIT_0 = error
 */
static int
qla2x00_configure_fabric(scsi_qla_host_t *vha)
{
	int	rval;
	fc_port_t	*fcport;
	uint16_t	mb[MAILBOX_REGISTER_COUNT];
	uint16_t	loop_id;
	LIST_HEAD(new_fcports);
	struct qla_hw_data *ha = vha->hw;
	int		discovery_gen;

	/* If FL port exists, then SNS is present */
	if (IS_FWI2_CAPABLE(ha))
		loop_id = NPH_F_PORT;
	else
		loop_id = SNS_FL_PORT;
	rval = qla2x00_get_port_name(vha, loop_id, vha->fabric_node_name, 1);
	if (rval != QLA_SUCCESS) {
		ql_dbg(ql_dbg_disc, vha, 0x20a0,
		    "MBX_GET_PORT_NAME failed, No FL Port.\n");

		vha->device_flags &= ~SWITCH_FOUND;
		return (QLA_SUCCESS);
	}
	vha->device_flags |= SWITCH_FOUND;


	if (qla_tgt_mode_enabled(vha) || qla_dual_mode_enabled(vha)) {
		rval = qla2x00_send_change_request(vha, 0x3, 0);
		if (rval != QLA_SUCCESS)
			ql_log(ql_log_warn, vha, 0x121,
				"Failed to enable receiving of RSCN requests: 0x%x.\n",
				rval);
	}


	do {
		qla2x00_mgmt_svr_login(vha);

		/* FDMI support. */
		if (ql2xfdmienable &&
		    test_and_clear_bit(REGISTER_FDMI_NEEDED, &vha->dpc_flags))
			qla2x00_fdmi_register(vha);

		/* Ensure we are logged into the SNS. */
		loop_id = NPH_SNS_LID(ha);
		rval = ha->isp_ops->fabric_login(vha, loop_id, 0xff, 0xff,
		    0xfc, mb, BIT_1|BIT_0);
		if (rval != QLA_SUCCESS || mb[0] != MBS_COMMAND_COMPLETE) {
			ql_dbg(ql_dbg_disc, vha, 0x20a1,
			    "Failed SNS login: loop_id=%x mb[0]=%x mb[1]=%x mb[2]=%x mb[6]=%x mb[7]=%x (%x).\n",
			    loop_id, mb[0], mb[1], mb[2], mb[6], mb[7], rval);
			set_bit(LOOP_RESYNC_NEEDED, &vha->dpc_flags);
			return rval;
		}
<<<<<<< HEAD
		if (mb[0] != MBS_COMMAND_COMPLETE) {
			ql_dbg(ql_dbg_disc, vha, 0x20a1,
			    "Failed SNS login: loop_id=%x mb[0]=%x mb[1]=%x mb[2]=%x "
			    "mb[6]=%x mb[7]=%x.\n", loop_id, mb[0], mb[1],
			    mb[2], mb[6], mb[7]);
			return (QLA_SUCCESS);
		}

=======
>>>>>>> bb176f67
		if (test_and_clear_bit(REGISTER_FC4_NEEDED, &vha->dpc_flags)) {
			if (qla2x00_rft_id(vha)) {
				/* EMPTY */
				ql_dbg(ql_dbg_disc, vha, 0x20a2,
				    "Register FC-4 TYPE failed.\n");
				if (test_bit(LOOP_RESYNC_NEEDED,
				    &vha->dpc_flags))
					break;
			}
			if (qla2x00_rff_id(vha, FC4_TYPE_FCP_SCSI)) {
				/* EMPTY */
				ql_dbg(ql_dbg_disc, vha, 0x209a,
				    "Register FC-4 Features failed.\n");
				if (test_bit(LOOP_RESYNC_NEEDED,
				    &vha->dpc_flags))
					break;
			}
			if (vha->flags.nvme_enabled) {
				if (qla2x00_rff_id(vha, FC_TYPE_NVME)) {
					ql_dbg(ql_dbg_disc, vha, 0x2049,
					    "Register NVME FC Type Features failed.\n");
				}
			}
			if (qla2x00_rnn_id(vha)) {
				/* EMPTY */
				ql_dbg(ql_dbg_disc, vha, 0x2104,
				    "Register Node Name failed.\n");
				if (test_bit(LOOP_RESYNC_NEEDED,
				    &vha->dpc_flags))
					break;
			} else if (qla2x00_rsnn_nn(vha)) {
				/* EMPTY */
				ql_dbg(ql_dbg_disc, vha, 0x209b,
				    "Register Symbolic Node Name failed.\n");
				if (test_bit(LOOP_RESYNC_NEEDED, &vha->dpc_flags))
					break;
			}
		}

		list_for_each_entry(fcport, &vha->vp_fcports, list) {
			fcport->scan_state = QLA_FCPORT_SCAN;
		}

		/* Mark the time right before querying FW for connected ports.
		 * This process is long, asynchronous and by the time it's done,
		 * collected information might not be accurate anymore. E.g.
		 * disconnected port might have re-connected and a brand new
		 * session has been created. In this case session's generation
		 * will be newer than discovery_gen. */
		qlt_do_generation_tick(vha, &discovery_gen);

		rval = qla2x00_find_all_fabric_devs(vha);
		if (rval != QLA_SUCCESS)
			break;
	} while (0);

	if (!vha->nvme_local_port && vha->flags.nvme_enabled)
		qla_nvme_register_hba(vha);

	if (rval)
		ql_dbg(ql_dbg_disc, vha, 0x2068,
		    "Configure fabric error exit rval=%d.\n", rval);

	return (rval);
}

/*
 * qla2x00_find_all_fabric_devs
 *
 * Input:
 *	ha = adapter block pointer.
 *	dev = database device entry pointer.
 *
 * Returns:
 *	0 = success.
 *
 * Context:
 *	Kernel context.
 */
static int
qla2x00_find_all_fabric_devs(scsi_qla_host_t *vha)
{
	int		rval;
	uint16_t	loop_id;
	fc_port_t	*fcport, *new_fcport;
	int		found;

	sw_info_t	*swl;
	int		swl_idx;
	int		first_dev, last_dev;
	port_id_t	wrap = {}, nxt_d_id;
	struct qla_hw_data *ha = vha->hw;
	struct scsi_qla_host *base_vha = pci_get_drvdata(ha->pdev);
	unsigned long flags;

	rval = QLA_SUCCESS;

	/* Try GID_PT to get device list, else GAN. */
	if (!ha->swl)
		ha->swl = kcalloc(ha->max_fibre_devices, sizeof(sw_info_t),
		    GFP_KERNEL);
	swl = ha->swl;
	if (!swl) {
		/*EMPTY*/
		ql_dbg(ql_dbg_disc, vha, 0x209c,
		    "GID_PT allocations failed, fallback on GA_NXT.\n");
	} else {
		memset(swl, 0, ha->max_fibre_devices * sizeof(sw_info_t));
		if (qla2x00_gid_pt(vha, swl) != QLA_SUCCESS) {
			swl = NULL;
			if (test_bit(LOOP_RESYNC_NEEDED, &vha->dpc_flags))
				return rval;
		} else if (qla2x00_gpn_id(vha, swl) != QLA_SUCCESS) {
			swl = NULL;
			if (test_bit(LOOP_RESYNC_NEEDED, &vha->dpc_flags))
				return rval;
		} else if (qla2x00_gnn_id(vha, swl) != QLA_SUCCESS) {
			swl = NULL;
			if (test_bit(LOOP_RESYNC_NEEDED, &vha->dpc_flags))
				return rval;
		} else if (qla2x00_gfpn_id(vha, swl) != QLA_SUCCESS) {
			swl = NULL;
			if (test_bit(LOOP_RESYNC_NEEDED, &vha->dpc_flags))
				return rval;
		}

		/* If other queries succeeded probe for FC-4 type */
		if (swl) {
			qla2x00_gff_id(vha, swl);
			if (test_bit(LOOP_RESYNC_NEEDED, &vha->dpc_flags))
				return rval;
		}
	}
	swl_idx = 0;

	/* Allocate temporary fcport for any new fcports discovered. */
	new_fcport = qla2x00_alloc_fcport(vha, GFP_KERNEL);
	if (new_fcport == NULL) {
		ql_log(ql_log_warn, vha, 0x209d,
		    "Failed to allocate memory for fcport.\n");
		return (QLA_MEMORY_ALLOC_FAILED);
	}
	new_fcport->flags |= (FCF_FABRIC_DEVICE | FCF_LOGIN_NEEDED);
	/* Set start port ID scan at adapter ID. */
	first_dev = 1;
	last_dev = 0;

	/* Starting free loop ID. */
	loop_id = ha->min_external_loopid;
	for (; loop_id <= ha->max_loop_id; loop_id++) {
		if (qla2x00_is_reserved_id(vha, loop_id))
			continue;

		if (ha->current_topology == ISP_CFG_FL &&
		    (atomic_read(&vha->loop_down_timer) ||
		     LOOP_TRANSITION(vha))) {
			atomic_set(&vha->loop_down_timer, 0);
			set_bit(LOOP_RESYNC_NEEDED, &vha->dpc_flags);
			set_bit(LOCAL_LOOP_UPDATE, &vha->dpc_flags);
			break;
		}

		if (swl != NULL) {
			if (last_dev) {
				wrap.b24 = new_fcport->d_id.b24;
			} else {
				new_fcport->d_id.b24 = swl[swl_idx].d_id.b24;
				memcpy(new_fcport->node_name,
				    swl[swl_idx].node_name, WWN_SIZE);
				memcpy(new_fcport->port_name,
				    swl[swl_idx].port_name, WWN_SIZE);
				memcpy(new_fcport->fabric_port_name,
				    swl[swl_idx].fabric_port_name, WWN_SIZE);
				new_fcport->fp_speed = swl[swl_idx].fp_speed;
				new_fcport->fc4_type = swl[swl_idx].fc4_type;

				new_fcport->nvme_flag = 0;
<<<<<<< HEAD
=======
				new_fcport->fc4f_nvme = 0;
>>>>>>> bb176f67
				if (vha->flags.nvme_enabled &&
				    swl[swl_idx].fc4f_nvme) {
					new_fcport->fc4f_nvme =
					    swl[swl_idx].fc4f_nvme;
					ql_log(ql_log_info, vha, 0x2131,
					    "FOUND: NVME port %8phC as FC Type 28h\n",
					    new_fcport->port_name);
				}

				if (swl[swl_idx].d_id.b.rsvd_1 != 0) {
					last_dev = 1;
				}
				swl_idx++;
			}
		} else {
			/* Send GA_NXT to the switch */
			rval = qla2x00_ga_nxt(vha, new_fcport);
			if (rval != QLA_SUCCESS) {
				ql_log(ql_log_warn, vha, 0x209e,
				    "SNS scan failed -- assuming "
				    "zero-entry result.\n");
				rval = QLA_SUCCESS;
				break;
			}
		}

		/* If wrap on switch device list, exit. */
		if (first_dev) {
			wrap.b24 = new_fcport->d_id.b24;
			first_dev = 0;
		} else if (new_fcport->d_id.b24 == wrap.b24) {
			ql_dbg(ql_dbg_disc, vha, 0x209f,
			    "Device wrap (%02x%02x%02x).\n",
			    new_fcport->d_id.b.domain,
			    new_fcport->d_id.b.area,
			    new_fcport->d_id.b.al_pa);
			break;
		}

		/* Bypass if same physical adapter. */
		if (new_fcport->d_id.b24 == base_vha->d_id.b24)
			continue;

		/* Bypass virtual ports of the same host. */
		if (qla2x00_is_a_vp_did(vha, new_fcport->d_id.b24))
			continue;

		/* Bypass if same domain and area of adapter. */
		if (((new_fcport->d_id.b24 & 0xffff00) ==
		    (vha->d_id.b24 & 0xffff00)) && ha->current_topology ==
			ISP_CFG_FL)
			    continue;

		/* Bypass reserved domain fields. */
		if ((new_fcport->d_id.b.domain & 0xf0) == 0xf0)
			continue;

		/* Bypass ports whose FCP-4 type is not FCP_SCSI */
		if (ql2xgffidenable &&
		    (new_fcport->fc4_type != FC4_TYPE_FCP_SCSI &&
		    new_fcport->fc4_type != FC4_TYPE_UNKNOWN))
			continue;

		spin_lock_irqsave(&vha->hw->tgt.sess_lock, flags);

		/* Locate matching device in database. */
		found = 0;
		list_for_each_entry(fcport, &vha->vp_fcports, list) {
			if (memcmp(new_fcport->port_name, fcport->port_name,
			    WWN_SIZE))
				continue;

			fcport->scan_state = QLA_FCPORT_FOUND;

			found++;

			/* Update port state. */
			memcpy(fcport->fabric_port_name,
			    new_fcport->fabric_port_name, WWN_SIZE);
			fcport->fp_speed = new_fcport->fp_speed;

			/*
			 * If address the same and state FCS_ONLINE
			 * (or in target mode), nothing changed.
			 */
			if (fcport->d_id.b24 == new_fcport->d_id.b24 &&
			    (atomic_read(&fcport->state) == FCS_ONLINE ||
			     (vha->host->active_mode == MODE_TARGET))) {
				break;
			}

			/*
			 * If device was not a fabric device before.
			 */
			if ((fcport->flags & FCF_FABRIC_DEVICE) == 0) {
				fcport->d_id.b24 = new_fcport->d_id.b24;
				qla2x00_clear_loop_id(fcport);
				fcport->flags |= (FCF_FABRIC_DEVICE |
				    FCF_LOGIN_NEEDED);
				break;
			}

			/*
			 * Port ID changed or device was marked to be updated;
			 * Log it out if still logged in and mark it for
			 * relogin later.
			 */
			if (qla_tgt_mode_enabled(base_vha)) {
				ql_dbg(ql_dbg_tgt_mgt, vha, 0xf080,
					 "port changed FC ID, %8phC"
					 " old %x:%x:%x (loop_id 0x%04x)-> new %x:%x:%x\n",
					 fcport->port_name,
					 fcport->d_id.b.domain,
					 fcport->d_id.b.area,
					 fcport->d_id.b.al_pa,
					 fcport->loop_id,
					 new_fcport->d_id.b.domain,
					 new_fcport->d_id.b.area,
					 new_fcport->d_id.b.al_pa);
				fcport->d_id.b24 = new_fcport->d_id.b24;
				break;
			}

			fcport->d_id.b24 = new_fcport->d_id.b24;
			fcport->flags |= FCF_LOGIN_NEEDED;
			break;
		}

		if (found) {
			spin_unlock_irqrestore(&vha->hw->tgt.sess_lock, flags);
			continue;
		}
		/* If device was not in our fcports list, then add it. */
		new_fcport->scan_state = QLA_FCPORT_FOUND;
		list_add_tail(&new_fcport->list, &vha->vp_fcports);

		spin_unlock_irqrestore(&vha->hw->tgt.sess_lock, flags);


		/* Allocate a new replacement fcport. */
		nxt_d_id.b24 = new_fcport->d_id.b24;
		new_fcport = qla2x00_alloc_fcport(vha, GFP_KERNEL);
		if (new_fcport == NULL) {
			ql_log(ql_log_warn, vha, 0xd032,
			    "Memory allocation failed for fcport.\n");
			return (QLA_MEMORY_ALLOC_FAILED);
		}
		new_fcport->flags |= (FCF_FABRIC_DEVICE | FCF_LOGIN_NEEDED);
		new_fcport->d_id.b24 = nxt_d_id.b24;
	}

	qla2x00_free_fcport(new_fcport);

	/*
	 * Logout all previous fabric dev marked lost, except FCP2 devices.
	 */
	list_for_each_entry(fcport, &vha->vp_fcports, list) {
		if (test_bit(LOOP_RESYNC_NEEDED, &vha->dpc_flags))
			break;

		if ((fcport->flags & FCF_FABRIC_DEVICE) == 0 ||
		    (fcport->flags & FCF_LOGIN_NEEDED) == 0)
			continue;

		if (fcport->scan_state == QLA_FCPORT_SCAN) {
			if ((qla_dual_mode_enabled(vha) ||
			    qla_ini_mode_enabled(vha)) &&
			    atomic_read(&fcport->state) == FCS_ONLINE) {
				qla2x00_mark_device_lost(vha, fcport,
					ql2xplogiabsentdevice, 0);
				if (fcport->loop_id != FC_NO_LOOP_ID &&
				    (fcport->flags & FCF_FCP2_DEVICE) == 0 &&
				    fcport->port_type != FCT_INITIATOR &&
				    fcport->port_type != FCT_BROADCAST) {
					ql_dbg(ql_dbg_disc, vha, 0x20f0,
					    "%s %d %8phC post del sess\n",
					    __func__, __LINE__,
					    fcport->port_name);

					qlt_schedule_sess_for_deletion_lock
						(fcport);
					continue;
				}
			}
		}

		if (fcport->scan_state == QLA_FCPORT_FOUND)
			qla24xx_fcport_handle_login(vha, fcport);
	}
	return (rval);
}

/*
 * qla2x00_find_new_loop_id
 *	Scan through our port list and find a new usable loop ID.
 *
 * Input:
 *	ha:	adapter state pointer.
 *	dev:	port structure pointer.
 *
 * Returns:
 *	qla2x00 local function return status code.
 *
 * Context:
 *	Kernel context.
 */
int
qla2x00_find_new_loop_id(scsi_qla_host_t *vha, fc_port_t *dev)
{
	int	rval;
	struct qla_hw_data *ha = vha->hw;
	unsigned long flags = 0;

	rval = QLA_SUCCESS;

	spin_lock_irqsave(&ha->vport_slock, flags);

	dev->loop_id = find_first_zero_bit(ha->loop_id_map,
	    LOOPID_MAP_SIZE);
	if (dev->loop_id >= LOOPID_MAP_SIZE ||
	    qla2x00_is_reserved_id(vha, dev->loop_id)) {
		dev->loop_id = FC_NO_LOOP_ID;
		rval = QLA_FUNCTION_FAILED;
	} else
		set_bit(dev->loop_id, ha->loop_id_map);

	spin_unlock_irqrestore(&ha->vport_slock, flags);

	if (rval == QLA_SUCCESS)
		ql_dbg(ql_dbg_disc, dev->vha, 0x2086,
		    "Assigning new loopid=%x, portid=%x.\n",
		    dev->loop_id, dev->d_id.b24);
	else
		ql_log(ql_log_warn, dev->vha, 0x2087,
		    "No loop_id's available, portid=%x.\n",
		    dev->d_id.b24);

	return (rval);
}


/*
 * qla2x00_fabric_login
 *	Issue fabric login command.
 *
 * Input:
 *	ha = adapter block pointer.
 *	device = pointer to FC device type structure.
 *
 * Returns:
 *      0 - Login successfully
 *      1 - Login failed
 *      2 - Initiator device
 *      3 - Fatal error
 */
int
qla2x00_fabric_login(scsi_qla_host_t *vha, fc_port_t *fcport,
    uint16_t *next_loopid)
{
	int	rval;
	int	retry;
	uint16_t tmp_loopid;
	uint16_t mb[MAILBOX_REGISTER_COUNT];
	struct qla_hw_data *ha = vha->hw;

	retry = 0;
	tmp_loopid = 0;

	for (;;) {
		ql_dbg(ql_dbg_disc, vha, 0x2000,
		    "Trying Fabric Login w/loop id 0x%04x for port "
		    "%02x%02x%02x.\n",
		    fcport->loop_id, fcport->d_id.b.domain,
		    fcport->d_id.b.area, fcport->d_id.b.al_pa);

		/* Login fcport on switch. */
		rval = ha->isp_ops->fabric_login(vha, fcport->loop_id,
		    fcport->d_id.b.domain, fcport->d_id.b.area,
		    fcport->d_id.b.al_pa, mb, BIT_0);
		if (rval != QLA_SUCCESS) {
			return rval;
		}
		if (mb[0] == MBS_PORT_ID_USED) {
			/*
			 * Device has another loop ID.  The firmware team
			 * recommends the driver perform an implicit login with
			 * the specified ID again. The ID we just used is save
			 * here so we return with an ID that can be tried by
			 * the next login.
			 */
			retry++;
			tmp_loopid = fcport->loop_id;
			fcport->loop_id = mb[1];

			ql_dbg(ql_dbg_disc, vha, 0x2001,
			    "Fabric Login: port in use - next loop "
			    "id=0x%04x, port id= %02x%02x%02x.\n",
			    fcport->loop_id, fcport->d_id.b.domain,
			    fcport->d_id.b.area, fcport->d_id.b.al_pa);

		} else if (mb[0] == MBS_COMMAND_COMPLETE) {
			/*
			 * Login succeeded.
			 */
			if (retry) {
				/* A retry occurred before. */
				*next_loopid = tmp_loopid;
			} else {
				/*
				 * No retry occurred before. Just increment the
				 * ID value for next login.
				 */
				*next_loopid = (fcport->loop_id + 1);
			}

			if (mb[1] & BIT_0) {
				fcport->port_type = FCT_INITIATOR;
			} else {
				fcport->port_type = FCT_TARGET;
				if (mb[1] & BIT_1) {
					fcport->flags |= FCF_FCP2_DEVICE;
				}
			}

			if (mb[10] & BIT_0)
				fcport->supported_classes |= FC_COS_CLASS2;
			if (mb[10] & BIT_1)
				fcport->supported_classes |= FC_COS_CLASS3;

			if (IS_FWI2_CAPABLE(ha)) {
				if (mb[10] & BIT_7)
					fcport->flags |=
					    FCF_CONF_COMP_SUPPORTED;
			}

			rval = QLA_SUCCESS;
			break;
		} else if (mb[0] == MBS_LOOP_ID_USED) {
			/*
			 * Loop ID already used, try next loop ID.
			 */
			fcport->loop_id++;
			rval = qla2x00_find_new_loop_id(vha, fcport);
			if (rval != QLA_SUCCESS) {
				/* Ran out of loop IDs to use */
				break;
			}
		} else if (mb[0] == MBS_COMMAND_ERROR) {
			/*
			 * Firmware possibly timed out during login. If NO
			 * retries are left to do then the device is declared
			 * dead.
			 */
			*next_loopid = fcport->loop_id;
			ha->isp_ops->fabric_logout(vha, fcport->loop_id,
			    fcport->d_id.b.domain, fcport->d_id.b.area,
			    fcport->d_id.b.al_pa);
			qla2x00_mark_device_lost(vha, fcport, 1, 0);

			rval = 1;
			break;
		} else {
			/*
			 * unrecoverable / not handled error
			 */
			ql_dbg(ql_dbg_disc, vha, 0x2002,
			    "Failed=%x port_id=%02x%02x%02x loop_id=%x "
			    "jiffies=%lx.\n", mb[0], fcport->d_id.b.domain,
			    fcport->d_id.b.area, fcport->d_id.b.al_pa,
			    fcport->loop_id, jiffies);

			*next_loopid = fcport->loop_id;
			ha->isp_ops->fabric_logout(vha, fcport->loop_id,
			    fcport->d_id.b.domain, fcport->d_id.b.area,
			    fcport->d_id.b.al_pa);
			qla2x00_clear_loop_id(fcport);
			fcport->login_retry = 0;

			rval = 3;
			break;
		}
	}

	return (rval);
}

/*
 * qla2x00_local_device_login
 *	Issue local device login command.
 *
 * Input:
 *	ha = adapter block pointer.
 *	loop_id = loop id of device to login to.
 *
 * Returns (Where's the #define!!!!):
 *      0 - Login successfully
 *      1 - Login failed
 *      3 - Fatal error
 */
int
qla2x00_local_device_login(scsi_qla_host_t *vha, fc_port_t *fcport)
{
	int		rval;
	uint16_t	mb[MAILBOX_REGISTER_COUNT];

	memset(mb, 0, sizeof(mb));
	rval = qla2x00_login_local_device(vha, fcport, mb, BIT_0);
	if (rval == QLA_SUCCESS) {
		/* Interrogate mailbox registers for any errors */
		if (mb[0] == MBS_COMMAND_ERROR)
			rval = 1;
		else if (mb[0] == MBS_COMMAND_PARAMETER_ERROR)
			/* device not in PCB table */
			rval = 3;
	}

	return (rval);
}

/*
 *  qla2x00_loop_resync
 *      Resync with fibre channel devices.
 *
 * Input:
 *      ha = adapter block pointer.
 *
 * Returns:
 *      0 = success
 */
int
qla2x00_loop_resync(scsi_qla_host_t *vha)
{
	int rval = QLA_SUCCESS;
	uint32_t wait_time;
	struct req_que *req;
	struct rsp_que *rsp;

	req = vha->req;
	rsp = req->rsp;

	clear_bit(ISP_ABORT_RETRY, &vha->dpc_flags);
	if (vha->flags.online) {
		if (!(rval = qla2x00_fw_ready(vha))) {
			/* Wait at most MAX_TARGET RSCNs for a stable link. */
			wait_time = 256;
			do {
				if (!IS_QLAFX00(vha->hw)) {
					/*
					 * Issue a marker after FW becomes
					 * ready.
					 */
					qla2x00_marker(vha, req, rsp, 0, 0,
						MK_SYNC_ALL);
					vha->marker_needed = 0;
				}

				/* Remap devices on Loop. */
				clear_bit(LOOP_RESYNC_NEEDED, &vha->dpc_flags);

				if (IS_QLAFX00(vha->hw))
					qlafx00_configure_devices(vha);
				else
					qla2x00_configure_loop(vha);

				wait_time--;
			} while (!atomic_read(&vha->loop_down_timer) &&
				!(test_bit(ISP_ABORT_NEEDED, &vha->dpc_flags))
				&& wait_time && (test_bit(LOOP_RESYNC_NEEDED,
				&vha->dpc_flags)));
		}
	}

	if (test_bit(ISP_ABORT_NEEDED, &vha->dpc_flags))
		return (QLA_FUNCTION_FAILED);

	if (rval)
		ql_dbg(ql_dbg_disc, vha, 0x206c,
		    "%s *** FAILED ***.\n", __func__);

	return (rval);
}

/*
* qla2x00_perform_loop_resync
* Description: This function will set the appropriate flags and call
*              qla2x00_loop_resync. If successful loop will be resynced
* Arguments : scsi_qla_host_t pointer
* returm    : Success or Failure
*/

int qla2x00_perform_loop_resync(scsi_qla_host_t *ha)
{
	int32_t rval = 0;

	if (!test_and_set_bit(LOOP_RESYNC_ACTIVE, &ha->dpc_flags)) {
		/*Configure the flags so that resync happens properly*/
		atomic_set(&ha->loop_down_timer, 0);
		if (!(ha->device_flags & DFLG_NO_CABLE)) {
			atomic_set(&ha->loop_state, LOOP_UP);
			set_bit(LOCAL_LOOP_UPDATE, &ha->dpc_flags);
			set_bit(REGISTER_FC4_NEEDED, &ha->dpc_flags);
			set_bit(LOOP_RESYNC_NEEDED, &ha->dpc_flags);

			rval = qla2x00_loop_resync(ha);
		} else
			atomic_set(&ha->loop_state, LOOP_DEAD);

		clear_bit(LOOP_RESYNC_ACTIVE, &ha->dpc_flags);
	}

	return rval;
}

void
qla2x00_update_fcports(scsi_qla_host_t *base_vha)
{
	fc_port_t *fcport;
	struct scsi_qla_host *vha;
	struct qla_hw_data *ha = base_vha->hw;
	unsigned long flags;

	spin_lock_irqsave(&ha->vport_slock, flags);
	/* Go with deferred removal of rport references. */
	list_for_each_entry(vha, &base_vha->hw->vp_list, list) {
		atomic_inc(&vha->vref_count);
		list_for_each_entry(fcport, &vha->vp_fcports, list) {
			if (fcport->drport &&
			    atomic_read(&fcport->state) != FCS_UNCONFIGURED) {
				spin_unlock_irqrestore(&ha->vport_slock, flags);
				qla2x00_rport_del(fcport);

				spin_lock_irqsave(&ha->vport_slock, flags);
			}
		}
		atomic_dec(&vha->vref_count);
		wake_up(&vha->vref_waitq);
	}
	spin_unlock_irqrestore(&ha->vport_slock, flags);
}

/* Assumes idc_lock always held on entry */
void
qla83xx_reset_ownership(scsi_qla_host_t *vha)
{
	struct qla_hw_data *ha = vha->hw;
	uint32_t drv_presence, drv_presence_mask;
	uint32_t dev_part_info1, dev_part_info2, class_type;
	uint32_t class_type_mask = 0x3;
	uint16_t fcoe_other_function = 0xffff, i;

	if (IS_QLA8044(ha)) {
		drv_presence = qla8044_rd_direct(vha,
		    QLA8044_CRB_DRV_ACTIVE_INDEX);
		dev_part_info1 = qla8044_rd_direct(vha,
		    QLA8044_CRB_DEV_PART_INFO_INDEX);
		dev_part_info2 = qla8044_rd_direct(vha,
		    QLA8044_CRB_DEV_PART_INFO2);
	} else {
		qla83xx_rd_reg(vha, QLA83XX_IDC_DRV_PRESENCE, &drv_presence);
		qla83xx_rd_reg(vha, QLA83XX_DEV_PARTINFO1, &dev_part_info1);
		qla83xx_rd_reg(vha, QLA83XX_DEV_PARTINFO2, &dev_part_info2);
	}
	for (i = 0; i < 8; i++) {
		class_type = ((dev_part_info1 >> (i * 4)) & class_type_mask);
		if ((class_type == QLA83XX_CLASS_TYPE_FCOE) &&
		    (i != ha->portnum)) {
			fcoe_other_function = i;
			break;
		}
	}
	if (fcoe_other_function == 0xffff) {
		for (i = 0; i < 8; i++) {
			class_type = ((dev_part_info2 >> (i * 4)) &
			    class_type_mask);
			if ((class_type == QLA83XX_CLASS_TYPE_FCOE) &&
			    ((i + 8) != ha->portnum)) {
				fcoe_other_function = i + 8;
				break;
			}
		}
	}
	/*
	 * Prepare drv-presence mask based on fcoe functions present.
	 * However consider only valid physical fcoe function numbers (0-15).
	 */
	drv_presence_mask = ~((1 << (ha->portnum)) |
			((fcoe_other_function == 0xffff) ?
			 0 : (1 << (fcoe_other_function))));

	/* We are the reset owner iff:
	 *    - No other protocol drivers present.
	 *    - This is the lowest among fcoe functions. */
	if (!(drv_presence & drv_presence_mask) &&
			(ha->portnum < fcoe_other_function)) {
		ql_dbg(ql_dbg_p3p, vha, 0xb07f,
		    "This host is Reset owner.\n");
		ha->flags.nic_core_reset_owner = 1;
	}
}

static int
__qla83xx_set_drv_ack(scsi_qla_host_t *vha)
{
	int rval = QLA_SUCCESS;
	struct qla_hw_data *ha = vha->hw;
	uint32_t drv_ack;

	rval = qla83xx_rd_reg(vha, QLA83XX_IDC_DRIVER_ACK, &drv_ack);
	if (rval == QLA_SUCCESS) {
		drv_ack |= (1 << ha->portnum);
		rval = qla83xx_wr_reg(vha, QLA83XX_IDC_DRIVER_ACK, drv_ack);
	}

	return rval;
}

static int
__qla83xx_clear_drv_ack(scsi_qla_host_t *vha)
{
	int rval = QLA_SUCCESS;
	struct qla_hw_data *ha = vha->hw;
	uint32_t drv_ack;

	rval = qla83xx_rd_reg(vha, QLA83XX_IDC_DRIVER_ACK, &drv_ack);
	if (rval == QLA_SUCCESS) {
		drv_ack &= ~(1 << ha->portnum);
		rval = qla83xx_wr_reg(vha, QLA83XX_IDC_DRIVER_ACK, drv_ack);
	}

	return rval;
}

static const char *
qla83xx_dev_state_to_string(uint32_t dev_state)
{
	switch (dev_state) {
	case QLA8XXX_DEV_COLD:
		return "COLD/RE-INIT";
	case QLA8XXX_DEV_INITIALIZING:
		return "INITIALIZING";
	case QLA8XXX_DEV_READY:
		return "READY";
	case QLA8XXX_DEV_NEED_RESET:
		return "NEED RESET";
	case QLA8XXX_DEV_NEED_QUIESCENT:
		return "NEED QUIESCENT";
	case QLA8XXX_DEV_FAILED:
		return "FAILED";
	case QLA8XXX_DEV_QUIESCENT:
		return "QUIESCENT";
	default:
		return "Unknown";
	}
}

/* Assumes idc-lock always held on entry */
void
qla83xx_idc_audit(scsi_qla_host_t *vha, int audit_type)
{
	struct qla_hw_data *ha = vha->hw;
	uint32_t idc_audit_reg = 0, duration_secs = 0;

	switch (audit_type) {
	case IDC_AUDIT_TIMESTAMP:
		ha->idc_audit_ts = (jiffies_to_msecs(jiffies) / 1000);
		idc_audit_reg = (ha->portnum) |
		    (IDC_AUDIT_TIMESTAMP << 7) | (ha->idc_audit_ts << 8);
		qla83xx_wr_reg(vha, QLA83XX_IDC_AUDIT, idc_audit_reg);
		break;

	case IDC_AUDIT_COMPLETION:
		duration_secs = ((jiffies_to_msecs(jiffies) -
		    jiffies_to_msecs(ha->idc_audit_ts)) / 1000);
		idc_audit_reg = (ha->portnum) |
		    (IDC_AUDIT_COMPLETION << 7) | (duration_secs << 8);
		qla83xx_wr_reg(vha, QLA83XX_IDC_AUDIT, idc_audit_reg);
		break;

	default:
		ql_log(ql_log_warn, vha, 0xb078,
		    "Invalid audit type specified.\n");
		break;
	}
}

/* Assumes idc_lock always held on entry */
static int
qla83xx_initiating_reset(scsi_qla_host_t *vha)
{
	struct qla_hw_data *ha = vha->hw;
	uint32_t  idc_control, dev_state;

	__qla83xx_get_idc_control(vha, &idc_control);
	if ((idc_control & QLA83XX_IDC_RESET_DISABLED)) {
		ql_log(ql_log_info, vha, 0xb080,
		    "NIC Core reset has been disabled. idc-control=0x%x\n",
		    idc_control);
		return QLA_FUNCTION_FAILED;
	}

	/* Set NEED-RESET iff in READY state and we are the reset-owner */
	qla83xx_rd_reg(vha, QLA83XX_IDC_DEV_STATE, &dev_state);
	if (ha->flags.nic_core_reset_owner && dev_state == QLA8XXX_DEV_READY) {
		qla83xx_wr_reg(vha, QLA83XX_IDC_DEV_STATE,
		    QLA8XXX_DEV_NEED_RESET);
		ql_log(ql_log_info, vha, 0xb056, "HW State: NEED RESET.\n");
		qla83xx_idc_audit(vha, IDC_AUDIT_TIMESTAMP);
	} else {
		const char *state = qla83xx_dev_state_to_string(dev_state);
		ql_log(ql_log_info, vha, 0xb057, "HW State: %s.\n", state);

		/* SV: XXX: Is timeout required here? */
		/* Wait for IDC state change READY -> NEED_RESET */
		while (dev_state == QLA8XXX_DEV_READY) {
			qla83xx_idc_unlock(vha, 0);
			msleep(200);
			qla83xx_idc_lock(vha, 0);
			qla83xx_rd_reg(vha, QLA83XX_IDC_DEV_STATE, &dev_state);
		}
	}

	/* Send IDC ack by writing to drv-ack register */
	__qla83xx_set_drv_ack(vha);

	return QLA_SUCCESS;
}

int
__qla83xx_set_idc_control(scsi_qla_host_t *vha, uint32_t idc_control)
{
	return qla83xx_wr_reg(vha, QLA83XX_IDC_CONTROL, idc_control);
}

int
__qla83xx_get_idc_control(scsi_qla_host_t *vha, uint32_t *idc_control)
{
	return qla83xx_rd_reg(vha, QLA83XX_IDC_CONTROL, idc_control);
}

static int
qla83xx_check_driver_presence(scsi_qla_host_t *vha)
{
	uint32_t drv_presence = 0;
	struct qla_hw_data *ha = vha->hw;

	qla83xx_rd_reg(vha, QLA83XX_IDC_DRV_PRESENCE, &drv_presence);
	if (drv_presence & (1 << ha->portnum))
		return QLA_SUCCESS;
	else
		return QLA_TEST_FAILED;
}

int
qla83xx_nic_core_reset(scsi_qla_host_t *vha)
{
	int rval = QLA_SUCCESS;
	struct qla_hw_data *ha = vha->hw;

	ql_dbg(ql_dbg_p3p, vha, 0xb058,
	    "Entered  %s().\n", __func__);

	if (vha->device_flags & DFLG_DEV_FAILED) {
		ql_log(ql_log_warn, vha, 0xb059,
		    "Device in unrecoverable FAILED state.\n");
		return QLA_FUNCTION_FAILED;
	}

	qla83xx_idc_lock(vha, 0);

	if (qla83xx_check_driver_presence(vha) != QLA_SUCCESS) {
		ql_log(ql_log_warn, vha, 0xb05a,
		    "Function=0x%x has been removed from IDC participation.\n",
		    ha->portnum);
		rval = QLA_FUNCTION_FAILED;
		goto exit;
	}

	qla83xx_reset_ownership(vha);

	rval = qla83xx_initiating_reset(vha);

	/*
	 * Perform reset if we are the reset-owner,
	 * else wait till IDC state changes to READY/FAILED.
	 */
	if (rval == QLA_SUCCESS) {
		rval = qla83xx_idc_state_handler(vha);

		if (rval == QLA_SUCCESS)
			ha->flags.nic_core_hung = 0;
		__qla83xx_clear_drv_ack(vha);
	}

exit:
	qla83xx_idc_unlock(vha, 0);

	ql_dbg(ql_dbg_p3p, vha, 0xb05b, "Exiting %s.\n", __func__);

	return rval;
}

int
qla2xxx_mctp_dump(scsi_qla_host_t *vha)
{
	struct qla_hw_data *ha = vha->hw;
	int rval = QLA_FUNCTION_FAILED;

	if (!IS_MCTP_CAPABLE(ha)) {
		/* This message can be removed from the final version */
		ql_log(ql_log_info, vha, 0x506d,
		    "This board is not MCTP capable\n");
		return rval;
	}

	if (!ha->mctp_dump) {
		ha->mctp_dump = dma_alloc_coherent(&ha->pdev->dev,
		    MCTP_DUMP_SIZE, &ha->mctp_dump_dma, GFP_KERNEL);

		if (!ha->mctp_dump) {
			ql_log(ql_log_warn, vha, 0x506e,
			    "Failed to allocate memory for mctp dump\n");
			return rval;
		}
	}

#define MCTP_DUMP_STR_ADDR	0x00000000
	rval = qla2x00_dump_mctp_data(vha, ha->mctp_dump_dma,
	    MCTP_DUMP_STR_ADDR, MCTP_DUMP_SIZE/4);
	if (rval != QLA_SUCCESS) {
		ql_log(ql_log_warn, vha, 0x506f,
		    "Failed to capture mctp dump\n");
	} else {
		ql_log(ql_log_info, vha, 0x5070,
		    "Mctp dump capture for host (%ld/%p).\n",
		    vha->host_no, ha->mctp_dump);
		ha->mctp_dumped = 1;
	}

	if (!ha->flags.nic_core_reset_hdlr_active && !ha->portnum) {
		ha->flags.nic_core_reset_hdlr_active = 1;
		rval = qla83xx_restart_nic_firmware(vha);
		if (rval)
			/* NIC Core reset failed. */
			ql_log(ql_log_warn, vha, 0x5071,
			    "Failed to restart nic firmware\n");
		else
			ql_dbg(ql_dbg_p3p, vha, 0xb084,
			    "Restarted NIC firmware successfully.\n");
		ha->flags.nic_core_reset_hdlr_active = 0;
	}

	return rval;

}

/*
* qla2x00_quiesce_io
* Description: This function will block the new I/Os
*              Its not aborting any I/Os as context
*              is not destroyed during quiescence
* Arguments: scsi_qla_host_t
* return   : void
*/
void
qla2x00_quiesce_io(scsi_qla_host_t *vha)
{
	struct qla_hw_data *ha = vha->hw;
	struct scsi_qla_host *vp;

	ql_dbg(ql_dbg_dpc, vha, 0x401d,
	    "Quiescing I/O - ha=%p.\n", ha);

	atomic_set(&ha->loop_down_timer, LOOP_DOWN_TIME);
	if (atomic_read(&vha->loop_state) != LOOP_DOWN) {
		atomic_set(&vha->loop_state, LOOP_DOWN);
		qla2x00_mark_all_devices_lost(vha, 0);
		list_for_each_entry(vp, &ha->vp_list, list)
			qla2x00_mark_all_devices_lost(vp, 0);
	} else {
		if (!atomic_read(&vha->loop_down_timer))
			atomic_set(&vha->loop_down_timer,
					LOOP_DOWN_TIME);
	}
	/* Wait for pending cmds to complete */
	qla2x00_eh_wait_for_pending_commands(vha, 0, 0, WAIT_HOST);
}

void
qla2x00_abort_isp_cleanup(scsi_qla_host_t *vha)
{
	struct qla_hw_data *ha = vha->hw;
	struct scsi_qla_host *vp;
	unsigned long flags;
	fc_port_t *fcport;
	u16 i;

	/* For ISP82XX, driver waits for completion of the commands.
	 * online flag should be set.
	 */
	if (!(IS_P3P_TYPE(ha)))
		vha->flags.online = 0;
	ha->flags.chip_reset_done = 0;
	clear_bit(ISP_ABORT_NEEDED, &vha->dpc_flags);
	vha->qla_stats.total_isp_aborts++;

	ql_log(ql_log_info, vha, 0x00af,
	    "Performing ISP error recovery - ha=%p.\n", ha);

	/* For ISP82XX, reset_chip is just disabling interrupts.
	 * Driver waits for the completion of the commands.
	 * the interrupts need to be enabled.
	 */
	if (!(IS_P3P_TYPE(ha)))
		ha->isp_ops->reset_chip(vha);

	ha->flags.n2n_ae = 0;
	ha->flags.lip_ae = 0;
	ha->current_topology = 0;
	ha->flags.fw_started = 0;
	ha->flags.fw_init_done = 0;
	ha->base_qpair->chip_reset++;
	for (i = 0; i < ha->max_qpairs; i++) {
		if (ha->queue_pair_map[i])
			ha->queue_pair_map[i]->chip_reset =
				ha->base_qpair->chip_reset;
	}

	atomic_set(&vha->loop_down_timer, LOOP_DOWN_TIME);
	if (atomic_read(&vha->loop_state) != LOOP_DOWN) {
		atomic_set(&vha->loop_state, LOOP_DOWN);
		qla2x00_mark_all_devices_lost(vha, 0);

		spin_lock_irqsave(&ha->vport_slock, flags);
		list_for_each_entry(vp, &ha->vp_list, list) {
			atomic_inc(&vp->vref_count);
			spin_unlock_irqrestore(&ha->vport_slock, flags);

			qla2x00_mark_all_devices_lost(vp, 0);

			spin_lock_irqsave(&ha->vport_slock, flags);
			atomic_dec(&vp->vref_count);
		}
		spin_unlock_irqrestore(&ha->vport_slock, flags);
	} else {
		if (!atomic_read(&vha->loop_down_timer))
			atomic_set(&vha->loop_down_timer,
			    LOOP_DOWN_TIME);
	}

	/* Clear all async request states across all VPs. */
	list_for_each_entry(fcport, &vha->vp_fcports, list)
		fcport->flags &= ~(FCF_LOGIN_NEEDED | FCF_ASYNC_SENT);
	spin_lock_irqsave(&ha->vport_slock, flags);
	list_for_each_entry(vp, &ha->vp_list, list) {
		atomic_inc(&vp->vref_count);
		spin_unlock_irqrestore(&ha->vport_slock, flags);

		list_for_each_entry(fcport, &vp->vp_fcports, list)
			fcport->flags &= ~(FCF_LOGIN_NEEDED | FCF_ASYNC_SENT);

		spin_lock_irqsave(&ha->vport_slock, flags);
		atomic_dec(&vp->vref_count);
	}
	spin_unlock_irqrestore(&ha->vport_slock, flags);

	if (!ha->flags.eeh_busy) {
		/* Make sure for ISP 82XX IO DMA is complete */
		if (IS_P3P_TYPE(ha)) {
			qla82xx_chip_reset_cleanup(vha);
			ql_log(ql_log_info, vha, 0x00b4,
			    "Done chip reset cleanup.\n");

			/* Done waiting for pending commands.
			 * Reset the online flag.
			 */
			vha->flags.online = 0;
		}

		/* Requeue all commands in outstanding command list. */
		qla2x00_abort_all_cmds(vha, DID_RESET << 16);
	}
	/* memory barrier */
	wmb();
}

/*
*  qla2x00_abort_isp
*      Resets ISP and aborts all outstanding commands.
*
* Input:
*      ha           = adapter block pointer.
*
* Returns:
*      0 = success
*/
int
qla2x00_abort_isp(scsi_qla_host_t *vha)
{
	int rval;
	uint8_t        status = 0;
	struct qla_hw_data *ha = vha->hw;
	struct scsi_qla_host *vp;
	struct req_que *req = ha->req_q_map[0];
	unsigned long flags;

	if (vha->flags.online) {
		qla2x00_abort_isp_cleanup(vha);

		if (IS_QLA8031(ha)) {
			ql_dbg(ql_dbg_p3p, vha, 0xb05c,
			    "Clearing fcoe driver presence.\n");
			if (qla83xx_clear_drv_presence(vha) != QLA_SUCCESS)
				ql_dbg(ql_dbg_p3p, vha, 0xb073,
				    "Error while clearing DRV-Presence.\n");
		}

		if (unlikely(pci_channel_offline(ha->pdev) &&
		    ha->flags.pci_channel_io_perm_failure)) {
			clear_bit(ISP_ABORT_RETRY, &vha->dpc_flags);
			status = 0;
			return status;
		}

		ha->isp_ops->get_flash_version(vha, req->ring);

		ha->isp_ops->nvram_config(vha);

		if (!qla2x00_restart_isp(vha)) {
			clear_bit(RESET_MARKER_NEEDED, &vha->dpc_flags);

			if (!atomic_read(&vha->loop_down_timer)) {
				/*
				 * Issue marker command only when we are going
				 * to start the I/O .
				 */
				vha->marker_needed = 1;
			}

			vha->flags.online = 1;

			ha->isp_ops->enable_intrs(ha);

			ha->isp_abort_cnt = 0;
			clear_bit(ISP_ABORT_RETRY, &vha->dpc_flags);

			if (IS_QLA81XX(ha) || IS_QLA8031(ha))
				qla2x00_get_fw_version(vha);
			if (ha->fce) {
				ha->flags.fce_enabled = 1;
				memset(ha->fce, 0,
				    fce_calc_size(ha->fce_bufs));
				rval = qla2x00_enable_fce_trace(vha,
				    ha->fce_dma, ha->fce_bufs, ha->fce_mb,
				    &ha->fce_bufs);
				if (rval) {
					ql_log(ql_log_warn, vha, 0x8033,
					    "Unable to reinitialize FCE "
					    "(%d).\n", rval);
					ha->flags.fce_enabled = 0;
				}
			}

			if (ha->eft) {
				memset(ha->eft, 0, EFT_SIZE);
				rval = qla2x00_enable_eft_trace(vha,
				    ha->eft_dma, EFT_NUM_BUFFERS);
				if (rval) {
					ql_log(ql_log_warn, vha, 0x8034,
					    "Unable to reinitialize EFT "
					    "(%d).\n", rval);
				}
			}
		} else {	/* failed the ISP abort */
			vha->flags.online = 1;
			if (test_bit(ISP_ABORT_RETRY, &vha->dpc_flags)) {
				if (ha->isp_abort_cnt == 0) {
					ql_log(ql_log_fatal, vha, 0x8035,
					    "ISP error recover failed - "
					    "board disabled.\n");
					/*
					 * The next call disables the board
					 * completely.
					 */
					ha->isp_ops->reset_adapter(vha);
					vha->flags.online = 0;
					clear_bit(ISP_ABORT_RETRY,
					    &vha->dpc_flags);
					status = 0;
				} else { /* schedule another ISP abort */
					ha->isp_abort_cnt--;
					ql_dbg(ql_dbg_taskm, vha, 0x8020,
					    "ISP abort - retry remaining %d.\n",
					    ha->isp_abort_cnt);
					status = 1;
				}
			} else {
				ha->isp_abort_cnt = MAX_RETRIES_OF_ISP_ABORT;
				ql_dbg(ql_dbg_taskm, vha, 0x8021,
				    "ISP error recovery - retrying (%d) "
				    "more times.\n", ha->isp_abort_cnt);
				set_bit(ISP_ABORT_RETRY, &vha->dpc_flags);
				status = 1;
			}
		}

	}

	if (!status) {
		ql_dbg(ql_dbg_taskm, vha, 0x8022, "%s succeeded.\n", __func__);
		qla2x00_configure_hba(vha);
		spin_lock_irqsave(&ha->vport_slock, flags);
		list_for_each_entry(vp, &ha->vp_list, list) {
			if (vp->vp_idx) {
				atomic_inc(&vp->vref_count);
				spin_unlock_irqrestore(&ha->vport_slock, flags);

				qla2x00_vp_abort_isp(vp);

				spin_lock_irqsave(&ha->vport_slock, flags);
				atomic_dec(&vp->vref_count);
			}
		}
		spin_unlock_irqrestore(&ha->vport_slock, flags);

		if (IS_QLA8031(ha)) {
			ql_dbg(ql_dbg_p3p, vha, 0xb05d,
			    "Setting back fcoe driver presence.\n");
			if (qla83xx_set_drv_presence(vha) != QLA_SUCCESS)
				ql_dbg(ql_dbg_p3p, vha, 0xb074,
				    "Error while setting DRV-Presence.\n");
		}
	} else {
		ql_log(ql_log_warn, vha, 0x8023, "%s **** FAILED ****.\n",
		       __func__);
	}

	return(status);
}

/*
*  qla2x00_restart_isp
*      restarts the ISP after a reset
*
* Input:
*      ha = adapter block pointer.
*
* Returns:
*      0 = success
*/
static int
qla2x00_restart_isp(scsi_qla_host_t *vha)
{
	int status = 0;
	struct qla_hw_data *ha = vha->hw;
	struct req_que *req = ha->req_q_map[0];
	struct rsp_que *rsp = ha->rsp_q_map[0];

	/* If firmware needs to be loaded */
	if (qla2x00_isp_firmware(vha)) {
		vha->flags.online = 0;
		status = ha->isp_ops->chip_diag(vha);
		if (!status)
			status = qla2x00_setup_chip(vha);
	}

	if (!status && !(status = qla2x00_init_rings(vha))) {
		clear_bit(RESET_MARKER_NEEDED, &vha->dpc_flags);
		ha->flags.chip_reset_done = 1;

		/* Initialize the queues in use */
		qla25xx_init_queues(ha);

		status = qla2x00_fw_ready(vha);
		if (!status) {
			/* Issue a marker after FW becomes ready. */
			qla2x00_marker(vha, req, rsp, 0, 0, MK_SYNC_ALL);
			set_bit(LOOP_RESYNC_NEEDED, &vha->dpc_flags);
		}

		/* if no cable then assume it's good */
		if ((vha->device_flags & DFLG_NO_CABLE))
			status = 0;
	}
	return (status);
}

static int
qla25xx_init_queues(struct qla_hw_data *ha)
{
	struct rsp_que *rsp = NULL;
	struct req_que *req = NULL;
	struct scsi_qla_host *base_vha = pci_get_drvdata(ha->pdev);
	int ret = -1;
	int i;

	for (i = 1; i < ha->max_rsp_queues; i++) {
		rsp = ha->rsp_q_map[i];
		if (rsp && test_bit(i, ha->rsp_qid_map)) {
			rsp->options &= ~BIT_0;
			ret = qla25xx_init_rsp_que(base_vha, rsp);
			if (ret != QLA_SUCCESS)
				ql_dbg(ql_dbg_init, base_vha, 0x00ff,
				    "%s Rsp que: %d init failed.\n",
				    __func__, rsp->id);
			else
				ql_dbg(ql_dbg_init, base_vha, 0x0100,
				    "%s Rsp que: %d inited.\n",
				    __func__, rsp->id);
		}
	}
	for (i = 1; i < ha->max_req_queues; i++) {
		req = ha->req_q_map[i];
		if (req && test_bit(i, ha->req_qid_map)) {
			/* Clear outstanding commands array. */
			req->options &= ~BIT_0;
			ret = qla25xx_init_req_que(base_vha, req);
			if (ret != QLA_SUCCESS)
				ql_dbg(ql_dbg_init, base_vha, 0x0101,
				    "%s Req que: %d init failed.\n",
				    __func__, req->id);
			else
				ql_dbg(ql_dbg_init, base_vha, 0x0102,
				    "%s Req que: %d inited.\n",
				    __func__, req->id);
		}
	}
	return ret;
}

/*
* qla2x00_reset_adapter
*      Reset adapter.
*
* Input:
*      ha = adapter block pointer.
*/
void
qla2x00_reset_adapter(scsi_qla_host_t *vha)
{
	unsigned long flags = 0;
	struct qla_hw_data *ha = vha->hw;
	struct device_reg_2xxx __iomem *reg = &ha->iobase->isp;

	vha->flags.online = 0;
	ha->isp_ops->disable_intrs(ha);

	spin_lock_irqsave(&ha->hardware_lock, flags);
	WRT_REG_WORD(&reg->hccr, HCCR_RESET_RISC);
	RD_REG_WORD(&reg->hccr);			/* PCI Posting. */
	WRT_REG_WORD(&reg->hccr, HCCR_RELEASE_RISC);
	RD_REG_WORD(&reg->hccr);			/* PCI Posting. */
	spin_unlock_irqrestore(&ha->hardware_lock, flags);
}

void
qla24xx_reset_adapter(scsi_qla_host_t *vha)
{
	unsigned long flags = 0;
	struct qla_hw_data *ha = vha->hw;
	struct device_reg_24xx __iomem *reg = &ha->iobase->isp24;

	if (IS_P3P_TYPE(ha))
		return;

	vha->flags.online = 0;
	ha->isp_ops->disable_intrs(ha);

	spin_lock_irqsave(&ha->hardware_lock, flags);
	WRT_REG_DWORD(&reg->hccr, HCCRX_SET_RISC_RESET);
	RD_REG_DWORD(&reg->hccr);
	WRT_REG_DWORD(&reg->hccr, HCCRX_REL_RISC_PAUSE);
	RD_REG_DWORD(&reg->hccr);
	spin_unlock_irqrestore(&ha->hardware_lock, flags);

	if (IS_NOPOLLING_TYPE(ha))
		ha->isp_ops->enable_intrs(ha);
}

/* On sparc systems, obtain port and node WWN from firmware
 * properties.
 */
static void qla24xx_nvram_wwn_from_ofw(scsi_qla_host_t *vha,
	struct nvram_24xx *nv)
{
#ifdef CONFIG_SPARC
	struct qla_hw_data *ha = vha->hw;
	struct pci_dev *pdev = ha->pdev;
	struct device_node *dp = pci_device_to_OF_node(pdev);
	const u8 *val;
	int len;

	val = of_get_property(dp, "port-wwn", &len);
	if (val && len >= WWN_SIZE)
		memcpy(nv->port_name, val, WWN_SIZE);

	val = of_get_property(dp, "node-wwn", &len);
	if (val && len >= WWN_SIZE)
		memcpy(nv->node_name, val, WWN_SIZE);
#endif
}

int
qla24xx_nvram_config(scsi_qla_host_t *vha)
{
	int   rval;
	struct init_cb_24xx *icb;
	struct nvram_24xx *nv;
	uint32_t *dptr;
	uint8_t  *dptr1, *dptr2;
	uint32_t chksum;
	uint16_t cnt;
	struct qla_hw_data *ha = vha->hw;

	rval = QLA_SUCCESS;
	icb = (struct init_cb_24xx *)ha->init_cb;
	nv = ha->nvram;

	/* Determine NVRAM starting address. */
	if (ha->port_no == 0) {
		ha->nvram_base = FA_NVRAM_FUNC0_ADDR;
		ha->vpd_base = FA_NVRAM_VPD0_ADDR;
	} else {
		ha->nvram_base = FA_NVRAM_FUNC1_ADDR;
		ha->vpd_base = FA_NVRAM_VPD1_ADDR;
	}

	ha->nvram_size = sizeof(struct nvram_24xx);
	ha->vpd_size = FA_NVRAM_VPD_SIZE;

	/* Get VPD data into cache */
	ha->vpd = ha->nvram + VPD_OFFSET;
	ha->isp_ops->read_nvram(vha, (uint8_t *)ha->vpd,
	    ha->nvram_base - FA_NVRAM_FUNC0_ADDR, FA_NVRAM_VPD_SIZE * 4);

	/* Get NVRAM data into cache and calculate checksum. */
	dptr = (uint32_t *)nv;
	ha->isp_ops->read_nvram(vha, (uint8_t *)dptr, ha->nvram_base,
	    ha->nvram_size);
	for (cnt = 0, chksum = 0; cnt < ha->nvram_size >> 2; cnt++, dptr++)
		chksum += le32_to_cpu(*dptr);

	ql_dbg(ql_dbg_init + ql_dbg_buffer, vha, 0x006a,
	    "Contents of NVRAM\n");
	ql_dump_buffer(ql_dbg_init + ql_dbg_buffer, vha, 0x010d,
	    (uint8_t *)nv, ha->nvram_size);

	/* Bad NVRAM data, set defaults parameters. */
	if (chksum || nv->id[0] != 'I' || nv->id[1] != 'S' || nv->id[2] != 'P'
	    || nv->id[3] != ' ' ||
	    nv->nvram_version < cpu_to_le16(ICB_VERSION)) {
		/* Reset NVRAM data. */
		ql_log(ql_log_warn, vha, 0x006b,
		    "Inconsistent NVRAM detected: checksum=0x%x id=%c "
		    "version=0x%x.\n", chksum, nv->id[0], nv->nvram_version);
		ql_log(ql_log_warn, vha, 0x006c,
		    "Falling back to functioning (yet invalid -- WWPN) "
		    "defaults.\n");

		/*
		 * Set default initialization control block.
		 */
		memset(nv, 0, ha->nvram_size);
		nv->nvram_version = cpu_to_le16(ICB_VERSION);
		nv->version = cpu_to_le16(ICB_VERSION);
		nv->frame_payload_size = 2048;
		nv->execution_throttle = cpu_to_le16(0xFFFF);
		nv->exchange_count = cpu_to_le16(0);
		nv->hard_address = cpu_to_le16(124);
		nv->port_name[0] = 0x21;
		nv->port_name[1] = 0x00 + ha->port_no + 1;
		nv->port_name[2] = 0x00;
		nv->port_name[3] = 0xe0;
		nv->port_name[4] = 0x8b;
		nv->port_name[5] = 0x1c;
		nv->port_name[6] = 0x55;
		nv->port_name[7] = 0x86;
		nv->node_name[0] = 0x20;
		nv->node_name[1] = 0x00;
		nv->node_name[2] = 0x00;
		nv->node_name[3] = 0xe0;
		nv->node_name[4] = 0x8b;
		nv->node_name[5] = 0x1c;
		nv->node_name[6] = 0x55;
		nv->node_name[7] = 0x86;
		qla24xx_nvram_wwn_from_ofw(vha, nv);
		nv->login_retry_count = cpu_to_le16(8);
		nv->interrupt_delay_timer = cpu_to_le16(0);
		nv->login_timeout = cpu_to_le16(0);
		nv->firmware_options_1 =
		    cpu_to_le32(BIT_14|BIT_13|BIT_2|BIT_1);
		nv->firmware_options_2 = cpu_to_le32(2 << 4);
		nv->firmware_options_2 |= cpu_to_le32(BIT_12);
		nv->firmware_options_3 = cpu_to_le32(2 << 13);
		nv->host_p = cpu_to_le32(BIT_11|BIT_10);
		nv->efi_parameters = cpu_to_le32(0);
		nv->reset_delay = 5;
		nv->max_luns_per_target = cpu_to_le16(128);
		nv->port_down_retry_count = cpu_to_le16(30);
		nv->link_down_timeout = cpu_to_le16(30);

		rval = 1;
	}

	if (qla_tgt_mode_enabled(vha)) {
		/* Don't enable full login after initial LIP */
		nv->firmware_options_1 &= cpu_to_le32(~BIT_13);
		/* Don't enable LIP full login for initiator */
		nv->host_p &= cpu_to_le32(~BIT_10);
	}

	qlt_24xx_config_nvram_stage1(vha, nv);

	/* Reset Initialization control block */
	memset(icb, 0, ha->init_cb_size);

	/* Copy 1st segment. */
	dptr1 = (uint8_t *)icb;
	dptr2 = (uint8_t *)&nv->version;
	cnt = (uint8_t *)&icb->response_q_inpointer - (uint8_t *)&icb->version;
	while (cnt--)
		*dptr1++ = *dptr2++;

	icb->login_retry_count = nv->login_retry_count;
	icb->link_down_on_nos = nv->link_down_on_nos;

	/* Copy 2nd segment. */
	dptr1 = (uint8_t *)&icb->interrupt_delay_timer;
	dptr2 = (uint8_t *)&nv->interrupt_delay_timer;
	cnt = (uint8_t *)&icb->reserved_3 -
	    (uint8_t *)&icb->interrupt_delay_timer;
	while (cnt--)
		*dptr1++ = *dptr2++;

	/*
	 * Setup driver NVRAM options.
	 */
	qla2x00_set_model_info(vha, nv->model_name, sizeof(nv->model_name),
	    "QLA2462");

	qlt_24xx_config_nvram_stage2(vha, icb);

	if (nv->host_p & cpu_to_le32(BIT_15)) {
		/* Use alternate WWN? */
		memcpy(icb->node_name, nv->alternate_node_name, WWN_SIZE);
		memcpy(icb->port_name, nv->alternate_port_name, WWN_SIZE);
	}

	/* Prepare nodename */
	if ((icb->firmware_options_1 & cpu_to_le32(BIT_14)) == 0) {
		/*
		 * Firmware will apply the following mask if the nodename was
		 * not provided.
		 */
		memcpy(icb->node_name, icb->port_name, WWN_SIZE);
		icb->node_name[0] &= 0xF0;
	}

	/* Set host adapter parameters. */
	ha->flags.disable_risc_code_load = 0;
	ha->flags.enable_lip_reset = 0;
	ha->flags.enable_lip_full_login =
	    le32_to_cpu(nv->host_p) & BIT_10 ? 1: 0;
	ha->flags.enable_target_reset =
	    le32_to_cpu(nv->host_p) & BIT_11 ? 1: 0;
	ha->flags.enable_led_scheme = 0;
	ha->flags.disable_serdes = le32_to_cpu(nv->host_p) & BIT_5 ? 1: 0;

	ha->operating_mode = (le32_to_cpu(icb->firmware_options_2) &
	    (BIT_6 | BIT_5 | BIT_4)) >> 4;

	memcpy(ha->fw_seriallink_options24, nv->seriallink_options,
	    sizeof(ha->fw_seriallink_options24));

	/* save HBA serial number */
	ha->serial0 = icb->port_name[5];
	ha->serial1 = icb->port_name[6];
	ha->serial2 = icb->port_name[7];
	memcpy(vha->node_name, icb->node_name, WWN_SIZE);
	memcpy(vha->port_name, icb->port_name, WWN_SIZE);

	icb->execution_throttle = cpu_to_le16(0xFFFF);

	ha->retry_count = le16_to_cpu(nv->login_retry_count);

	/* Set minimum login_timeout to 4 seconds. */
	if (le16_to_cpu(nv->login_timeout) < ql2xlogintimeout)
		nv->login_timeout = cpu_to_le16(ql2xlogintimeout);
	if (le16_to_cpu(nv->login_timeout) < 4)
		nv->login_timeout = cpu_to_le16(4);
	ha->login_timeout = le16_to_cpu(nv->login_timeout);

	/* Set minimum RATOV to 100 tenths of a second. */
	ha->r_a_tov = 100;

	ha->loop_reset_delay = nv->reset_delay;

	/* Link Down Timeout = 0:
	 *
	 * 	When Port Down timer expires we will start returning
	 *	I/O's to OS with "DID_NO_CONNECT".
	 *
	 * Link Down Timeout != 0:
	 *
	 *	 The driver waits for the link to come up after link down
	 *	 before returning I/Os to OS with "DID_NO_CONNECT".
	 */
	if (le16_to_cpu(nv->link_down_timeout) == 0) {
		ha->loop_down_abort_time =
		    (LOOP_DOWN_TIME - LOOP_DOWN_TIMEOUT);
	} else {
		ha->link_down_timeout =	le16_to_cpu(nv->link_down_timeout);
		ha->loop_down_abort_time =
		    (LOOP_DOWN_TIME - ha->link_down_timeout);
	}

	/* Need enough time to try and get the port back. */
	ha->port_down_retry_count = le16_to_cpu(nv->port_down_retry_count);
	if (qlport_down_retry)
		ha->port_down_retry_count = qlport_down_retry;

	/* Set login_retry_count */
	ha->login_retry_count  = le16_to_cpu(nv->login_retry_count);
	if (ha->port_down_retry_count ==
	    le16_to_cpu(nv->port_down_retry_count) &&
	    ha->port_down_retry_count > 3)
		ha->login_retry_count = ha->port_down_retry_count;
	else if (ha->port_down_retry_count > (int)ha->login_retry_count)
		ha->login_retry_count = ha->port_down_retry_count;
	if (ql2xloginretrycount)
		ha->login_retry_count = ql2xloginretrycount;

	/* Enable ZIO. */
	if (!vha->flags.init_done) {
		ha->zio_mode = le32_to_cpu(icb->firmware_options_2) &
		    (BIT_3 | BIT_2 | BIT_1 | BIT_0);
		ha->zio_timer = le16_to_cpu(icb->interrupt_delay_timer) ?
		    le16_to_cpu(icb->interrupt_delay_timer): 2;
	}
	icb->firmware_options_2 &= cpu_to_le32(
	    ~(BIT_3 | BIT_2 | BIT_1 | BIT_0));
	vha->flags.process_response_queue = 0;
	if (ha->zio_mode != QLA_ZIO_DISABLED) {
		ha->zio_mode = QLA_ZIO_MODE_6;

		ql_log(ql_log_info, vha, 0x006f,
		    "ZIO mode %d enabled; timer delay (%d us).\n",
		    ha->zio_mode, ha->zio_timer * 100);

		icb->firmware_options_2 |= cpu_to_le32(
		    (uint32_t)ha->zio_mode);
		icb->interrupt_delay_timer = cpu_to_le16(ha->zio_timer);
		vha->flags.process_response_queue = 1;
	}

	if (rval) {
		ql_log(ql_log_warn, vha, 0x0070,
		    "NVRAM configuration failed.\n");
	}
	return (rval);
}

uint8_t qla27xx_find_valid_image(struct scsi_qla_host *vha)
{
	struct qla27xx_image_status pri_image_status, sec_image_status;
	uint8_t valid_pri_image, valid_sec_image;
	uint32_t *wptr;
	uint32_t cnt, chksum, size;
	struct qla_hw_data *ha = vha->hw;

	valid_pri_image = valid_sec_image = 1;
	ha->active_image = 0;
	size = sizeof(struct qla27xx_image_status) / sizeof(uint32_t);

	if (!ha->flt_region_img_status_pri) {
		valid_pri_image = 0;
		goto check_sec_image;
	}

	qla24xx_read_flash_data(vha, (uint32_t *)(&pri_image_status),
	    ha->flt_region_img_status_pri, size);

	if (pri_image_status.signature != QLA27XX_IMG_STATUS_SIGN) {
		ql_dbg(ql_dbg_init, vha, 0x018b,
		    "Primary image signature (0x%x) not valid\n",
		    pri_image_status.signature);
		valid_pri_image = 0;
		goto check_sec_image;
	}

	wptr = (uint32_t *)(&pri_image_status);
	cnt = size;

	for (chksum = 0; cnt--; wptr++)
		chksum += le32_to_cpu(*wptr);

	if (chksum) {
		ql_dbg(ql_dbg_init, vha, 0x018c,
		    "Checksum validation failed for primary image (0x%x)\n",
		    chksum);
		valid_pri_image = 0;
	}

check_sec_image:
	if (!ha->flt_region_img_status_sec) {
		valid_sec_image = 0;
		goto check_valid_image;
	}

	qla24xx_read_flash_data(vha, (uint32_t *)(&sec_image_status),
	    ha->flt_region_img_status_sec, size);

	if (sec_image_status.signature != QLA27XX_IMG_STATUS_SIGN) {
		ql_dbg(ql_dbg_init, vha, 0x018d,
		    "Secondary image signature(0x%x) not valid\n",
		    sec_image_status.signature);
		valid_sec_image = 0;
		goto check_valid_image;
	}

	wptr = (uint32_t *)(&sec_image_status);
	cnt = size;
	for (chksum = 0; cnt--; wptr++)
		chksum += le32_to_cpu(*wptr);
	if (chksum) {
		ql_dbg(ql_dbg_init, vha, 0x018e,
		    "Checksum validation failed for secondary image (0x%x)\n",
		    chksum);
		valid_sec_image = 0;
	}

check_valid_image:
	if (valid_pri_image && (pri_image_status.image_status_mask & 0x1))
		ha->active_image = QLA27XX_PRIMARY_IMAGE;
	if (valid_sec_image && (sec_image_status.image_status_mask & 0x1)) {
		if (!ha->active_image ||
		    pri_image_status.generation_number <
		    sec_image_status.generation_number)
			ha->active_image = QLA27XX_SECONDARY_IMAGE;
	}

	ql_dbg(ql_dbg_init, vha, 0x018f, "%s image\n",
	    ha->active_image == 0 ? "default bootld and fw" :
	    ha->active_image == 1 ? "primary" :
	    ha->active_image == 2 ? "secondary" :
	    "Invalid");

	return ha->active_image;
}

static int
qla24xx_load_risc_flash(scsi_qla_host_t *vha, uint32_t *srisc_addr,
    uint32_t faddr)
{
	int	rval = QLA_SUCCESS;
	int	segments, fragment;
	uint32_t *dcode, dlen;
	uint32_t risc_addr;
	uint32_t risc_size;
	uint32_t i;
	struct qla_hw_data *ha = vha->hw;
	struct req_que *req = ha->req_q_map[0];

	ql_dbg(ql_dbg_init, vha, 0x008b,
	    "FW: Loading firmware from flash (%x).\n", faddr);

	rval = QLA_SUCCESS;

	segments = FA_RISC_CODE_SEGMENTS;
	dcode = (uint32_t *)req->ring;
	*srisc_addr = 0;

	if (IS_QLA27XX(ha) &&
	    qla27xx_find_valid_image(vha) == QLA27XX_SECONDARY_IMAGE)
		faddr = ha->flt_region_fw_sec;

	/* Validate firmware image by checking version. */
	qla24xx_read_flash_data(vha, dcode, faddr + 4, 4);
	for (i = 0; i < 4; i++)
		dcode[i] = be32_to_cpu(dcode[i]);
	if ((dcode[0] == 0xffffffff && dcode[1] == 0xffffffff &&
	    dcode[2] == 0xffffffff && dcode[3] == 0xffffffff) ||
	    (dcode[0] == 0 && dcode[1] == 0 && dcode[2] == 0 &&
		dcode[3] == 0)) {
		ql_log(ql_log_fatal, vha, 0x008c,
		    "Unable to verify the integrity of flash firmware "
		    "image.\n");
		ql_log(ql_log_fatal, vha, 0x008d,
		    "Firmware data: %08x %08x %08x %08x.\n",
		    dcode[0], dcode[1], dcode[2], dcode[3]);

		return QLA_FUNCTION_FAILED;
	}

	while (segments && rval == QLA_SUCCESS) {
		/* Read segment's load information. */
		qla24xx_read_flash_data(vha, dcode, faddr, 4);

		risc_addr = be32_to_cpu(dcode[2]);
		*srisc_addr = *srisc_addr == 0 ? risc_addr : *srisc_addr;
		risc_size = be32_to_cpu(dcode[3]);

		fragment = 0;
		while (risc_size > 0 && rval == QLA_SUCCESS) {
			dlen = (uint32_t)(ha->fw_transfer_size >> 2);
			if (dlen > risc_size)
				dlen = risc_size;

			ql_dbg(ql_dbg_init, vha, 0x008e,
			    "Loading risc segment@ risc addr %x "
			    "number of dwords 0x%x offset 0x%x.\n",
			    risc_addr, dlen, faddr);

			qla24xx_read_flash_data(vha, dcode, faddr, dlen);
			for (i = 0; i < dlen; i++)
				dcode[i] = swab32(dcode[i]);

			rval = qla2x00_load_ram(vha, req->dma, risc_addr,
			    dlen);
			if (rval) {
				ql_log(ql_log_fatal, vha, 0x008f,
				    "Failed to load segment %d of firmware.\n",
				    fragment);
				return QLA_FUNCTION_FAILED;
			}

			faddr += dlen;
			risc_addr += dlen;
			risc_size -= dlen;
			fragment++;
		}

		/* Next segment. */
		segments--;
	}

	if (!IS_QLA27XX(ha))
		return rval;

	if (ha->fw_dump_template)
		vfree(ha->fw_dump_template);
	ha->fw_dump_template = NULL;
	ha->fw_dump_template_len = 0;

	ql_dbg(ql_dbg_init, vha, 0x0161,
	    "Loading fwdump template from %x\n", faddr);
	qla24xx_read_flash_data(vha, dcode, faddr, 7);
	risc_size = be32_to_cpu(dcode[2]);
	ql_dbg(ql_dbg_init, vha, 0x0162,
	    "-> array size %x dwords\n", risc_size);
	if (risc_size == 0 || risc_size == ~0)
		goto default_template;

	dlen = (risc_size - 8) * sizeof(*dcode);
	ql_dbg(ql_dbg_init, vha, 0x0163,
	    "-> template allocating %x bytes...\n", dlen);
	ha->fw_dump_template = vmalloc(dlen);
	if (!ha->fw_dump_template) {
		ql_log(ql_log_warn, vha, 0x0164,
		    "Failed fwdump template allocate %x bytes.\n", risc_size);
		goto default_template;
	}

	faddr += 7;
	risc_size -= 8;
	dcode = ha->fw_dump_template;
	qla24xx_read_flash_data(vha, dcode, faddr, risc_size);
	for (i = 0; i < risc_size; i++)
		dcode[i] = le32_to_cpu(dcode[i]);

	if (!qla27xx_fwdt_template_valid(dcode)) {
		ql_log(ql_log_warn, vha, 0x0165,
		    "Failed fwdump template validate\n");
		goto default_template;
	}

	dlen = qla27xx_fwdt_template_size(dcode);
	ql_dbg(ql_dbg_init, vha, 0x0166,
	    "-> template size %x bytes\n", dlen);
	if (dlen > risc_size * sizeof(*dcode)) {
		ql_log(ql_log_warn, vha, 0x0167,
		    "Failed fwdump template exceeds array by %zx bytes\n",
		    (size_t)(dlen - risc_size * sizeof(*dcode)));
		goto default_template;
	}
	ha->fw_dump_template_len = dlen;
	return rval;

default_template:
	ql_log(ql_log_warn, vha, 0x0168, "Using default fwdump template\n");
	if (ha->fw_dump_template)
		vfree(ha->fw_dump_template);
	ha->fw_dump_template = NULL;
	ha->fw_dump_template_len = 0;

	dlen = qla27xx_fwdt_template_default_size();
	ql_dbg(ql_dbg_init, vha, 0x0169,
	    "-> template allocating %x bytes...\n", dlen);
	ha->fw_dump_template = vmalloc(dlen);
	if (!ha->fw_dump_template) {
		ql_log(ql_log_warn, vha, 0x016a,
		    "Failed fwdump template allocate %x bytes.\n", risc_size);
		goto failed_template;
	}

	dcode = ha->fw_dump_template;
	risc_size = dlen / sizeof(*dcode);
	memcpy(dcode, qla27xx_fwdt_template_default(), dlen);
	for (i = 0; i < risc_size; i++)
		dcode[i] = be32_to_cpu(dcode[i]);

	if (!qla27xx_fwdt_template_valid(ha->fw_dump_template)) {
		ql_log(ql_log_warn, vha, 0x016b,
		    "Failed fwdump template validate\n");
		goto failed_template;
	}

	dlen = qla27xx_fwdt_template_size(ha->fw_dump_template);
	ql_dbg(ql_dbg_init, vha, 0x016c,
	    "-> template size %x bytes\n", dlen);
	ha->fw_dump_template_len = dlen;
	return rval;

failed_template:
	ql_log(ql_log_warn, vha, 0x016d, "Failed default fwdump template\n");
	if (ha->fw_dump_template)
		vfree(ha->fw_dump_template);
	ha->fw_dump_template = NULL;
	ha->fw_dump_template_len = 0;
	return rval;
}

#define QLA_FW_URL "http://ldriver.qlogic.com/firmware/"

int
qla2x00_load_risc(scsi_qla_host_t *vha, uint32_t *srisc_addr)
{
	int	rval;
	int	i, fragment;
	uint16_t *wcode, *fwcode;
	uint32_t risc_addr, risc_size, fwclen, wlen, *seg;
	struct fw_blob *blob;
	struct qla_hw_data *ha = vha->hw;
	struct req_que *req = ha->req_q_map[0];

	/* Load firmware blob. */
	blob = qla2x00_request_firmware(vha);
	if (!blob) {
		ql_log(ql_log_info, vha, 0x0083,
		    "Firmware image unavailable.\n");
		ql_log(ql_log_info, vha, 0x0084,
		    "Firmware images can be retrieved from: "QLA_FW_URL ".\n");
		return QLA_FUNCTION_FAILED;
	}

	rval = QLA_SUCCESS;

	wcode = (uint16_t *)req->ring;
	*srisc_addr = 0;
	fwcode = (uint16_t *)blob->fw->data;
	fwclen = 0;

	/* Validate firmware image by checking version. */
	if (blob->fw->size < 8 * sizeof(uint16_t)) {
		ql_log(ql_log_fatal, vha, 0x0085,
		    "Unable to verify integrity of firmware image (%zd).\n",
		    blob->fw->size);
		goto fail_fw_integrity;
	}
	for (i = 0; i < 4; i++)
		wcode[i] = be16_to_cpu(fwcode[i + 4]);
	if ((wcode[0] == 0xffff && wcode[1] == 0xffff && wcode[2] == 0xffff &&
	    wcode[3] == 0xffff) || (wcode[0] == 0 && wcode[1] == 0 &&
		wcode[2] == 0 && wcode[3] == 0)) {
		ql_log(ql_log_fatal, vha, 0x0086,
		    "Unable to verify integrity of firmware image.\n");
		ql_log(ql_log_fatal, vha, 0x0087,
		    "Firmware data: %04x %04x %04x %04x.\n",
		    wcode[0], wcode[1], wcode[2], wcode[3]);
		goto fail_fw_integrity;
	}

	seg = blob->segs;
	while (*seg && rval == QLA_SUCCESS) {
		risc_addr = *seg;
		*srisc_addr = *srisc_addr == 0 ? *seg : *srisc_addr;
		risc_size = be16_to_cpu(fwcode[3]);

		/* Validate firmware image size. */
		fwclen += risc_size * sizeof(uint16_t);
		if (blob->fw->size < fwclen) {
			ql_log(ql_log_fatal, vha, 0x0088,
			    "Unable to verify integrity of firmware image "
			    "(%zd).\n", blob->fw->size);
			goto fail_fw_integrity;
		}

		fragment = 0;
		while (risc_size > 0 && rval == QLA_SUCCESS) {
			wlen = (uint16_t)(ha->fw_transfer_size >> 1);
			if (wlen > risc_size)
				wlen = risc_size;
			ql_dbg(ql_dbg_init, vha, 0x0089,
			    "Loading risc segment@ risc addr %x number of "
			    "words 0x%x.\n", risc_addr, wlen);

			for (i = 0; i < wlen; i++)
				wcode[i] = swab16(fwcode[i]);

			rval = qla2x00_load_ram(vha, req->dma, risc_addr,
			    wlen);
			if (rval) {
				ql_log(ql_log_fatal, vha, 0x008a,
				    "Failed to load segment %d of firmware.\n",
				    fragment);
				break;
			}

			fwcode += wlen;
			risc_addr += wlen;
			risc_size -= wlen;
			fragment++;
		}

		/* Next segment. */
		seg++;
	}
	return rval;

fail_fw_integrity:
	return QLA_FUNCTION_FAILED;
}

static int
qla24xx_load_risc_blob(scsi_qla_host_t *vha, uint32_t *srisc_addr)
{
	int	rval;
	int	segments, fragment;
	uint32_t *dcode, dlen;
	uint32_t risc_addr;
	uint32_t risc_size;
	uint32_t i;
	struct fw_blob *blob;
	const uint32_t *fwcode;
	uint32_t fwclen;
	struct qla_hw_data *ha = vha->hw;
	struct req_que *req = ha->req_q_map[0];

	/* Load firmware blob. */
	blob = qla2x00_request_firmware(vha);
	if (!blob) {
		ql_log(ql_log_warn, vha, 0x0090,
		    "Firmware image unavailable.\n");
		ql_log(ql_log_warn, vha, 0x0091,
		    "Firmware images can be retrieved from: "
		    QLA_FW_URL ".\n");

		return QLA_FUNCTION_FAILED;
	}

	ql_dbg(ql_dbg_init, vha, 0x0092,
	    "FW: Loading via request-firmware.\n");

	rval = QLA_SUCCESS;

	segments = FA_RISC_CODE_SEGMENTS;
	dcode = (uint32_t *)req->ring;
	*srisc_addr = 0;
	fwcode = (uint32_t *)blob->fw->data;
	fwclen = 0;

	/* Validate firmware image by checking version. */
	if (blob->fw->size < 8 * sizeof(uint32_t)) {
		ql_log(ql_log_fatal, vha, 0x0093,
		    "Unable to verify integrity of firmware image (%zd).\n",
		    blob->fw->size);
		return QLA_FUNCTION_FAILED;
	}
	for (i = 0; i < 4; i++)
		dcode[i] = be32_to_cpu(fwcode[i + 4]);
	if ((dcode[0] == 0xffffffff && dcode[1] == 0xffffffff &&
	    dcode[2] == 0xffffffff && dcode[3] == 0xffffffff) ||
	    (dcode[0] == 0 && dcode[1] == 0 && dcode[2] == 0 &&
		dcode[3] == 0)) {
		ql_log(ql_log_fatal, vha, 0x0094,
		    "Unable to verify integrity of firmware image (%zd).\n",
		    blob->fw->size);
		ql_log(ql_log_fatal, vha, 0x0095,
		    "Firmware data: %08x %08x %08x %08x.\n",
		    dcode[0], dcode[1], dcode[2], dcode[3]);
		return QLA_FUNCTION_FAILED;
	}

	while (segments && rval == QLA_SUCCESS) {
		risc_addr = be32_to_cpu(fwcode[2]);
		*srisc_addr = *srisc_addr == 0 ? risc_addr : *srisc_addr;
		risc_size = be32_to_cpu(fwcode[3]);

		/* Validate firmware image size. */
		fwclen += risc_size * sizeof(uint32_t);
		if (blob->fw->size < fwclen) {
			ql_log(ql_log_fatal, vha, 0x0096,
			    "Unable to verify integrity of firmware image "
			    "(%zd).\n", blob->fw->size);
			return QLA_FUNCTION_FAILED;
		}

		fragment = 0;
		while (risc_size > 0 && rval == QLA_SUCCESS) {
			dlen = (uint32_t)(ha->fw_transfer_size >> 2);
			if (dlen > risc_size)
				dlen = risc_size;

			ql_dbg(ql_dbg_init, vha, 0x0097,
			    "Loading risc segment@ risc addr %x "
			    "number of dwords 0x%x.\n", risc_addr, dlen);

			for (i = 0; i < dlen; i++)
				dcode[i] = swab32(fwcode[i]);

			rval = qla2x00_load_ram(vha, req->dma, risc_addr,
			    dlen);
			if (rval) {
				ql_log(ql_log_fatal, vha, 0x0098,
				    "Failed to load segment %d of firmware.\n",
				    fragment);
				return QLA_FUNCTION_FAILED;
			}

			fwcode += dlen;
			risc_addr += dlen;
			risc_size -= dlen;
			fragment++;
		}

		/* Next segment. */
		segments--;
	}

	if (!IS_QLA27XX(ha))
		return rval;

	if (ha->fw_dump_template)
		vfree(ha->fw_dump_template);
	ha->fw_dump_template = NULL;
	ha->fw_dump_template_len = 0;

	ql_dbg(ql_dbg_init, vha, 0x171,
	    "Loading fwdump template from %x\n",
	    (uint32_t)((void *)fwcode - (void *)blob->fw->data));
	risc_size = be32_to_cpu(fwcode[2]);
	ql_dbg(ql_dbg_init, vha, 0x172,
	    "-> array size %x dwords\n", risc_size);
	if (risc_size == 0 || risc_size == ~0)
		goto default_template;

	dlen = (risc_size - 8) * sizeof(*fwcode);
	ql_dbg(ql_dbg_init, vha, 0x0173,
	    "-> template allocating %x bytes...\n", dlen);
	ha->fw_dump_template = vmalloc(dlen);
	if (!ha->fw_dump_template) {
		ql_log(ql_log_warn, vha, 0x0174,
		    "Failed fwdump template allocate %x bytes.\n", risc_size);
		goto default_template;
	}

	fwcode += 7;
	risc_size -= 8;
	dcode = ha->fw_dump_template;
	for (i = 0; i < risc_size; i++)
		dcode[i] = le32_to_cpu(fwcode[i]);

	if (!qla27xx_fwdt_template_valid(dcode)) {
		ql_log(ql_log_warn, vha, 0x0175,
		    "Failed fwdump template validate\n");
		goto default_template;
	}

	dlen = qla27xx_fwdt_template_size(dcode);
	ql_dbg(ql_dbg_init, vha, 0x0176,
	    "-> template size %x bytes\n", dlen);
	if (dlen > risc_size * sizeof(*fwcode)) {
		ql_log(ql_log_warn, vha, 0x0177,
		    "Failed fwdump template exceeds array by %zx bytes\n",
		    (size_t)(dlen - risc_size * sizeof(*fwcode)));
		goto default_template;
	}
	ha->fw_dump_template_len = dlen;
	return rval;

default_template:
	ql_log(ql_log_warn, vha, 0x0178, "Using default fwdump template\n");
	if (ha->fw_dump_template)
		vfree(ha->fw_dump_template);
	ha->fw_dump_template = NULL;
	ha->fw_dump_template_len = 0;

	dlen = qla27xx_fwdt_template_default_size();
	ql_dbg(ql_dbg_init, vha, 0x0179,
	    "-> template allocating %x bytes...\n", dlen);
	ha->fw_dump_template = vmalloc(dlen);
	if (!ha->fw_dump_template) {
		ql_log(ql_log_warn, vha, 0x017a,
		    "Failed fwdump template allocate %x bytes.\n", risc_size);
		goto failed_template;
	}

	dcode = ha->fw_dump_template;
	risc_size = dlen / sizeof(*fwcode);
	fwcode = qla27xx_fwdt_template_default();
	for (i = 0; i < risc_size; i++)
		dcode[i] = be32_to_cpu(fwcode[i]);

	if (!qla27xx_fwdt_template_valid(ha->fw_dump_template)) {
		ql_log(ql_log_warn, vha, 0x017b,
		    "Failed fwdump template validate\n");
		goto failed_template;
	}

	dlen = qla27xx_fwdt_template_size(ha->fw_dump_template);
	ql_dbg(ql_dbg_init, vha, 0x017c,
	    "-> template size %x bytes\n", dlen);
	ha->fw_dump_template_len = dlen;
	return rval;

failed_template:
	ql_log(ql_log_warn, vha, 0x017d, "Failed default fwdump template\n");
	if (ha->fw_dump_template)
		vfree(ha->fw_dump_template);
	ha->fw_dump_template = NULL;
	ha->fw_dump_template_len = 0;
	return rval;
}

int
qla24xx_load_risc(scsi_qla_host_t *vha, uint32_t *srisc_addr)
{
	int rval;

	if (ql2xfwloadbin == 1)
		return qla81xx_load_risc(vha, srisc_addr);

	/*
	 * FW Load priority:
	 * 1) Firmware via request-firmware interface (.bin file).
	 * 2) Firmware residing in flash.
	 */
	rval = qla24xx_load_risc_blob(vha, srisc_addr);
	if (rval == QLA_SUCCESS)
		return rval;

	return qla24xx_load_risc_flash(vha, srisc_addr,
	    vha->hw->flt_region_fw);
}

int
qla81xx_load_risc(scsi_qla_host_t *vha, uint32_t *srisc_addr)
{
	int rval;
	struct qla_hw_data *ha = vha->hw;

	if (ql2xfwloadbin == 2)
		goto try_blob_fw;

	/*
	 * FW Load priority:
	 * 1) Firmware residing in flash.
	 * 2) Firmware via request-firmware interface (.bin file).
	 * 3) Golden-Firmware residing in flash -- limited operation.
	 */
	rval = qla24xx_load_risc_flash(vha, srisc_addr, ha->flt_region_fw);
	if (rval == QLA_SUCCESS)
		return rval;

try_blob_fw:
	rval = qla24xx_load_risc_blob(vha, srisc_addr);
	if (rval == QLA_SUCCESS || !ha->flt_region_gold_fw)
		return rval;

	ql_log(ql_log_info, vha, 0x0099,
	    "Attempting to fallback to golden firmware.\n");
	rval = qla24xx_load_risc_flash(vha, srisc_addr, ha->flt_region_gold_fw);
	if (rval != QLA_SUCCESS)
		return rval;

	ql_log(ql_log_info, vha, 0x009a, "Update operational firmware.\n");
	ha->flags.running_gold_fw = 1;
	return rval;
}

void
qla2x00_try_to_stop_firmware(scsi_qla_host_t *vha)
{
	int ret, retries;
	struct qla_hw_data *ha = vha->hw;

	if (ha->flags.pci_channel_io_perm_failure)
		return;
	if (!IS_FWI2_CAPABLE(ha))
		return;
	if (!ha->fw_major_version)
		return;
	if (!ha->flags.fw_started)
		return;

	ret = qla2x00_stop_firmware(vha);
	for (retries = 5; ret != QLA_SUCCESS && ret != QLA_FUNCTION_TIMEOUT &&
	    ret != QLA_INVALID_COMMAND && retries ; retries--) {
		ha->isp_ops->reset_chip(vha);
		if (ha->isp_ops->chip_diag(vha) != QLA_SUCCESS)
			continue;
		if (qla2x00_setup_chip(vha) != QLA_SUCCESS)
			continue;
		ql_log(ql_log_info, vha, 0x8015,
		    "Attempting retry of stop-firmware command.\n");
		ret = qla2x00_stop_firmware(vha);
	}

	QLA_FW_STOPPED(ha);
	ha->flags.fw_init_done = 0;
}

int
qla24xx_configure_vhba(scsi_qla_host_t *vha)
{
	int rval = QLA_SUCCESS;
	int rval2;
	uint16_t mb[MAILBOX_REGISTER_COUNT];
	struct qla_hw_data *ha = vha->hw;
	struct scsi_qla_host *base_vha = pci_get_drvdata(ha->pdev);
	struct req_que *req;
	struct rsp_que *rsp;

	if (!vha->vp_idx)
		return -EINVAL;

	rval = qla2x00_fw_ready(base_vha);
	if (vha->qpair)
		req = vha->qpair->req;
	else
		req = ha->req_q_map[0];
	rsp = req->rsp;

	if (rval == QLA_SUCCESS) {
		clear_bit(RESET_MARKER_NEEDED, &vha->dpc_flags);
		qla2x00_marker(vha, req, rsp, 0, 0, MK_SYNC_ALL);
	}

	vha->flags.management_server_logged_in = 0;

	/* Login to SNS first */
	rval2 = ha->isp_ops->fabric_login(vha, NPH_SNS, 0xff, 0xff, 0xfc, mb,
	    BIT_1);
	if (rval2 != QLA_SUCCESS || mb[0] != MBS_COMMAND_COMPLETE) {
		if (rval2 == QLA_MEMORY_ALLOC_FAILED)
			ql_dbg(ql_dbg_init, vha, 0x0120,
			    "Failed SNS login: loop_id=%x, rval2=%d\n",
			    NPH_SNS, rval2);
		else
			ql_dbg(ql_dbg_init, vha, 0x0103,
			    "Failed SNS login: loop_id=%x mb[0]=%x mb[1]=%x "
			    "mb[2]=%x mb[6]=%x mb[7]=%x.\n",
			    NPH_SNS, mb[0], mb[1], mb[2], mb[6], mb[7]);
		return (QLA_FUNCTION_FAILED);
	}

	atomic_set(&vha->loop_down_timer, 0);
	atomic_set(&vha->loop_state, LOOP_UP);
	set_bit(LOOP_RESYNC_NEEDED, &vha->dpc_flags);
	set_bit(LOCAL_LOOP_UPDATE, &vha->dpc_flags);
	rval = qla2x00_loop_resync(base_vha);

	return rval;
}

/* 84XX Support **************************************************************/

static LIST_HEAD(qla_cs84xx_list);
static DEFINE_MUTEX(qla_cs84xx_mutex);

static struct qla_chip_state_84xx *
qla84xx_get_chip(struct scsi_qla_host *vha)
{
	struct qla_chip_state_84xx *cs84xx;
	struct qla_hw_data *ha = vha->hw;

	mutex_lock(&qla_cs84xx_mutex);

	/* Find any shared 84xx chip. */
	list_for_each_entry(cs84xx, &qla_cs84xx_list, list) {
		if (cs84xx->bus == ha->pdev->bus) {
			kref_get(&cs84xx->kref);
			goto done;
		}
	}

	cs84xx = kzalloc(sizeof(*cs84xx), GFP_KERNEL);
	if (!cs84xx)
		goto done;

	kref_init(&cs84xx->kref);
	spin_lock_init(&cs84xx->access_lock);
	mutex_init(&cs84xx->fw_update_mutex);
	cs84xx->bus = ha->pdev->bus;

	list_add_tail(&cs84xx->list, &qla_cs84xx_list);
done:
	mutex_unlock(&qla_cs84xx_mutex);
	return cs84xx;
}

static void
__qla84xx_chip_release(struct kref *kref)
{
	struct qla_chip_state_84xx *cs84xx =
	    container_of(kref, struct qla_chip_state_84xx, kref);

	mutex_lock(&qla_cs84xx_mutex);
	list_del(&cs84xx->list);
	mutex_unlock(&qla_cs84xx_mutex);
	kfree(cs84xx);
}

void
qla84xx_put_chip(struct scsi_qla_host *vha)
{
	struct qla_hw_data *ha = vha->hw;
	if (ha->cs84xx)
		kref_put(&ha->cs84xx->kref, __qla84xx_chip_release);
}

static int
qla84xx_init_chip(scsi_qla_host_t *vha)
{
	int rval;
	uint16_t status[2];
	struct qla_hw_data *ha = vha->hw;

	mutex_lock(&ha->cs84xx->fw_update_mutex);

	rval = qla84xx_verify_chip(vha, status);

	mutex_unlock(&ha->cs84xx->fw_update_mutex);

	return rval != QLA_SUCCESS || status[0] ? QLA_FUNCTION_FAILED:
	    QLA_SUCCESS;
}

/* 81XX Support **************************************************************/

int
qla81xx_nvram_config(scsi_qla_host_t *vha)
{
	int   rval;
	struct init_cb_81xx *icb;
	struct nvram_81xx *nv;
	uint32_t *dptr;
	uint8_t  *dptr1, *dptr2;
	uint32_t chksum;
	uint16_t cnt;
	struct qla_hw_data *ha = vha->hw;

	rval = QLA_SUCCESS;
	icb = (struct init_cb_81xx *)ha->init_cb;
	nv = ha->nvram;

	/* Determine NVRAM starting address. */
	ha->nvram_size = sizeof(struct nvram_81xx);
	ha->vpd_size = FA_NVRAM_VPD_SIZE;
	if (IS_P3P_TYPE(ha) || IS_QLA8031(ha))
		ha->vpd_size = FA_VPD_SIZE_82XX;

	/* Get VPD data into cache */
	ha->vpd = ha->nvram + VPD_OFFSET;
	ha->isp_ops->read_optrom(vha, ha->vpd, ha->flt_region_vpd << 2,
	    ha->vpd_size);

	/* Get NVRAM data into cache and calculate checksum. */
	ha->isp_ops->read_optrom(vha, ha->nvram, ha->flt_region_nvram << 2,
	    ha->nvram_size);
	dptr = (uint32_t *)nv;
	for (cnt = 0, chksum = 0; cnt < ha->nvram_size >> 2; cnt++, dptr++)
		chksum += le32_to_cpu(*dptr);

	ql_dbg(ql_dbg_init + ql_dbg_buffer, vha, 0x0111,
	    "Contents of NVRAM:\n");
	ql_dump_buffer(ql_dbg_init + ql_dbg_buffer, vha, 0x0112,
	    (uint8_t *)nv, ha->nvram_size);

	/* Bad NVRAM data, set defaults parameters. */
	if (chksum || nv->id[0] != 'I' || nv->id[1] != 'S' || nv->id[2] != 'P'
	    || nv->id[3] != ' ' ||
	    nv->nvram_version < cpu_to_le16(ICB_VERSION)) {
		/* Reset NVRAM data. */
		ql_log(ql_log_info, vha, 0x0073,
		    "Inconsistent NVRAM detected: checksum=0x%x id=%c "
		    "version=0x%x.\n", chksum, nv->id[0],
		    le16_to_cpu(nv->nvram_version));
		ql_log(ql_log_info, vha, 0x0074,
		    "Falling back to functioning (yet invalid -- WWPN) "
		    "defaults.\n");

		/*
		 * Set default initialization control block.
		 */
		memset(nv, 0, ha->nvram_size);
		nv->nvram_version = cpu_to_le16(ICB_VERSION);
		nv->version = cpu_to_le16(ICB_VERSION);
		nv->frame_payload_size = 2048;
		nv->execution_throttle = cpu_to_le16(0xFFFF);
		nv->exchange_count = cpu_to_le16(0);
		nv->port_name[0] = 0x21;
		nv->port_name[1] = 0x00 + ha->port_no + 1;
		nv->port_name[2] = 0x00;
		nv->port_name[3] = 0xe0;
		nv->port_name[4] = 0x8b;
		nv->port_name[5] = 0x1c;
		nv->port_name[6] = 0x55;
		nv->port_name[7] = 0x86;
		nv->node_name[0] = 0x20;
		nv->node_name[1] = 0x00;
		nv->node_name[2] = 0x00;
		nv->node_name[3] = 0xe0;
		nv->node_name[4] = 0x8b;
		nv->node_name[5] = 0x1c;
		nv->node_name[6] = 0x55;
		nv->node_name[7] = 0x86;
		nv->login_retry_count = cpu_to_le16(8);
		nv->interrupt_delay_timer = cpu_to_le16(0);
		nv->login_timeout = cpu_to_le16(0);
		nv->firmware_options_1 =
		    cpu_to_le32(BIT_14|BIT_13|BIT_2|BIT_1);
		nv->firmware_options_2 = cpu_to_le32(2 << 4);
		nv->firmware_options_2 |= cpu_to_le32(BIT_12);
		nv->firmware_options_3 = cpu_to_le32(2 << 13);
		nv->host_p = cpu_to_le32(BIT_11|BIT_10);
		nv->efi_parameters = cpu_to_le32(0);
		nv->reset_delay = 5;
		nv->max_luns_per_target = cpu_to_le16(128);
		nv->port_down_retry_count = cpu_to_le16(30);
		nv->link_down_timeout = cpu_to_le16(180);
		nv->enode_mac[0] = 0x00;
		nv->enode_mac[1] = 0xC0;
		nv->enode_mac[2] = 0xDD;
		nv->enode_mac[3] = 0x04;
		nv->enode_mac[4] = 0x05;
		nv->enode_mac[5] = 0x06 + ha->port_no + 1;

		rval = 1;
	}

	if (IS_T10_PI_CAPABLE(ha))
		nv->frame_payload_size &= ~7;

	qlt_81xx_config_nvram_stage1(vha, nv);

	/* Reset Initialization control block */
	memset(icb, 0, ha->init_cb_size);

	/* Copy 1st segment. */
	dptr1 = (uint8_t *)icb;
	dptr2 = (uint8_t *)&nv->version;
	cnt = (uint8_t *)&icb->response_q_inpointer - (uint8_t *)&icb->version;
	while (cnt--)
		*dptr1++ = *dptr2++;

	icb->login_retry_count = nv->login_retry_count;

	/* Copy 2nd segment. */
	dptr1 = (uint8_t *)&icb->interrupt_delay_timer;
	dptr2 = (uint8_t *)&nv->interrupt_delay_timer;
	cnt = (uint8_t *)&icb->reserved_5 -
	    (uint8_t *)&icb->interrupt_delay_timer;
	while (cnt--)
		*dptr1++ = *dptr2++;

	memcpy(icb->enode_mac, nv->enode_mac, sizeof(icb->enode_mac));
	/* Some boards (with valid NVRAMs) still have NULL enode_mac!! */
	if (!memcmp(icb->enode_mac, "\0\0\0\0\0\0", sizeof(icb->enode_mac))) {
		icb->enode_mac[0] = 0x00;
		icb->enode_mac[1] = 0xC0;
		icb->enode_mac[2] = 0xDD;
		icb->enode_mac[3] = 0x04;
		icb->enode_mac[4] = 0x05;
		icb->enode_mac[5] = 0x06 + ha->port_no + 1;
	}

	/* Use extended-initialization control block. */
	memcpy(ha->ex_init_cb, &nv->ex_version, sizeof(*ha->ex_init_cb));

	/*
	 * Setup driver NVRAM options.
	 */
	qla2x00_set_model_info(vha, nv->model_name, sizeof(nv->model_name),
	    "QLE8XXX");

	qlt_81xx_config_nvram_stage2(vha, icb);

	/* Use alternate WWN? */
	if (nv->host_p & cpu_to_le32(BIT_15)) {
		memcpy(icb->node_name, nv->alternate_node_name, WWN_SIZE);
		memcpy(icb->port_name, nv->alternate_port_name, WWN_SIZE);
	}

	/* Prepare nodename */
	if ((icb->firmware_options_1 & cpu_to_le32(BIT_14)) == 0) {
		/*
		 * Firmware will apply the following mask if the nodename was
		 * not provided.
		 */
		memcpy(icb->node_name, icb->port_name, WWN_SIZE);
		icb->node_name[0] &= 0xF0;
	}

	/* Set host adapter parameters. */
	ha->flags.disable_risc_code_load = 0;
	ha->flags.enable_lip_reset = 0;
	ha->flags.enable_lip_full_login =
	    le32_to_cpu(nv->host_p) & BIT_10 ? 1: 0;
	ha->flags.enable_target_reset =
	    le32_to_cpu(nv->host_p) & BIT_11 ? 1: 0;
	ha->flags.enable_led_scheme = 0;
	ha->flags.disable_serdes = le32_to_cpu(nv->host_p) & BIT_5 ? 1: 0;

	ha->operating_mode = (le32_to_cpu(icb->firmware_options_2) &
	    (BIT_6 | BIT_5 | BIT_4)) >> 4;

	/* save HBA serial number */
	ha->serial0 = icb->port_name[5];
	ha->serial1 = icb->port_name[6];
	ha->serial2 = icb->port_name[7];
	memcpy(vha->node_name, icb->node_name, WWN_SIZE);
	memcpy(vha->port_name, icb->port_name, WWN_SIZE);

	icb->execution_throttle = cpu_to_le16(0xFFFF);

	ha->retry_count = le16_to_cpu(nv->login_retry_count);

	/* Set minimum login_timeout to 4 seconds. */
	if (le16_to_cpu(nv->login_timeout) < ql2xlogintimeout)
		nv->login_timeout = cpu_to_le16(ql2xlogintimeout);
	if (le16_to_cpu(nv->login_timeout) < 4)
		nv->login_timeout = cpu_to_le16(4);
	ha->login_timeout = le16_to_cpu(nv->login_timeout);

	/* Set minimum RATOV to 100 tenths of a second. */
	ha->r_a_tov = 100;

	ha->loop_reset_delay = nv->reset_delay;

	/* Link Down Timeout = 0:
	 *
	 *	When Port Down timer expires we will start returning
	 *	I/O's to OS with "DID_NO_CONNECT".
	 *
	 * Link Down Timeout != 0:
	 *
	 *	 The driver waits for the link to come up after link down
	 *	 before returning I/Os to OS with "DID_NO_CONNECT".
	 */
	if (le16_to_cpu(nv->link_down_timeout) == 0) {
		ha->loop_down_abort_time =
		    (LOOP_DOWN_TIME - LOOP_DOWN_TIMEOUT);
	} else {
		ha->link_down_timeout =	le16_to_cpu(nv->link_down_timeout);
		ha->loop_down_abort_time =
		    (LOOP_DOWN_TIME - ha->link_down_timeout);
	}

	/* Need enough time to try and get the port back. */
	ha->port_down_retry_count = le16_to_cpu(nv->port_down_retry_count);
	if (qlport_down_retry)
		ha->port_down_retry_count = qlport_down_retry;

	/* Set login_retry_count */
	ha->login_retry_count  = le16_to_cpu(nv->login_retry_count);
	if (ha->port_down_retry_count ==
	    le16_to_cpu(nv->port_down_retry_count) &&
	    ha->port_down_retry_count > 3)
		ha->login_retry_count = ha->port_down_retry_count;
	else if (ha->port_down_retry_count > (int)ha->login_retry_count)
		ha->login_retry_count = ha->port_down_retry_count;
	if (ql2xloginretrycount)
		ha->login_retry_count = ql2xloginretrycount;

	/* if not running MSI-X we need handshaking on interrupts */
	if (!vha->hw->flags.msix_enabled && (IS_QLA83XX(ha) || IS_QLA27XX(ha)))
		icb->firmware_options_2 |= cpu_to_le32(BIT_22);

	/* Enable ZIO. */
	if (!vha->flags.init_done) {
		ha->zio_mode = le32_to_cpu(icb->firmware_options_2) &
		    (BIT_3 | BIT_2 | BIT_1 | BIT_0);
		ha->zio_timer = le16_to_cpu(icb->interrupt_delay_timer) ?
		    le16_to_cpu(icb->interrupt_delay_timer): 2;
	}
	icb->firmware_options_2 &= cpu_to_le32(
	    ~(BIT_3 | BIT_2 | BIT_1 | BIT_0));
	vha->flags.process_response_queue = 0;
	if (ha->zio_mode != QLA_ZIO_DISABLED) {
		ha->zio_mode = QLA_ZIO_MODE_6;

		ql_log(ql_log_info, vha, 0x0075,
		    "ZIO mode %d enabled; timer delay (%d us).\n",
		    ha->zio_mode,
		    ha->zio_timer * 100);

		icb->firmware_options_2 |= cpu_to_le32(
		    (uint32_t)ha->zio_mode);
		icb->interrupt_delay_timer = cpu_to_le16(ha->zio_timer);
		vha->flags.process_response_queue = 1;
	}

	 /* enable RIDA Format2 */
	if (qla_tgt_mode_enabled(vha) || qla_dual_mode_enabled(vha))
		icb->firmware_options_3 |= BIT_0;

	if (rval) {
		ql_log(ql_log_warn, vha, 0x0076,
		    "NVRAM configuration failed.\n");
	}
	return (rval);
}

int
qla82xx_restart_isp(scsi_qla_host_t *vha)
{
	int status, rval;
	struct qla_hw_data *ha = vha->hw;
	struct req_que *req = ha->req_q_map[0];
	struct rsp_que *rsp = ha->rsp_q_map[0];
	struct scsi_qla_host *vp;
	unsigned long flags;

	status = qla2x00_init_rings(vha);
	if (!status) {
		clear_bit(RESET_MARKER_NEEDED, &vha->dpc_flags);
		ha->flags.chip_reset_done = 1;

		status = qla2x00_fw_ready(vha);
		if (!status) {
			/* Issue a marker after FW becomes ready. */
			qla2x00_marker(vha, req, rsp, 0, 0, MK_SYNC_ALL);
			vha->flags.online = 1;
			set_bit(LOOP_RESYNC_NEEDED, &vha->dpc_flags);
		}

		/* if no cable then assume it's good */
		if ((vha->device_flags & DFLG_NO_CABLE))
			status = 0;
	}

	if (!status) {
		clear_bit(RESET_MARKER_NEEDED, &vha->dpc_flags);

		if (!atomic_read(&vha->loop_down_timer)) {
			/*
			 * Issue marker command only when we are going
			 * to start the I/O .
			 */
			vha->marker_needed = 1;
		}

		ha->isp_ops->enable_intrs(ha);

		ha->isp_abort_cnt = 0;
		clear_bit(ISP_ABORT_RETRY, &vha->dpc_flags);

		/* Update the firmware version */
		status = qla82xx_check_md_needed(vha);

		if (ha->fce) {
			ha->flags.fce_enabled = 1;
			memset(ha->fce, 0,
			    fce_calc_size(ha->fce_bufs));
			rval = qla2x00_enable_fce_trace(vha,
			    ha->fce_dma, ha->fce_bufs, ha->fce_mb,
			    &ha->fce_bufs);
			if (rval) {
				ql_log(ql_log_warn, vha, 0x8001,
				    "Unable to reinitialize FCE (%d).\n",
				    rval);
				ha->flags.fce_enabled = 0;
			}
		}

		if (ha->eft) {
			memset(ha->eft, 0, EFT_SIZE);
			rval = qla2x00_enable_eft_trace(vha,
			    ha->eft_dma, EFT_NUM_BUFFERS);
			if (rval) {
				ql_log(ql_log_warn, vha, 0x8010,
				    "Unable to reinitialize EFT (%d).\n",
				    rval);
			}
		}
	}

	if (!status) {
		ql_dbg(ql_dbg_taskm, vha, 0x8011,
		    "qla82xx_restart_isp succeeded.\n");

		spin_lock_irqsave(&ha->vport_slock, flags);
		list_for_each_entry(vp, &ha->vp_list, list) {
			if (vp->vp_idx) {
				atomic_inc(&vp->vref_count);
				spin_unlock_irqrestore(&ha->vport_slock, flags);

				qla2x00_vp_abort_isp(vp);

				spin_lock_irqsave(&ha->vport_slock, flags);
				atomic_dec(&vp->vref_count);
			}
		}
		spin_unlock_irqrestore(&ha->vport_slock, flags);

	} else {
		ql_log(ql_log_warn, vha, 0x8016,
		    "qla82xx_restart_isp **** FAILED ****.\n");
	}

	return status;
}

void
qla81xx_update_fw_options(scsi_qla_host_t *vha)
{
	struct qla_hw_data *ha = vha->hw;

	/*  Hold status IOCBs until ABTS response received. */
	if (ql2xfwholdabts)
		ha->fw_options[3] |= BIT_12;

	/* Set Retry FLOGI in case of P2P connection */
	if (ha->operating_mode == P2P) {
		ha->fw_options[2] |= BIT_3;
		ql_dbg(ql_dbg_disc, vha, 0x2103,
		    "(%s): Setting FLOGI retry BIT in fw_options[2]: 0x%x\n",
			__func__, ha->fw_options[2]);
	}

	/* Move PUREX, ABTS RX & RIDA to ATIOQ */
	if (ql2xmvasynctoatio) {
		if (qla_tgt_mode_enabled(vha) ||
		    qla_dual_mode_enabled(vha))
			ha->fw_options[2] |= BIT_11;
		else
			ha->fw_options[2] &= ~BIT_11;
	}

	if (qla_tgt_mode_enabled(vha) ||
	    qla_dual_mode_enabled(vha)) {
		/* FW auto send SCSI status during */
		ha->fw_options[1] |= BIT_8;
		ha->fw_options[10] |= (u16)SAM_STAT_BUSY << 8;

		/* FW perform Exchange validation */
		ha->fw_options[2] |= BIT_4;
	} else {
		ha->fw_options[1]  &= ~BIT_8;
		ha->fw_options[10] &= 0x00ff;

		ha->fw_options[2] &= ~BIT_4;
	}

	if (ql2xetsenable) {
		/* Enable ETS Burst. */
		memset(ha->fw_options, 0, sizeof(ha->fw_options));
		ha->fw_options[2] |= BIT_9;
	}

	ql_dbg(ql_dbg_init, vha, 0x00e9,
	    "%s, add FW options 1-3 = 0x%04x 0x%04x 0x%04x mode %x\n",
	    __func__, ha->fw_options[1], ha->fw_options[2],
	    ha->fw_options[3], vha->host->active_mode);

	qla2x00_set_fw_options(vha, ha->fw_options);
}

/*
 * qla24xx_get_fcp_prio
 *	Gets the fcp cmd priority value for the logged in port.
 *	Looks for a match of the port descriptors within
 *	each of the fcp prio config entries. If a match is found,
 *	the tag (priority) value is returned.
 *
 * Input:
 *	vha = scsi host structure pointer.
 *	fcport = port structure pointer.
 *
 * Return:
 *	non-zero (if found)
 *	-1 (if not found)
 *
 * Context:
 * 	Kernel context
 */
static int
qla24xx_get_fcp_prio(scsi_qla_host_t *vha, fc_port_t *fcport)
{
	int i, entries;
	uint8_t pid_match, wwn_match;
	int priority;
	uint32_t pid1, pid2;
	uint64_t wwn1, wwn2;
	struct qla_fcp_prio_entry *pri_entry;
	struct qla_hw_data *ha = vha->hw;

	if (!ha->fcp_prio_cfg || !ha->flags.fcp_prio_enabled)
		return -1;

	priority = -1;
	entries = ha->fcp_prio_cfg->num_entries;
	pri_entry = &ha->fcp_prio_cfg->entry[0];

	for (i = 0; i < entries; i++) {
		pid_match = wwn_match = 0;

		if (!(pri_entry->flags & FCP_PRIO_ENTRY_VALID)) {
			pri_entry++;
			continue;
		}

		/* check source pid for a match */
		if (pri_entry->flags & FCP_PRIO_ENTRY_SPID_VALID) {
			pid1 = pri_entry->src_pid & INVALID_PORT_ID;
			pid2 = vha->d_id.b24 & INVALID_PORT_ID;
			if (pid1 == INVALID_PORT_ID)
				pid_match++;
			else if (pid1 == pid2)
				pid_match++;
		}

		/* check destination pid for a match */
		if (pri_entry->flags & FCP_PRIO_ENTRY_DPID_VALID) {
			pid1 = pri_entry->dst_pid & INVALID_PORT_ID;
			pid2 = fcport->d_id.b24 & INVALID_PORT_ID;
			if (pid1 == INVALID_PORT_ID)
				pid_match++;
			else if (pid1 == pid2)
				pid_match++;
		}

		/* check source WWN for a match */
		if (pri_entry->flags & FCP_PRIO_ENTRY_SWWN_VALID) {
			wwn1 = wwn_to_u64(vha->port_name);
			wwn2 = wwn_to_u64(pri_entry->src_wwpn);
			if (wwn2 == (uint64_t)-1)
				wwn_match++;
			else if (wwn1 == wwn2)
				wwn_match++;
		}

		/* check destination WWN for a match */
		if (pri_entry->flags & FCP_PRIO_ENTRY_DWWN_VALID) {
			wwn1 = wwn_to_u64(fcport->port_name);
			wwn2 = wwn_to_u64(pri_entry->dst_wwpn);
			if (wwn2 == (uint64_t)-1)
				wwn_match++;
			else if (wwn1 == wwn2)
				wwn_match++;
		}

		if (pid_match == 2 || wwn_match == 2) {
			/* Found a matching entry */
			if (pri_entry->flags & FCP_PRIO_ENTRY_TAG_VALID)
				priority = pri_entry->tag;
			break;
		}

		pri_entry++;
	}

	return priority;
}

/*
 * qla24xx_update_fcport_fcp_prio
 *	Activates fcp priority for the logged in fc port
 *
 * Input:
 *	vha = scsi host structure pointer.
 *	fcp = port structure pointer.
 *
 * Return:
 *	QLA_SUCCESS or QLA_FUNCTION_FAILED
 *
 * Context:
 *	Kernel context.
 */
int
qla24xx_update_fcport_fcp_prio(scsi_qla_host_t *vha, fc_port_t *fcport)
{
	int ret;
	int priority;
	uint16_t mb[5];

	if (fcport->port_type != FCT_TARGET ||
	    fcport->loop_id == FC_NO_LOOP_ID)
		return QLA_FUNCTION_FAILED;

	priority = qla24xx_get_fcp_prio(vha, fcport);
	if (priority < 0)
		return QLA_FUNCTION_FAILED;

	if (IS_P3P_TYPE(vha->hw)) {
		fcport->fcp_prio = priority & 0xf;
		return QLA_SUCCESS;
	}

	ret = qla24xx_set_fcp_prio(vha, fcport->loop_id, priority, mb);
	if (ret == QLA_SUCCESS) {
		if (fcport->fcp_prio != priority)
			ql_dbg(ql_dbg_user, vha, 0x709e,
			    "Updated FCP_CMND priority - value=%d loop_id=%d "
			    "port_id=%02x%02x%02x.\n", priority,
			    fcport->loop_id, fcport->d_id.b.domain,
			    fcport->d_id.b.area, fcport->d_id.b.al_pa);
		fcport->fcp_prio = priority & 0xf;
	} else
		ql_dbg(ql_dbg_user, vha, 0x704f,
		    "Unable to update FCP_CMND priority - ret=0x%x for "
		    "loop_id=%d port_id=%02x%02x%02x.\n", ret, fcport->loop_id,
		    fcport->d_id.b.domain, fcport->d_id.b.area,
		    fcport->d_id.b.al_pa);
	return  ret;
}

/*
 * qla24xx_update_all_fcp_prio
 *	Activates fcp priority for all the logged in ports
 *
 * Input:
 *	ha = adapter block pointer.
 *
 * Return:
 *	QLA_SUCCESS or QLA_FUNCTION_FAILED
 *
 * Context:
 *	Kernel context.
 */
int
qla24xx_update_all_fcp_prio(scsi_qla_host_t *vha)
{
	int ret;
	fc_port_t *fcport;

	ret = QLA_FUNCTION_FAILED;
	/* We need to set priority for all logged in ports */
	list_for_each_entry(fcport, &vha->vp_fcports, list)
		ret = qla24xx_update_fcport_fcp_prio(vha, fcport);

	return ret;
}

struct qla_qpair *qla2xxx_create_qpair(struct scsi_qla_host *vha, int qos,
	int vp_idx, bool startqp)
{
	int rsp_id = 0;
	int  req_id = 0;
	int i;
	struct qla_hw_data *ha = vha->hw;
	uint16_t qpair_id = 0;
	struct qla_qpair *qpair = NULL;
	struct qla_msix_entry *msix;

	if (!(ha->fw_attributes & BIT_6) || !ha->flags.msix_enabled) {
		ql_log(ql_log_warn, vha, 0x00181,
		    "FW/Driver is not multi-queue capable.\n");
		return NULL;
	}

	if (ql2xmqsupport) {
		qpair = kzalloc(sizeof(struct qla_qpair), GFP_KERNEL);
		if (qpair == NULL) {
			ql_log(ql_log_warn, vha, 0x0182,
			    "Failed to allocate memory for queue pair.\n");
			return NULL;
		}
		memset(qpair, 0, sizeof(struct qla_qpair));

		qpair->hw = vha->hw;
		qpair->vha = vha;
		qpair->qp_lock_ptr = &qpair->qp_lock;
		spin_lock_init(&qpair->qp_lock);
		qpair->use_shadow_reg = IS_SHADOW_REG_CAPABLE(ha) ? 1 : 0;

		/* Assign available que pair id */
		mutex_lock(&ha->mq_lock);
		qpair_id = find_first_zero_bit(ha->qpair_qid_map, ha->max_qpairs);
		if (ha->num_qpairs >= ha->max_qpairs) {
			mutex_unlock(&ha->mq_lock);
			ql_log(ql_log_warn, vha, 0x0183,
			    "No resources to create additional q pair.\n");
			goto fail_qid_map;
		}
		ha->num_qpairs++;
		set_bit(qpair_id, ha->qpair_qid_map);
		ha->queue_pair_map[qpair_id] = qpair;
		qpair->id = qpair_id;
		qpair->vp_idx = vp_idx;
<<<<<<< HEAD
		INIT_LIST_HEAD(&qpair->hints_list);
=======
		qpair->fw_started = ha->flags.fw_started;
		INIT_LIST_HEAD(&qpair->hints_list);
		INIT_LIST_HEAD(&qpair->nvme_done_list);
>>>>>>> bb176f67
		qpair->chip_reset = ha->base_qpair->chip_reset;
		qpair->enable_class_2 = ha->base_qpair->enable_class_2;
		qpair->enable_explicit_conf =
		    ha->base_qpair->enable_explicit_conf;

		for (i = 0; i < ha->msix_count; i++) {
			msix = &ha->msix_entries[i];
			if (msix->in_use)
				continue;
			qpair->msix = msix;
			ql_dbg(ql_dbg_multiq, vha, 0xc00f,
			    "Vector %x selected for qpair\n", msix->vector);
			break;
		}
		if (!qpair->msix) {
			ql_log(ql_log_warn, vha, 0x0184,
			    "Out of MSI-X vectors!.\n");
			goto fail_msix;
		}

		qpair->msix->in_use = 1;
		list_add_tail(&qpair->qp_list_elem, &vha->qp_list);
		qpair->pdev = ha->pdev;
		if (IS_QLA27XX(ha) || IS_QLA83XX(ha))
			qpair->reqq_start_iocbs = qla_83xx_start_iocbs;

		mutex_unlock(&ha->mq_lock);

		/* Create response queue first */
		rsp_id = qla25xx_create_rsp_que(ha, 0, 0, 0, qpair, startqp);
		if (!rsp_id) {
			ql_log(ql_log_warn, vha, 0x0185,
			    "Failed to create response queue.\n");
			goto fail_rsp;
		}

		qpair->rsp = ha->rsp_q_map[rsp_id];

		/* Create request queue */
		req_id = qla25xx_create_req_que(ha, 0, vp_idx, 0, rsp_id, qos,
		    startqp);
		if (!req_id) {
			ql_log(ql_log_warn, vha, 0x0186,
			    "Failed to create request queue.\n");
			goto fail_req;
		}

		qpair->req = ha->req_q_map[req_id];
		qpair->rsp->req = qpair->req;
		qpair->rsp->qpair = qpair;
		/* init qpair to this cpu. Will adjust at run time. */
		qla_cpu_update(qpair, smp_processor_id());

		if (IS_T10_PI_CAPABLE(ha) && ql2xenabledif) {
			if (ha->fw_attributes & BIT_4)
				qpair->difdix_supported = 1;
		}

		qpair->srb_mempool = mempool_create_slab_pool(SRB_MIN_REQ, srb_cachep);
		if (!qpair->srb_mempool) {
			ql_log(ql_log_warn, vha, 0xd036,
			    "Failed to create srb mempool for qpair %d\n",
			    qpair->id);
			goto fail_mempool;
		}

		/* Mark as online */
		qpair->online = 1;

		if (!vha->flags.qpairs_available)
			vha->flags.qpairs_available = 1;

		ql_dbg(ql_dbg_multiq, vha, 0xc00d,
		    "Request/Response queue pair created, id %d\n",
		    qpair->id);
		ql_dbg(ql_dbg_init, vha, 0x0187,
		    "Request/Response queue pair created, id %d\n",
		    qpair->id);
	}
	return qpair;

fail_mempool:
fail_req:
	qla25xx_delete_rsp_que(vha, qpair->rsp);
fail_rsp:
	mutex_lock(&ha->mq_lock);
	qpair->msix->in_use = 0;
	list_del(&qpair->qp_list_elem);
	if (list_empty(&vha->qp_list))
		vha->flags.qpairs_available = 0;
fail_msix:
	ha->queue_pair_map[qpair_id] = NULL;
	clear_bit(qpair_id, ha->qpair_qid_map);
	ha->num_qpairs--;
	mutex_unlock(&ha->mq_lock);
fail_qid_map:
	kfree(qpair);
	return NULL;
}

int qla2xxx_delete_qpair(struct scsi_qla_host *vha, struct qla_qpair *qpair)
{
	int ret = QLA_FUNCTION_FAILED;
	struct qla_hw_data *ha = qpair->hw;

	if (!vha->flags.qpairs_req_created && !vha->flags.qpairs_rsp_created)
		goto fail;

	qpair->delete_in_progress = 1;
	while (atomic_read(&qpair->ref_count))
		msleep(500);

	ret = qla25xx_delete_req_que(vha, qpair->req);
	if (ret != QLA_SUCCESS)
		goto fail;
	ret = qla25xx_delete_rsp_que(vha, qpair->rsp);
	if (ret != QLA_SUCCESS)
		goto fail;

	mutex_lock(&ha->mq_lock);
	ha->queue_pair_map[qpair->id] = NULL;
	clear_bit(qpair->id, ha->qpair_qid_map);
	ha->num_qpairs--;
	list_del(&qpair->qp_list_elem);
	if (list_empty(&vha->qp_list)) {
		vha->flags.qpairs_available = 0;
		vha->flags.qpairs_req_created = 0;
		vha->flags.qpairs_rsp_created = 0;
	}
	mempool_destroy(qpair->srb_mempool);
	kfree(qpair);
	mutex_unlock(&ha->mq_lock);

	return QLA_SUCCESS;
fail:
	return ret;
}<|MERGE_RESOLUTION|>--- conflicted
+++ resolved
@@ -36,10 +36,6 @@
 static struct qla_chip_state_84xx *qla84xx_get_chip(struct scsi_qla_host *);
 static int qla84xx_init_chip(scsi_qla_host_t *);
 static int qla25xx_init_queues(struct qla_hw_data *);
-<<<<<<< HEAD
-static int qla24xx_post_gpdb_work(struct scsi_qla_host *, fc_port_t *, u8);
-=======
->>>>>>> bb176f67
 static int qla24xx_post_prli_work(struct scsi_qla_host*, fc_port_t *);
 static void qla24xx_handle_plogi_done_event(struct scsi_qla_host *,
     struct event_arg *);
@@ -777,12 +773,7 @@
 	return rval;
 }
 
-<<<<<<< HEAD
-static int qla24xx_post_gpdb_work(struct scsi_qla_host *vha, fc_port_t *fcport,
-    u8 opt)
-=======
 int qla24xx_post_gpdb_work(struct scsi_qla_host *vha, fc_port_t *fcport, u8 opt)
->>>>>>> bb176f67
 {
 	struct qla_work_evt *e;
 
@@ -815,17 +806,6 @@
 	if (!sp)
 		goto done;
 
-<<<<<<< HEAD
-	pd = dma_pool_alloc(ha->s_dma_pool, GFP_KERNEL, &pd_dma);
-	if (pd == NULL) {
-		ql_log(ql_log_warn, vha, 0xd043,
-		    "Failed to allocate port database structure.\n");
-		goto done_free_sp;
-	}
-	memset(pd, 0, max(PORT_DATABASE_SIZE, PORT_DATABASE_24XX_SIZE));
-
-=======
->>>>>>> bb176f67
 	sp->type = SRB_MB_IOCB;
 	sp->name = "gpdb";
 	sp->gen1 = fcport->rscn_gen;
@@ -1484,10 +1464,7 @@
 				__func__, __LINE__, ea->fcport->port_name);
 			ea->fcport->chip_reset = vha->hw->base_qpair->chip_reset;
 			ea->fcport->logout_on_delete = 1;
-<<<<<<< HEAD
-=======
 			ea->fcport->send_els_logo = 0;
->>>>>>> bb176f67
 			qla24xx_post_gpdb_work(vha, ea->fcport, 0);
 		}
 		break;
@@ -4784,17 +4761,6 @@
 			set_bit(LOOP_RESYNC_NEEDED, &vha->dpc_flags);
 			return rval;
 		}
-<<<<<<< HEAD
-		if (mb[0] != MBS_COMMAND_COMPLETE) {
-			ql_dbg(ql_dbg_disc, vha, 0x20a1,
-			    "Failed SNS login: loop_id=%x mb[0]=%x mb[1]=%x mb[2]=%x "
-			    "mb[6]=%x mb[7]=%x.\n", loop_id, mb[0], mb[1],
-			    mb[2], mb[6], mb[7]);
-			return (QLA_SUCCESS);
-		}
-
-=======
->>>>>>> bb176f67
 		if (test_and_clear_bit(REGISTER_FC4_NEEDED, &vha->dpc_flags)) {
 			if (qla2x00_rft_id(vha)) {
 				/* EMPTY */
@@ -4972,10 +4938,7 @@
 				new_fcport->fc4_type = swl[swl_idx].fc4_type;
 
 				new_fcport->nvme_flag = 0;
-<<<<<<< HEAD
-=======
 				new_fcport->fc4f_nvme = 0;
->>>>>>> bb176f67
 				if (vha->flags.nvme_enabled &&
 				    swl[swl_idx].fc4f_nvme) {
 					new_fcport->fc4f_nvme =
@@ -7976,13 +7939,9 @@
 		ha->queue_pair_map[qpair_id] = qpair;
 		qpair->id = qpair_id;
 		qpair->vp_idx = vp_idx;
-<<<<<<< HEAD
-		INIT_LIST_HEAD(&qpair->hints_list);
-=======
 		qpair->fw_started = ha->flags.fw_started;
 		INIT_LIST_HEAD(&qpair->hints_list);
 		INIT_LIST_HEAD(&qpair->nvme_done_list);
->>>>>>> bb176f67
 		qpair->chip_reset = ha->base_qpair->chip_reset;
 		qpair->enable_class_2 = ha->base_qpair->enable_class_2;
 		qpair->enable_explicit_conf =
