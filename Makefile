--- conflicted
+++ resolved
@@ -1,11 +1,7 @@
 VERSION = 3
 PATCHLEVEL = 0
 SUBLEVEL = 0
-<<<<<<< HEAD
-EXTRAVERSION = -rc3
-=======
 EXTRAVERSION = -rc4
->>>>>>> 17e8c4e1
 NAME = Sneaky Weasel
 
 # *DOCUMENTATION*
@@ -1530,12 +1526,8 @@
 
 # Run depmod only if we have System.map and depmod is executable
 quiet_cmd_depmod = DEPMOD  $(KERNELRELEASE)
-<<<<<<< HEAD
-      cmd_depmod = $(srctree)/scripts/depmod.sh $(DEPMOD) $(KERNELRELEASE)
-=======
       cmd_depmod = $(CONFIG_SHELL) $(srctree)/scripts/depmod.sh $(DEPMOD) \
                    $(KERNELRELEASE)
->>>>>>> 17e8c4e1
 
 # Create temporary dir for module support files
 # clean it up only when building all modules
