--- conflicted
+++ resolved
@@ -4161,13 +4161,9 @@
 		if (zc.msg_flags &  ~(TCP_VALID_ZC_MSG_FLAGS))
 			return -EINVAL;
 		lock_sock(sk);
-<<<<<<< HEAD
 		err = tcp_zerocopy_receive(sk, &zc, &tss);
-=======
-		err = tcp_zerocopy_receive(sk, &zc);
 		err = BPF_CGROUP_RUN_PROG_GETSOCKOPT_KERN(sk, level, optname,
 							  &zc, &len, err);
->>>>>>> 45159b27
 		release_sock(sk);
 		if (len >= offsetofend(struct tcp_zerocopy_receive, msg_flags))
 			goto zerocopy_rcv_cmsg;
