--- conflicted
+++ resolved
@@ -484,11 +484,7 @@
 			return err;
 	}
 
-<<<<<<< HEAD
-	err = tcf_block_get(&q->block, &q->filter_list, sch);
-=======
 	err = tcf_block_get(&q->block, &q->filter_list, sch, extack);
->>>>>>> 661e50bc
 	if (err)
 		return err;
 
