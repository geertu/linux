// SPDX-License-Identifier: GPL-2.0-or-later
/*
 *      NET3    Protocol independent device support routines.
 *
 *	Derived from the non IP parts of dev.c 1.0.19
 *              Authors:	Ross Biro
 *				Fred N. van Kempen, <waltje@uWalt.NL.Mugnet.ORG>
 *				Mark Evans, <evansmp@uhura.aston.ac.uk>
 *
 *	Additional Authors:
 *		Florian la Roche <rzsfl@rz.uni-sb.de>
 *		Alan Cox <gw4pts@gw4pts.ampr.org>
 *		David Hinds <dahinds@users.sourceforge.net>
 *		Alexey Kuznetsov <kuznet@ms2.inr.ac.ru>
 *		Adam Sulmicki <adam@cfar.umd.edu>
 *              Pekka Riikonen <priikone@poesidon.pspt.fi>
 *
 *	Changes:
 *              D.J. Barrow     :       Fixed bug where dev->refcnt gets set
 *                                      to 2 if register_netdev gets called
 *                                      before net_dev_init & also removed a
 *                                      few lines of code in the process.
 *		Alan Cox	:	device private ioctl copies fields back.
 *		Alan Cox	:	Transmit queue code does relevant
 *					stunts to keep the queue safe.
 *		Alan Cox	:	Fixed double lock.
 *		Alan Cox	:	Fixed promisc NULL pointer trap
 *		????????	:	Support the full private ioctl range
 *		Alan Cox	:	Moved ioctl permission check into
 *					drivers
 *		Tim Kordas	:	SIOCADDMULTI/SIOCDELMULTI
 *		Alan Cox	:	100 backlog just doesn't cut it when
 *					you start doing multicast video 8)
 *		Alan Cox	:	Rewrote net_bh and list manager.
 *              Alan Cox        :       Fix ETH_P_ALL echoback lengths.
 *		Alan Cox	:	Took out transmit every packet pass
 *					Saved a few bytes in the ioctl handler
 *		Alan Cox	:	Network driver sets packet type before
 *					calling netif_rx. Saves a function
 *					call a packet.
 *		Alan Cox	:	Hashed net_bh()
 *		Richard Kooijman:	Timestamp fixes.
 *		Alan Cox	:	Wrong field in SIOCGIFDSTADDR
 *		Alan Cox	:	Device lock protection.
 *              Alan Cox        :       Fixed nasty side effect of device close
 *					changes.
 *		Rudi Cilibrasi	:	Pass the right thing to
 *					set_mac_address()
 *		Dave Miller	:	32bit quantity for the device lock to
 *					make it work out on a Sparc.
 *		Bjorn Ekwall	:	Added KERNELD hack.
 *		Alan Cox	:	Cleaned up the backlog initialise.
 *		Craig Metz	:	SIOCGIFCONF fix if space for under
 *					1 device.
 *	    Thomas Bogendoerfer :	Return ENODEV for dev_open, if there
 *					is no device open function.
 *		Andi Kleen	:	Fix error reporting for SIOCGIFCONF
 *	    Michael Chastain	:	Fix signed/unsigned for SIOCGIFCONF
 *		Cyrus Durgin	:	Cleaned for KMOD
 *		Adam Sulmicki   :	Bug Fix : Network Device Unload
 *					A network device unload needs to purge
 *					the backlog queue.
 *	Paul Rusty Russell	:	SIOCSIFNAME
 *              Pekka Riikonen  :	Netdev boot-time settings code
 *              Andrew Morton   :       Make unregister_netdevice wait
 *                                      indefinitely on dev->refcnt
 *              J Hadi Salim    :       - Backlog queue sampling
 *				        - netif_rx() feedback
 */

#include <linux/uaccess.h>
#include <linux/bitops.h>
#include <linux/capability.h>
#include <linux/cpu.h>
#include <linux/types.h>
#include <linux/kernel.h>
#include <linux/hash.h>
#include <linux/slab.h>
#include <linux/sched.h>
#include <linux/sched/mm.h>
#include <linux/mutex.h>
#include <linux/string.h>
#include <linux/mm.h>
#include <linux/socket.h>
#include <linux/sockios.h>
#include <linux/errno.h>
#include <linux/interrupt.h>
#include <linux/if_ether.h>
#include <linux/netdevice.h>
#include <linux/etherdevice.h>
#include <linux/ethtool.h>
#include <linux/skbuff.h>
#include <linux/bpf.h>
#include <linux/bpf_trace.h>
#include <net/net_namespace.h>
#include <net/sock.h>
#include <net/busy_poll.h>
#include <linux/rtnetlink.h>
#include <linux/stat.h>
#include <net/dst.h>
#include <net/dst_metadata.h>
#include <net/pkt_sched.h>
#include <net/pkt_cls.h>
#include <net/checksum.h>
#include <net/xfrm.h>
#include <linux/highmem.h>
#include <linux/init.h>
#include <linux/module.h>
#include <linux/netpoll.h>
#include <linux/rcupdate.h>
#include <linux/delay.h>
#include <net/iw_handler.h>
#include <asm/current.h>
#include <linux/audit.h>
#include <linux/dmaengine.h>
#include <linux/err.h>
#include <linux/ctype.h>
#include <linux/if_arp.h>
#include <linux/if_vlan.h>
#include <linux/ip.h>
#include <net/ip.h>
#include <net/mpls.h>
#include <linux/ipv6.h>
#include <linux/in.h>
#include <linux/jhash.h>
#include <linux/random.h>
#include <trace/events/napi.h>
#include <trace/events/net.h>
#include <trace/events/skb.h>
#include <linux/inetdevice.h>
#include <linux/cpu_rmap.h>
#include <linux/static_key.h>
#include <linux/hashtable.h>
#include <linux/vmalloc.h>
#include <linux/if_macvlan.h>
#include <linux/errqueue.h>
#include <linux/hrtimer.h>
#include <linux/netfilter_ingress.h>
#include <linux/crash_dump.h>
#include <linux/sctp.h>
#include <net/udp_tunnel.h>
#include <linux/net_namespace.h>
#include <linux/indirect_call_wrapper.h>
#include <net/devlink.h>

#include "net-sysfs.h"

#define MAX_GRO_SKBS 8

/* This should be increased if a protocol with a bigger head is added. */
#define GRO_MAX_HEAD (MAX_HEADER + 128)

static DEFINE_SPINLOCK(ptype_lock);
static DEFINE_SPINLOCK(offload_lock);
struct list_head ptype_base[PTYPE_HASH_SIZE] __read_mostly;
struct list_head ptype_all __read_mostly;	/* Taps */
static struct list_head offload_base __read_mostly;

static int netif_rx_internal(struct sk_buff *skb);
static int call_netdevice_notifiers_info(unsigned long val,
					 struct netdev_notifier_info *info);
static int call_netdevice_notifiers_extack(unsigned long val,
					   struct net_device *dev,
					   struct netlink_ext_ack *extack);
static struct napi_struct *napi_by_id(unsigned int napi_id);

/*
 * The @dev_base_head list is protected by @dev_base_lock and the rtnl
 * semaphore.
 *
 * Pure readers hold dev_base_lock for reading, or rcu_read_lock()
 *
 * Writers must hold the rtnl semaphore while they loop through the
 * dev_base_head list, and hold dev_base_lock for writing when they do the
 * actual updates.  This allows pure readers to access the list even
 * while a writer is preparing to update it.
 *
 * To put it another way, dev_base_lock is held for writing only to
 * protect against pure readers; the rtnl semaphore provides the
 * protection against other writers.
 *
 * See, for example usages, register_netdevice() and
 * unregister_netdevice(), which must be called with the rtnl
 * semaphore held.
 */
DEFINE_RWLOCK(dev_base_lock);
EXPORT_SYMBOL(dev_base_lock);

static DEFINE_MUTEX(ifalias_mutex);

/* protects napi_hash addition/deletion and napi_gen_id */
static DEFINE_SPINLOCK(napi_hash_lock);

static unsigned int napi_gen_id = NR_CPUS;
static DEFINE_READ_MOSTLY_HASHTABLE(napi_hash, 8);

static seqcount_t devnet_rename_seq;

static inline void dev_base_seq_inc(struct net *net)
{
	while (++net->dev_base_seq == 0)
		;
}

static inline struct hlist_head *dev_name_hash(struct net *net, const char *name)
{
	unsigned int hash = full_name_hash(net, name, strnlen(name, IFNAMSIZ));

	return &net->dev_name_head[hash_32(hash, NETDEV_HASHBITS)];
}

static inline struct hlist_head *dev_index_hash(struct net *net, int ifindex)
{
	return &net->dev_index_head[ifindex & (NETDEV_HASHENTRIES - 1)];
}

static inline void rps_lock(struct softnet_data *sd)
{
#ifdef CONFIG_RPS
	spin_lock(&sd->input_pkt_queue.lock);
#endif
}

static inline void rps_unlock(struct softnet_data *sd)
{
#ifdef CONFIG_RPS
	spin_unlock(&sd->input_pkt_queue.lock);
#endif
}

/* Device list insertion */
static void list_netdevice(struct net_device *dev)
{
	struct net *net = dev_net(dev);

	ASSERT_RTNL();

	write_lock_bh(&dev_base_lock);
	list_add_tail_rcu(&dev->dev_list, &net->dev_base_head);
	hlist_add_head_rcu(&dev->name_hlist, dev_name_hash(net, dev->name));
	hlist_add_head_rcu(&dev->index_hlist,
			   dev_index_hash(net, dev->ifindex));
	write_unlock_bh(&dev_base_lock);

	dev_base_seq_inc(net);
}

/* Device list removal
 * caller must respect a RCU grace period before freeing/reusing dev
 */
static void unlist_netdevice(struct net_device *dev)
{
	ASSERT_RTNL();

	/* Unlink dev from the device chain */
	write_lock_bh(&dev_base_lock);
	list_del_rcu(&dev->dev_list);
	hlist_del_rcu(&dev->name_hlist);
	hlist_del_rcu(&dev->index_hlist);
	write_unlock_bh(&dev_base_lock);

	dev_base_seq_inc(dev_net(dev));
}

/*
 *	Our notifier list
 */

static RAW_NOTIFIER_HEAD(netdev_chain);

/*
 *	Device drivers call our routines to queue packets here. We empty the
 *	queue in the local softnet handler.
 */

DEFINE_PER_CPU_ALIGNED(struct softnet_data, softnet_data);
EXPORT_PER_CPU_SYMBOL(softnet_data);

#ifdef CONFIG_LOCKDEP
/*
 * register_netdevice() inits txq->_xmit_lock and sets lockdep class
 * according to dev->type
 */
static const unsigned short netdev_lock_type[] = {
	 ARPHRD_NETROM, ARPHRD_ETHER, ARPHRD_EETHER, ARPHRD_AX25,
	 ARPHRD_PRONET, ARPHRD_CHAOS, ARPHRD_IEEE802, ARPHRD_ARCNET,
	 ARPHRD_APPLETLK, ARPHRD_DLCI, ARPHRD_ATM, ARPHRD_METRICOM,
	 ARPHRD_IEEE1394, ARPHRD_EUI64, ARPHRD_INFINIBAND, ARPHRD_SLIP,
	 ARPHRD_CSLIP, ARPHRD_SLIP6, ARPHRD_CSLIP6, ARPHRD_RSRVD,
	 ARPHRD_ADAPT, ARPHRD_ROSE, ARPHRD_X25, ARPHRD_HWX25,
	 ARPHRD_PPP, ARPHRD_CISCO, ARPHRD_LAPB, ARPHRD_DDCMP,
	 ARPHRD_RAWHDLC, ARPHRD_TUNNEL, ARPHRD_TUNNEL6, ARPHRD_FRAD,
	 ARPHRD_SKIP, ARPHRD_LOOPBACK, ARPHRD_LOCALTLK, ARPHRD_FDDI,
	 ARPHRD_BIF, ARPHRD_SIT, ARPHRD_IPDDP, ARPHRD_IPGRE,
	 ARPHRD_PIMREG, ARPHRD_HIPPI, ARPHRD_ASH, ARPHRD_ECONET,
	 ARPHRD_IRDA, ARPHRD_FCPP, ARPHRD_FCAL, ARPHRD_FCPL,
	 ARPHRD_FCFABRIC, ARPHRD_IEEE80211, ARPHRD_IEEE80211_PRISM,
	 ARPHRD_IEEE80211_RADIOTAP, ARPHRD_PHONET, ARPHRD_PHONET_PIPE,
	 ARPHRD_IEEE802154, ARPHRD_VOID, ARPHRD_NONE};

static const char *const netdev_lock_name[] = {
	"_xmit_NETROM", "_xmit_ETHER", "_xmit_EETHER", "_xmit_AX25",
	"_xmit_PRONET", "_xmit_CHAOS", "_xmit_IEEE802", "_xmit_ARCNET",
	"_xmit_APPLETLK", "_xmit_DLCI", "_xmit_ATM", "_xmit_METRICOM",
	"_xmit_IEEE1394", "_xmit_EUI64", "_xmit_INFINIBAND", "_xmit_SLIP",
	"_xmit_CSLIP", "_xmit_SLIP6", "_xmit_CSLIP6", "_xmit_RSRVD",
	"_xmit_ADAPT", "_xmit_ROSE", "_xmit_X25", "_xmit_HWX25",
	"_xmit_PPP", "_xmit_CISCO", "_xmit_LAPB", "_xmit_DDCMP",
	"_xmit_RAWHDLC", "_xmit_TUNNEL", "_xmit_TUNNEL6", "_xmit_FRAD",
	"_xmit_SKIP", "_xmit_LOOPBACK", "_xmit_LOCALTLK", "_xmit_FDDI",
	"_xmit_BIF", "_xmit_SIT", "_xmit_IPDDP", "_xmit_IPGRE",
	"_xmit_PIMREG", "_xmit_HIPPI", "_xmit_ASH", "_xmit_ECONET",
	"_xmit_IRDA", "_xmit_FCPP", "_xmit_FCAL", "_xmit_FCPL",
	"_xmit_FCFABRIC", "_xmit_IEEE80211", "_xmit_IEEE80211_PRISM",
	"_xmit_IEEE80211_RADIOTAP", "_xmit_PHONET", "_xmit_PHONET_PIPE",
	"_xmit_IEEE802154", "_xmit_VOID", "_xmit_NONE"};

static struct lock_class_key netdev_xmit_lock_key[ARRAY_SIZE(netdev_lock_type)];
static struct lock_class_key netdev_addr_lock_key[ARRAY_SIZE(netdev_lock_type)];

static inline unsigned short netdev_lock_pos(unsigned short dev_type)
{
	int i;

	for (i = 0; i < ARRAY_SIZE(netdev_lock_type); i++)
		if (netdev_lock_type[i] == dev_type)
			return i;
	/* the last key is used by default */
	return ARRAY_SIZE(netdev_lock_type) - 1;
}

static inline void netdev_set_xmit_lockdep_class(spinlock_t *lock,
						 unsigned short dev_type)
{
	int i;

	i = netdev_lock_pos(dev_type);
	lockdep_set_class_and_name(lock, &netdev_xmit_lock_key[i],
				   netdev_lock_name[i]);
}

static inline void netdev_set_addr_lockdep_class(struct net_device *dev)
{
	int i;

	i = netdev_lock_pos(dev->type);
	lockdep_set_class_and_name(&dev->addr_list_lock,
				   &netdev_addr_lock_key[i],
				   netdev_lock_name[i]);
}
#else
static inline void netdev_set_xmit_lockdep_class(spinlock_t *lock,
						 unsigned short dev_type)
{
}
static inline void netdev_set_addr_lockdep_class(struct net_device *dev)
{
}
#endif

/*******************************************************************************
 *
 *		Protocol management and registration routines
 *
 *******************************************************************************/


/*
 *	Add a protocol ID to the list. Now that the input handler is
 *	smarter we can dispense with all the messy stuff that used to be
 *	here.
 *
 *	BEWARE!!! Protocol handlers, mangling input packets,
 *	MUST BE last in hash buckets and checking protocol handlers
 *	MUST start from promiscuous ptype_all chain in net_bh.
 *	It is true now, do not change it.
 *	Explanation follows: if protocol handler, mangling packet, will
 *	be the first on list, it is not able to sense, that packet
 *	is cloned and should be copied-on-write, so that it will
 *	change it and subsequent readers will get broken packet.
 *							--ANK (980803)
 */

static inline struct list_head *ptype_head(const struct packet_type *pt)
{
	if (pt->type == htons(ETH_P_ALL))
		return pt->dev ? &pt->dev->ptype_all : &ptype_all;
	else
		return pt->dev ? &pt->dev->ptype_specific :
				 &ptype_base[ntohs(pt->type) & PTYPE_HASH_MASK];
}

/**
 *	dev_add_pack - add packet handler
 *	@pt: packet type declaration
 *
 *	Add a protocol handler to the networking stack. The passed &packet_type
 *	is linked into kernel lists and may not be freed until it has been
 *	removed from the kernel lists.
 *
 *	This call does not sleep therefore it can not
 *	guarantee all CPU's that are in middle of receiving packets
 *	will see the new packet type (until the next received packet).
 */

void dev_add_pack(struct packet_type *pt)
{
	struct list_head *head = ptype_head(pt);

	spin_lock(&ptype_lock);
	list_add_rcu(&pt->list, head);
	spin_unlock(&ptype_lock);
}
EXPORT_SYMBOL(dev_add_pack);

/**
 *	__dev_remove_pack	 - remove packet handler
 *	@pt: packet type declaration
 *
 *	Remove a protocol handler that was previously added to the kernel
 *	protocol handlers by dev_add_pack(). The passed &packet_type is removed
 *	from the kernel lists and can be freed or reused once this function
 *	returns.
 *
 *      The packet type might still be in use by receivers
 *	and must not be freed until after all the CPU's have gone
 *	through a quiescent state.
 */
void __dev_remove_pack(struct packet_type *pt)
{
	struct list_head *head = ptype_head(pt);
	struct packet_type *pt1;

	spin_lock(&ptype_lock);

	list_for_each_entry(pt1, head, list) {
		if (pt == pt1) {
			list_del_rcu(&pt->list);
			goto out;
		}
	}

	pr_warn("dev_remove_pack: %p not found\n", pt);
out:
	spin_unlock(&ptype_lock);
}
EXPORT_SYMBOL(__dev_remove_pack);

/**
 *	dev_remove_pack	 - remove packet handler
 *	@pt: packet type declaration
 *
 *	Remove a protocol handler that was previously added to the kernel
 *	protocol handlers by dev_add_pack(). The passed &packet_type is removed
 *	from the kernel lists and can be freed or reused once this function
 *	returns.
 *
 *	This call sleeps to guarantee that no CPU is looking at the packet
 *	type after return.
 */
void dev_remove_pack(struct packet_type *pt)
{
	__dev_remove_pack(pt);

	synchronize_net();
}
EXPORT_SYMBOL(dev_remove_pack);


/**
 *	dev_add_offload - register offload handlers
 *	@po: protocol offload declaration
 *
 *	Add protocol offload handlers to the networking stack. The passed
 *	&proto_offload is linked into kernel lists and may not be freed until
 *	it has been removed from the kernel lists.
 *
 *	This call does not sleep therefore it can not
 *	guarantee all CPU's that are in middle of receiving packets
 *	will see the new offload handlers (until the next received packet).
 */
void dev_add_offload(struct packet_offload *po)
{
	struct packet_offload *elem;

	spin_lock(&offload_lock);
	list_for_each_entry(elem, &offload_base, list) {
		if (po->priority < elem->priority)
			break;
	}
	list_add_rcu(&po->list, elem->list.prev);
	spin_unlock(&offload_lock);
}
EXPORT_SYMBOL(dev_add_offload);

/**
 *	__dev_remove_offload	 - remove offload handler
 *	@po: packet offload declaration
 *
 *	Remove a protocol offload handler that was previously added to the
 *	kernel offload handlers by dev_add_offload(). The passed &offload_type
 *	is removed from the kernel lists and can be freed or reused once this
 *	function returns.
 *
 *      The packet type might still be in use by receivers
 *	and must not be freed until after all the CPU's have gone
 *	through a quiescent state.
 */
static void __dev_remove_offload(struct packet_offload *po)
{
	struct list_head *head = &offload_base;
	struct packet_offload *po1;

	spin_lock(&offload_lock);

	list_for_each_entry(po1, head, list) {
		if (po == po1) {
			list_del_rcu(&po->list);
			goto out;
		}
	}

	pr_warn("dev_remove_offload: %p not found\n", po);
out:
	spin_unlock(&offload_lock);
}

/**
 *	dev_remove_offload	 - remove packet offload handler
 *	@po: packet offload declaration
 *
 *	Remove a packet offload handler that was previously added to the kernel
 *	offload handlers by dev_add_offload(). The passed &offload_type is
 *	removed from the kernel lists and can be freed or reused once this
 *	function returns.
 *
 *	This call sleeps to guarantee that no CPU is looking at the packet
 *	type after return.
 */
void dev_remove_offload(struct packet_offload *po)
{
	__dev_remove_offload(po);

	synchronize_net();
}
EXPORT_SYMBOL(dev_remove_offload);

/******************************************************************************
 *
 *		      Device Boot-time Settings Routines
 *
 ******************************************************************************/

/* Boot time configuration table */
static struct netdev_boot_setup dev_boot_setup[NETDEV_BOOT_SETUP_MAX];

/**
 *	netdev_boot_setup_add	- add new setup entry
 *	@name: name of the device
 *	@map: configured settings for the device
 *
 *	Adds new setup entry to the dev_boot_setup list.  The function
 *	returns 0 on error and 1 on success.  This is a generic routine to
 *	all netdevices.
 */
static int netdev_boot_setup_add(char *name, struct ifmap *map)
{
	struct netdev_boot_setup *s;
	int i;

	s = dev_boot_setup;
	for (i = 0; i < NETDEV_BOOT_SETUP_MAX; i++) {
		if (s[i].name[0] == '\0' || s[i].name[0] == ' ') {
			memset(s[i].name, 0, sizeof(s[i].name));
			strlcpy(s[i].name, name, IFNAMSIZ);
			memcpy(&s[i].map, map, sizeof(s[i].map));
			break;
		}
	}

	return i >= NETDEV_BOOT_SETUP_MAX ? 0 : 1;
}

/**
 * netdev_boot_setup_check	- check boot time settings
 * @dev: the netdevice
 *
 * Check boot time settings for the device.
 * The found settings are set for the device to be used
 * later in the device probing.
 * Returns 0 if no settings found, 1 if they are.
 */
int netdev_boot_setup_check(struct net_device *dev)
{
	struct netdev_boot_setup *s = dev_boot_setup;
	int i;

	for (i = 0; i < NETDEV_BOOT_SETUP_MAX; i++) {
		if (s[i].name[0] != '\0' && s[i].name[0] != ' ' &&
		    !strcmp(dev->name, s[i].name)) {
			dev->irq = s[i].map.irq;
			dev->base_addr = s[i].map.base_addr;
			dev->mem_start = s[i].map.mem_start;
			dev->mem_end = s[i].map.mem_end;
			return 1;
		}
	}
	return 0;
}
EXPORT_SYMBOL(netdev_boot_setup_check);


/**
 * netdev_boot_base	- get address from boot time settings
 * @prefix: prefix for network device
 * @unit: id for network device
 *
 * Check boot time settings for the base address of device.
 * The found settings are set for the device to be used
 * later in the device probing.
 * Returns 0 if no settings found.
 */
unsigned long netdev_boot_base(const char *prefix, int unit)
{
	const struct netdev_boot_setup *s = dev_boot_setup;
	char name[IFNAMSIZ];
	int i;

	sprintf(name, "%s%d", prefix, unit);

	/*
	 * If device already registered then return base of 1
	 * to indicate not to probe for this interface
	 */
	if (__dev_get_by_name(&init_net, name))
		return 1;

	for (i = 0; i < NETDEV_BOOT_SETUP_MAX; i++)
		if (!strcmp(name, s[i].name))
			return s[i].map.base_addr;
	return 0;
}

/*
 * Saves at boot time configured settings for any netdevice.
 */
int __init netdev_boot_setup(char *str)
{
	int ints[5];
	struct ifmap map;

	str = get_options(str, ARRAY_SIZE(ints), ints);
	if (!str || !*str)
		return 0;

	/* Save settings */
	memset(&map, 0, sizeof(map));
	if (ints[0] > 0)
		map.irq = ints[1];
	if (ints[0] > 1)
		map.base_addr = ints[2];
	if (ints[0] > 2)
		map.mem_start = ints[3];
	if (ints[0] > 3)
		map.mem_end = ints[4];

	/* Add new entry to the list */
	return netdev_boot_setup_add(str, &map);
}

__setup("netdev=", netdev_boot_setup);

/*******************************************************************************
 *
 *			    Device Interface Subroutines
 *
 *******************************************************************************/

/**
 *	dev_get_iflink	- get 'iflink' value of a interface
 *	@dev: targeted interface
 *
 *	Indicates the ifindex the interface is linked to.
 *	Physical interfaces have the same 'ifindex' and 'iflink' values.
 */

int dev_get_iflink(const struct net_device *dev)
{
	if (dev->netdev_ops && dev->netdev_ops->ndo_get_iflink)
		return dev->netdev_ops->ndo_get_iflink(dev);

	return dev->ifindex;
}
EXPORT_SYMBOL(dev_get_iflink);

/**
 *	dev_fill_metadata_dst - Retrieve tunnel egress information.
 *	@dev: targeted interface
 *	@skb: The packet.
 *
 *	For better visibility of tunnel traffic OVS needs to retrieve
 *	egress tunnel information for a packet. Following API allows
 *	user to get this info.
 */
int dev_fill_metadata_dst(struct net_device *dev, struct sk_buff *skb)
{
	struct ip_tunnel_info *info;

	if (!dev->netdev_ops  || !dev->netdev_ops->ndo_fill_metadata_dst)
		return -EINVAL;

	info = skb_tunnel_info_unclone(skb);
	if (!info)
		return -ENOMEM;
	if (unlikely(!(info->mode & IP_TUNNEL_INFO_TX)))
		return -EINVAL;

	return dev->netdev_ops->ndo_fill_metadata_dst(dev, skb);
}
EXPORT_SYMBOL_GPL(dev_fill_metadata_dst);

/**
 *	__dev_get_by_name	- find a device by its name
 *	@net: the applicable net namespace
 *	@name: name to find
 *
 *	Find an interface by name. Must be called under RTNL semaphore
 *	or @dev_base_lock. If the name is found a pointer to the device
 *	is returned. If the name is not found then %NULL is returned. The
 *	reference counters are not incremented so the caller must be
 *	careful with locks.
 */

struct net_device *__dev_get_by_name(struct net *net, const char *name)
{
	struct net_device *dev;
	struct hlist_head *head = dev_name_hash(net, name);

	hlist_for_each_entry(dev, head, name_hlist)
		if (!strncmp(dev->name, name, IFNAMSIZ))
			return dev;

	return NULL;
}
EXPORT_SYMBOL(__dev_get_by_name);

/**
 * dev_get_by_name_rcu	- find a device by its name
 * @net: the applicable net namespace
 * @name: name to find
 *
 * Find an interface by name.
 * If the name is found a pointer to the device is returned.
 * If the name is not found then %NULL is returned.
 * The reference counters are not incremented so the caller must be
 * careful with locks. The caller must hold RCU lock.
 */

struct net_device *dev_get_by_name_rcu(struct net *net, const char *name)
{
	struct net_device *dev;
	struct hlist_head *head = dev_name_hash(net, name);

	hlist_for_each_entry_rcu(dev, head, name_hlist)
		if (!strncmp(dev->name, name, IFNAMSIZ))
			return dev;

	return NULL;
}
EXPORT_SYMBOL(dev_get_by_name_rcu);

/**
 *	dev_get_by_name		- find a device by its name
 *	@net: the applicable net namespace
 *	@name: name to find
 *
 *	Find an interface by name. This can be called from any
 *	context and does its own locking. The returned handle has
 *	the usage count incremented and the caller must use dev_put() to
 *	release it when it is no longer needed. %NULL is returned if no
 *	matching device is found.
 */

struct net_device *dev_get_by_name(struct net *net, const char *name)
{
	struct net_device *dev;

	rcu_read_lock();
	dev = dev_get_by_name_rcu(net, name);
	if (dev)
		dev_hold(dev);
	rcu_read_unlock();
	return dev;
}
EXPORT_SYMBOL(dev_get_by_name);

/**
 *	__dev_get_by_index - find a device by its ifindex
 *	@net: the applicable net namespace
 *	@ifindex: index of device
 *
 *	Search for an interface by index. Returns %NULL if the device
 *	is not found or a pointer to the device. The device has not
 *	had its reference counter increased so the caller must be careful
 *	about locking. The caller must hold either the RTNL semaphore
 *	or @dev_base_lock.
 */

struct net_device *__dev_get_by_index(struct net *net, int ifindex)
{
	struct net_device *dev;
	struct hlist_head *head = dev_index_hash(net, ifindex);

	hlist_for_each_entry(dev, head, index_hlist)
		if (dev->ifindex == ifindex)
			return dev;

	return NULL;
}
EXPORT_SYMBOL(__dev_get_by_index);

/**
 *	dev_get_by_index_rcu - find a device by its ifindex
 *	@net: the applicable net namespace
 *	@ifindex: index of device
 *
 *	Search for an interface by index. Returns %NULL if the device
 *	is not found or a pointer to the device. The device has not
 *	had its reference counter increased so the caller must be careful
 *	about locking. The caller must hold RCU lock.
 */

struct net_device *dev_get_by_index_rcu(struct net *net, int ifindex)
{
	struct net_device *dev;
	struct hlist_head *head = dev_index_hash(net, ifindex);

	hlist_for_each_entry_rcu(dev, head, index_hlist)
		if (dev->ifindex == ifindex)
			return dev;

	return NULL;
}
EXPORT_SYMBOL(dev_get_by_index_rcu);


/**
 *	dev_get_by_index - find a device by its ifindex
 *	@net: the applicable net namespace
 *	@ifindex: index of device
 *
 *	Search for an interface by index. Returns NULL if the device
 *	is not found or a pointer to the device. The device returned has
 *	had a reference added and the pointer is safe until the user calls
 *	dev_put to indicate they have finished with it.
 */

struct net_device *dev_get_by_index(struct net *net, int ifindex)
{
	struct net_device *dev;

	rcu_read_lock();
	dev = dev_get_by_index_rcu(net, ifindex);
	if (dev)
		dev_hold(dev);
	rcu_read_unlock();
	return dev;
}
EXPORT_SYMBOL(dev_get_by_index);

/**
 *	dev_get_by_napi_id - find a device by napi_id
 *	@napi_id: ID of the NAPI struct
 *
 *	Search for an interface by NAPI ID. Returns %NULL if the device
 *	is not found or a pointer to the device. The device has not had
 *	its reference counter increased so the caller must be careful
 *	about locking. The caller must hold RCU lock.
 */

struct net_device *dev_get_by_napi_id(unsigned int napi_id)
{
	struct napi_struct *napi;

	WARN_ON_ONCE(!rcu_read_lock_held());

	if (napi_id < MIN_NAPI_ID)
		return NULL;

	napi = napi_by_id(napi_id);

	return napi ? napi->dev : NULL;
}
EXPORT_SYMBOL(dev_get_by_napi_id);

/**
 *	netdev_get_name - get a netdevice name, knowing its ifindex.
 *	@net: network namespace
 *	@name: a pointer to the buffer where the name will be stored.
 *	@ifindex: the ifindex of the interface to get the name from.
 *
 *	The use of raw_seqcount_begin() and cond_resched() before
 *	retrying is required as we want to give the writers a chance
 *	to complete when CONFIG_PREEMPT is not set.
 */
int netdev_get_name(struct net *net, char *name, int ifindex)
{
	struct net_device *dev;
	unsigned int seq;

retry:
	seq = raw_seqcount_begin(&devnet_rename_seq);
	rcu_read_lock();
	dev = dev_get_by_index_rcu(net, ifindex);
	if (!dev) {
		rcu_read_unlock();
		return -ENODEV;
	}

	strcpy(name, dev->name);
	rcu_read_unlock();
	if (read_seqcount_retry(&devnet_rename_seq, seq)) {
		cond_resched();
		goto retry;
	}

	return 0;
}

/**
 *	dev_getbyhwaddr_rcu - find a device by its hardware address
 *	@net: the applicable net namespace
 *	@type: media type of device
 *	@ha: hardware address
 *
 *	Search for an interface by MAC address. Returns NULL if the device
 *	is not found or a pointer to the device.
 *	The caller must hold RCU or RTNL.
 *	The returned device has not had its ref count increased
 *	and the caller must therefore be careful about locking
 *
 */

struct net_device *dev_getbyhwaddr_rcu(struct net *net, unsigned short type,
				       const char *ha)
{
	struct net_device *dev;

	for_each_netdev_rcu(net, dev)
		if (dev->type == type &&
		    !memcmp(dev->dev_addr, ha, dev->addr_len))
			return dev;

	return NULL;
}
EXPORT_SYMBOL(dev_getbyhwaddr_rcu);

struct net_device *__dev_getfirstbyhwtype(struct net *net, unsigned short type)
{
	struct net_device *dev;

	ASSERT_RTNL();
	for_each_netdev(net, dev)
		if (dev->type == type)
			return dev;

	return NULL;
}
EXPORT_SYMBOL(__dev_getfirstbyhwtype);

struct net_device *dev_getfirstbyhwtype(struct net *net, unsigned short type)
{
	struct net_device *dev, *ret = NULL;

	rcu_read_lock();
	for_each_netdev_rcu(net, dev)
		if (dev->type == type) {
			dev_hold(dev);
			ret = dev;
			break;
		}
	rcu_read_unlock();
	return ret;
}
EXPORT_SYMBOL(dev_getfirstbyhwtype);

/**
 *	__dev_get_by_flags - find any device with given flags
 *	@net: the applicable net namespace
 *	@if_flags: IFF_* values
 *	@mask: bitmask of bits in if_flags to check
 *
 *	Search for any interface with the given flags. Returns NULL if a device
 *	is not found or a pointer to the device. Must be called inside
 *	rtnl_lock(), and result refcount is unchanged.
 */

struct net_device *__dev_get_by_flags(struct net *net, unsigned short if_flags,
				      unsigned short mask)
{
	struct net_device *dev, *ret;

	ASSERT_RTNL();

	ret = NULL;
	for_each_netdev(net, dev) {
		if (((dev->flags ^ if_flags) & mask) == 0) {
			ret = dev;
			break;
		}
	}
	return ret;
}
EXPORT_SYMBOL(__dev_get_by_flags);

/**
 *	dev_valid_name - check if name is okay for network device
 *	@name: name string
 *
 *	Network device names need to be valid file names to
 *	to allow sysfs to work.  We also disallow any kind of
 *	whitespace.
 */
bool dev_valid_name(const char *name)
{
	if (*name == '\0')
		return false;
	if (strnlen(name, IFNAMSIZ) == IFNAMSIZ)
		return false;
	if (!strcmp(name, ".") || !strcmp(name, ".."))
		return false;

	while (*name) {
		if (*name == '/' || *name == ':' || isspace(*name))
			return false;
		name++;
	}
	return true;
}
EXPORT_SYMBOL(dev_valid_name);

/**
 *	__dev_alloc_name - allocate a name for a device
 *	@net: network namespace to allocate the device name in
 *	@name: name format string
 *	@buf:  scratch buffer and result name string
 *
 *	Passed a format string - eg "lt%d" it will try and find a suitable
 *	id. It scans list of devices to build up a free map, then chooses
 *	the first empty slot. The caller must hold the dev_base or rtnl lock
 *	while allocating the name and adding the device in order to avoid
 *	duplicates.
 *	Limited to bits_per_byte * page size devices (ie 32K on most platforms).
 *	Returns the number of the unit assigned or a negative errno code.
 */

static int __dev_alloc_name(struct net *net, const char *name, char *buf)
{
	int i = 0;
	const char *p;
	const int max_netdevices = 8*PAGE_SIZE;
	unsigned long *inuse;
	struct net_device *d;

	if (!dev_valid_name(name))
		return -EINVAL;

	p = strchr(name, '%');
	if (p) {
		/*
		 * Verify the string as this thing may have come from
		 * the user.  There must be either one "%d" and no other "%"
		 * characters.
		 */
		if (p[1] != 'd' || strchr(p + 2, '%'))
			return -EINVAL;

		/* Use one page as a bit array of possible slots */
		inuse = (unsigned long *) get_zeroed_page(GFP_ATOMIC);
		if (!inuse)
			return -ENOMEM;

		for_each_netdev(net, d) {
			if (!sscanf(d->name, name, &i))
				continue;
			if (i < 0 || i >= max_netdevices)
				continue;

			/*  avoid cases where sscanf is not exact inverse of printf */
			snprintf(buf, IFNAMSIZ, name, i);
			if (!strncmp(buf, d->name, IFNAMSIZ))
				set_bit(i, inuse);
		}

		i = find_first_zero_bit(inuse, max_netdevices);
		free_page((unsigned long) inuse);
	}

	snprintf(buf, IFNAMSIZ, name, i);
	if (!__dev_get_by_name(net, buf))
		return i;

	/* It is possible to run out of possible slots
	 * when the name is long and there isn't enough space left
	 * for the digits, or if all bits are used.
	 */
	return -ENFILE;
}

static int dev_alloc_name_ns(struct net *net,
			     struct net_device *dev,
			     const char *name)
{
	char buf[IFNAMSIZ];
	int ret;

	BUG_ON(!net);
	ret = __dev_alloc_name(net, name, buf);
	if (ret >= 0)
		strlcpy(dev->name, buf, IFNAMSIZ);
	return ret;
}

/**
 *	dev_alloc_name - allocate a name for a device
 *	@dev: device
 *	@name: name format string
 *
 *	Passed a format string - eg "lt%d" it will try and find a suitable
 *	id. It scans list of devices to build up a free map, then chooses
 *	the first empty slot. The caller must hold the dev_base or rtnl lock
 *	while allocating the name and adding the device in order to avoid
 *	duplicates.
 *	Limited to bits_per_byte * page size devices (ie 32K on most platforms).
 *	Returns the number of the unit assigned or a negative errno code.
 */

int dev_alloc_name(struct net_device *dev, const char *name)
{
	return dev_alloc_name_ns(dev_net(dev), dev, name);
}
EXPORT_SYMBOL(dev_alloc_name);

int dev_get_valid_name(struct net *net, struct net_device *dev,
		       const char *name)
{
	BUG_ON(!net);

	if (!dev_valid_name(name))
		return -EINVAL;

	if (strchr(name, '%'))
		return dev_alloc_name_ns(net, dev, name);
	else if (__dev_get_by_name(net, name))
		return -EEXIST;
	else if (dev->name != name)
		strlcpy(dev->name, name, IFNAMSIZ);

	return 0;
}
EXPORT_SYMBOL(dev_get_valid_name);

/**
 *	dev_change_name - change name of a device
 *	@dev: device
 *	@newname: name (or format string) must be at least IFNAMSIZ
 *
 *	Change name of a device, can pass format strings "eth%d".
 *	for wildcarding.
 */
int dev_change_name(struct net_device *dev, const char *newname)
{
	unsigned char old_assign_type;
	char oldname[IFNAMSIZ];
	int err = 0;
	int ret;
	struct net *net;

	ASSERT_RTNL();
	BUG_ON(!dev_net(dev));

	net = dev_net(dev);

	/* Some auto-enslaved devices e.g. failover slaves are
	 * special, as userspace might rename the device after
	 * the interface had been brought up and running since
	 * the point kernel initiated auto-enslavement. Allow
	 * live name change even when these slave devices are
	 * up and running.
	 *
	 * Typically, users of these auto-enslaving devices
	 * don't actually care about slave name change, as
	 * they are supposed to operate on master interface
	 * directly.
	 */
	if (dev->flags & IFF_UP &&
	    likely(!(dev->priv_flags & IFF_LIVE_RENAME_OK)))
		return -EBUSY;

	write_seqcount_begin(&devnet_rename_seq);

	if (strncmp(newname, dev->name, IFNAMSIZ) == 0) {
		write_seqcount_end(&devnet_rename_seq);
		return 0;
	}

	memcpy(oldname, dev->name, IFNAMSIZ);

	err = dev_get_valid_name(net, dev, newname);
	if (err < 0) {
		write_seqcount_end(&devnet_rename_seq);
		return err;
	}

	if (oldname[0] && !strchr(oldname, '%'))
		netdev_info(dev, "renamed from %s\n", oldname);

	old_assign_type = dev->name_assign_type;
	dev->name_assign_type = NET_NAME_RENAMED;

rollback:
	ret = device_rename(&dev->dev, dev->name);
	if (ret) {
		memcpy(dev->name, oldname, IFNAMSIZ);
		dev->name_assign_type = old_assign_type;
		write_seqcount_end(&devnet_rename_seq);
		return ret;
	}

	write_seqcount_end(&devnet_rename_seq);

	netdev_adjacent_rename_links(dev, oldname);

	write_lock_bh(&dev_base_lock);
	hlist_del_rcu(&dev->name_hlist);
	write_unlock_bh(&dev_base_lock);

	synchronize_rcu();

	write_lock_bh(&dev_base_lock);
	hlist_add_head_rcu(&dev->name_hlist, dev_name_hash(net, dev->name));
	write_unlock_bh(&dev_base_lock);

	ret = call_netdevice_notifiers(NETDEV_CHANGENAME, dev);
	ret = notifier_to_errno(ret);

	if (ret) {
		/* err >= 0 after dev_alloc_name() or stores the first errno */
		if (err >= 0) {
			err = ret;
			write_seqcount_begin(&devnet_rename_seq);
			memcpy(dev->name, oldname, IFNAMSIZ);
			memcpy(oldname, newname, IFNAMSIZ);
			dev->name_assign_type = old_assign_type;
			old_assign_type = NET_NAME_RENAMED;
			goto rollback;
		} else {
			pr_err("%s: name change rollback failed: %d\n",
			       dev->name, ret);
		}
	}

	return err;
}

/**
 *	dev_set_alias - change ifalias of a device
 *	@dev: device
 *	@alias: name up to IFALIASZ
 *	@len: limit of bytes to copy from info
 *
 *	Set ifalias for a device,
 */
int dev_set_alias(struct net_device *dev, const char *alias, size_t len)
{
	struct dev_ifalias *new_alias = NULL;

	if (len >= IFALIASZ)
		return -EINVAL;

	if (len) {
		new_alias = kmalloc(sizeof(*new_alias) + len + 1, GFP_KERNEL);
		if (!new_alias)
			return -ENOMEM;

		memcpy(new_alias->ifalias, alias, len);
		new_alias->ifalias[len] = 0;
	}

	mutex_lock(&ifalias_mutex);
	rcu_swap_protected(dev->ifalias, new_alias,
			   mutex_is_locked(&ifalias_mutex));
	mutex_unlock(&ifalias_mutex);

	if (new_alias)
		kfree_rcu(new_alias, rcuhead);

	return len;
}
EXPORT_SYMBOL(dev_set_alias);

/**
 *	dev_get_alias - get ifalias of a device
 *	@dev: device
 *	@name: buffer to store name of ifalias
 *	@len: size of buffer
 *
 *	get ifalias for a device.  Caller must make sure dev cannot go
 *	away,  e.g. rcu read lock or own a reference count to device.
 */
int dev_get_alias(const struct net_device *dev, char *name, size_t len)
{
	const struct dev_ifalias *alias;
	int ret = 0;

	rcu_read_lock();
	alias = rcu_dereference(dev->ifalias);
	if (alias)
		ret = snprintf(name, len, "%s", alias->ifalias);
	rcu_read_unlock();

	return ret;
}

/**
 *	netdev_features_change - device changes features
 *	@dev: device to cause notification
 *
 *	Called to indicate a device has changed features.
 */
void netdev_features_change(struct net_device *dev)
{
	call_netdevice_notifiers(NETDEV_FEAT_CHANGE, dev);
}
EXPORT_SYMBOL(netdev_features_change);

/**
 *	netdev_state_change - device changes state
 *	@dev: device to cause notification
 *
 *	Called to indicate a device has changed state. This function calls
 *	the notifier chains for netdev_chain and sends a NEWLINK message
 *	to the routing socket.
 */
void netdev_state_change(struct net_device *dev)
{
	if (dev->flags & IFF_UP) {
		struct netdev_notifier_change_info change_info = {
			.info.dev = dev,
		};

		call_netdevice_notifiers_info(NETDEV_CHANGE,
					      &change_info.info);
		rtmsg_ifinfo(RTM_NEWLINK, dev, 0, GFP_KERNEL);
	}
}
EXPORT_SYMBOL(netdev_state_change);

/**
 * netdev_notify_peers - notify network peers about existence of @dev
 * @dev: network device
 *
 * Generate traffic such that interested network peers are aware of
 * @dev, such as by generating a gratuitous ARP. This may be used when
 * a device wants to inform the rest of the network about some sort of
 * reconfiguration such as a failover event or virtual machine
 * migration.
 */
void netdev_notify_peers(struct net_device *dev)
{
	rtnl_lock();
	call_netdevice_notifiers(NETDEV_NOTIFY_PEERS, dev);
	call_netdevice_notifiers(NETDEV_RESEND_IGMP, dev);
	rtnl_unlock();
}
EXPORT_SYMBOL(netdev_notify_peers);

static int __dev_open(struct net_device *dev, struct netlink_ext_ack *extack)
{
	const struct net_device_ops *ops = dev->netdev_ops;
	int ret;

	ASSERT_RTNL();

	if (!netif_device_present(dev))
		return -ENODEV;

	/* Block netpoll from trying to do any rx path servicing.
	 * If we don't do this there is a chance ndo_poll_controller
	 * or ndo_poll may be running while we open the device
	 */
	netpoll_poll_disable(dev);

	ret = call_netdevice_notifiers_extack(NETDEV_PRE_UP, dev, extack);
	ret = notifier_to_errno(ret);
	if (ret)
		return ret;

	set_bit(__LINK_STATE_START, &dev->state);

	if (ops->ndo_validate_addr)
		ret = ops->ndo_validate_addr(dev);

	if (!ret && ops->ndo_open)
		ret = ops->ndo_open(dev);

	netpoll_poll_enable(dev);

	if (ret)
		clear_bit(__LINK_STATE_START, &dev->state);
	else {
		dev->flags |= IFF_UP;
		dev_set_rx_mode(dev);
		dev_activate(dev);
		add_device_randomness(dev->dev_addr, dev->addr_len);
	}

	return ret;
}

/**
 *	dev_open	- prepare an interface for use.
 *	@dev: device to open
 *	@extack: netlink extended ack
 *
 *	Takes a device from down to up state. The device's private open
 *	function is invoked and then the multicast lists are loaded. Finally
 *	the device is moved into the up state and a %NETDEV_UP message is
 *	sent to the netdev notifier chain.
 *
 *	Calling this function on an active interface is a nop. On a failure
 *	a negative errno code is returned.
 */
int dev_open(struct net_device *dev, struct netlink_ext_ack *extack)
{
	int ret;

	if (dev->flags & IFF_UP)
		return 0;

	ret = __dev_open(dev, extack);
	if (ret < 0)
		return ret;

	rtmsg_ifinfo(RTM_NEWLINK, dev, IFF_UP|IFF_RUNNING, GFP_KERNEL);
	call_netdevice_notifiers(NETDEV_UP, dev);

	return ret;
}
EXPORT_SYMBOL(dev_open);

static void __dev_close_many(struct list_head *head)
{
	struct net_device *dev;

	ASSERT_RTNL();
	might_sleep();

	list_for_each_entry(dev, head, close_list) {
		/* Temporarily disable netpoll until the interface is down */
		netpoll_poll_disable(dev);

		call_netdevice_notifiers(NETDEV_GOING_DOWN, dev);

		clear_bit(__LINK_STATE_START, &dev->state);

		/* Synchronize to scheduled poll. We cannot touch poll list, it
		 * can be even on different cpu. So just clear netif_running().
		 *
		 * dev->stop() will invoke napi_disable() on all of it's
		 * napi_struct instances on this device.
		 */
		smp_mb__after_atomic(); /* Commit netif_running(). */
	}

	dev_deactivate_many(head);

	list_for_each_entry(dev, head, close_list) {
		const struct net_device_ops *ops = dev->netdev_ops;

		/*
		 *	Call the device specific close. This cannot fail.
		 *	Only if device is UP
		 *
		 *	We allow it to be called even after a DETACH hot-plug
		 *	event.
		 */
		if (ops->ndo_stop)
			ops->ndo_stop(dev);

		dev->flags &= ~IFF_UP;
		netpoll_poll_enable(dev);
	}
}

static void __dev_close(struct net_device *dev)
{
	LIST_HEAD(single);

	list_add(&dev->close_list, &single);
	__dev_close_many(&single);
	list_del(&single);
}

void dev_close_many(struct list_head *head, bool unlink)
{
	struct net_device *dev, *tmp;

	/* Remove the devices that don't need to be closed */
	list_for_each_entry_safe(dev, tmp, head, close_list)
		if (!(dev->flags & IFF_UP))
			list_del_init(&dev->close_list);

	__dev_close_many(head);

	list_for_each_entry_safe(dev, tmp, head, close_list) {
		rtmsg_ifinfo(RTM_NEWLINK, dev, IFF_UP|IFF_RUNNING, GFP_KERNEL);
		call_netdevice_notifiers(NETDEV_DOWN, dev);
		if (unlink)
			list_del_init(&dev->close_list);
	}
}
EXPORT_SYMBOL(dev_close_many);

/**
 *	dev_close - shutdown an interface.
 *	@dev: device to shutdown
 *
 *	This function moves an active device into down state. A
 *	%NETDEV_GOING_DOWN is sent to the netdev notifier chain. The device
 *	is then deactivated and finally a %NETDEV_DOWN is sent to the notifier
 *	chain.
 */
void dev_close(struct net_device *dev)
{
	if (dev->flags & IFF_UP) {
		LIST_HEAD(single);

		list_add(&dev->close_list, &single);
		dev_close_many(&single, true);
		list_del(&single);
	}
}
EXPORT_SYMBOL(dev_close);


/**
 *	dev_disable_lro - disable Large Receive Offload on a device
 *	@dev: device
 *
 *	Disable Large Receive Offload (LRO) on a net device.  Must be
 *	called under RTNL.  This is needed if received packets may be
 *	forwarded to another interface.
 */
void dev_disable_lro(struct net_device *dev)
{
	struct net_device *lower_dev;
	struct list_head *iter;

	dev->wanted_features &= ~NETIF_F_LRO;
	netdev_update_features(dev);

	if (unlikely(dev->features & NETIF_F_LRO))
		netdev_WARN(dev, "failed to disable LRO!\n");

	netdev_for_each_lower_dev(dev, lower_dev, iter)
		dev_disable_lro(lower_dev);
}
EXPORT_SYMBOL(dev_disable_lro);

/**
 *	dev_disable_gro_hw - disable HW Generic Receive Offload on a device
 *	@dev: device
 *
 *	Disable HW Generic Receive Offload (GRO_HW) on a net device.  Must be
 *	called under RTNL.  This is needed if Generic XDP is installed on
 *	the device.
 */
static void dev_disable_gro_hw(struct net_device *dev)
{
	dev->wanted_features &= ~NETIF_F_GRO_HW;
	netdev_update_features(dev);

	if (unlikely(dev->features & NETIF_F_GRO_HW))
		netdev_WARN(dev, "failed to disable GRO_HW!\n");
}

const char *netdev_cmd_to_name(enum netdev_cmd cmd)
{
#define N(val) 						\
	case NETDEV_##val:				\
		return "NETDEV_" __stringify(val);
	switch (cmd) {
	N(UP) N(DOWN) N(REBOOT) N(CHANGE) N(REGISTER) N(UNREGISTER)
	N(CHANGEMTU) N(CHANGEADDR) N(GOING_DOWN) N(CHANGENAME) N(FEAT_CHANGE)
	N(BONDING_FAILOVER) N(PRE_UP) N(PRE_TYPE_CHANGE) N(POST_TYPE_CHANGE)
	N(POST_INIT) N(RELEASE) N(NOTIFY_PEERS) N(JOIN) N(CHANGEUPPER)
	N(RESEND_IGMP) N(PRECHANGEMTU) N(CHANGEINFODATA) N(BONDING_INFO)
	N(PRECHANGEUPPER) N(CHANGELOWERSTATE) N(UDP_TUNNEL_PUSH_INFO)
	N(UDP_TUNNEL_DROP_INFO) N(CHANGE_TX_QUEUE_LEN)
	N(CVLAN_FILTER_PUSH_INFO) N(CVLAN_FILTER_DROP_INFO)
	N(SVLAN_FILTER_PUSH_INFO) N(SVLAN_FILTER_DROP_INFO)
	N(PRE_CHANGEADDR)
	}
#undef N
	return "UNKNOWN_NETDEV_EVENT";
}
EXPORT_SYMBOL_GPL(netdev_cmd_to_name);

static int call_netdevice_notifier(struct notifier_block *nb, unsigned long val,
				   struct net_device *dev)
{
	struct netdev_notifier_info info = {
		.dev = dev,
	};

	return nb->notifier_call(nb, val, &info);
}

static int dev_boot_phase = 1;

/**
 * register_netdevice_notifier - register a network notifier block
 * @nb: notifier
 *
 * Register a notifier to be called when network device events occur.
 * The notifier passed is linked into the kernel structures and must
 * not be reused until it has been unregistered. A negative errno code
 * is returned on a failure.
 *
 * When registered all registration and up events are replayed
 * to the new notifier to allow device to have a race free
 * view of the network device list.
 */

int register_netdevice_notifier(struct notifier_block *nb)
{
	struct net_device *dev;
	struct net_device *last;
	struct net *net;
	int err;

	/* Close race with setup_net() and cleanup_net() */
	down_write(&pernet_ops_rwsem);
	rtnl_lock();
	err = raw_notifier_chain_register(&netdev_chain, nb);
	if (err)
		goto unlock;
	if (dev_boot_phase)
		goto unlock;
	for_each_net(net) {
		for_each_netdev(net, dev) {
			err = call_netdevice_notifier(nb, NETDEV_REGISTER, dev);
			err = notifier_to_errno(err);
			if (err)
				goto rollback;

			if (!(dev->flags & IFF_UP))
				continue;

			call_netdevice_notifier(nb, NETDEV_UP, dev);
		}
	}

unlock:
	rtnl_unlock();
	up_write(&pernet_ops_rwsem);
	return err;

rollback:
	last = dev;
	for_each_net(net) {
		for_each_netdev(net, dev) {
			if (dev == last)
				goto outroll;

			if (dev->flags & IFF_UP) {
				call_netdevice_notifier(nb, NETDEV_GOING_DOWN,
							dev);
				call_netdevice_notifier(nb, NETDEV_DOWN, dev);
			}
			call_netdevice_notifier(nb, NETDEV_UNREGISTER, dev);
		}
	}

outroll:
	raw_notifier_chain_unregister(&netdev_chain, nb);
	goto unlock;
}
EXPORT_SYMBOL(register_netdevice_notifier);

/**
 * unregister_netdevice_notifier - unregister a network notifier block
 * @nb: notifier
 *
 * Unregister a notifier previously registered by
 * register_netdevice_notifier(). The notifier is unlinked into the
 * kernel structures and may then be reused. A negative errno code
 * is returned on a failure.
 *
 * After unregistering unregister and down device events are synthesized
 * for all devices on the device list to the removed notifier to remove
 * the need for special case cleanup code.
 */

int unregister_netdevice_notifier(struct notifier_block *nb)
{
	struct net_device *dev;
	struct net *net;
	int err;

	/* Close race with setup_net() and cleanup_net() */
	down_write(&pernet_ops_rwsem);
	rtnl_lock();
	err = raw_notifier_chain_unregister(&netdev_chain, nb);
	if (err)
		goto unlock;

	for_each_net(net) {
		for_each_netdev(net, dev) {
			if (dev->flags & IFF_UP) {
				call_netdevice_notifier(nb, NETDEV_GOING_DOWN,
							dev);
				call_netdevice_notifier(nb, NETDEV_DOWN, dev);
			}
			call_netdevice_notifier(nb, NETDEV_UNREGISTER, dev);
		}
	}
unlock:
	rtnl_unlock();
	up_write(&pernet_ops_rwsem);
	return err;
}
EXPORT_SYMBOL(unregister_netdevice_notifier);

/**
 *	call_netdevice_notifiers_info - call all network notifier blocks
 *	@val: value passed unmodified to notifier function
 *	@info: notifier information data
 *
 *	Call all network notifier blocks.  Parameters and return value
 *	are as for raw_notifier_call_chain().
 */

static int call_netdevice_notifiers_info(unsigned long val,
					 struct netdev_notifier_info *info)
{
	ASSERT_RTNL();
	return raw_notifier_call_chain(&netdev_chain, val, info);
}

static int call_netdevice_notifiers_extack(unsigned long val,
					   struct net_device *dev,
					   struct netlink_ext_ack *extack)
{
	struct netdev_notifier_info info = {
		.dev = dev,
		.extack = extack,
	};

	return call_netdevice_notifiers_info(val, &info);
}

/**
 *	call_netdevice_notifiers - call all network notifier blocks
 *      @val: value passed unmodified to notifier function
 *      @dev: net_device pointer passed unmodified to notifier function
 *
 *	Call all network notifier blocks.  Parameters and return value
 *	are as for raw_notifier_call_chain().
 */

int call_netdevice_notifiers(unsigned long val, struct net_device *dev)
{
	return call_netdevice_notifiers_extack(val, dev, NULL);
}
EXPORT_SYMBOL(call_netdevice_notifiers);

/**
 *	call_netdevice_notifiers_mtu - call all network notifier blocks
 *	@val: value passed unmodified to notifier function
 *	@dev: net_device pointer passed unmodified to notifier function
 *	@arg: additional u32 argument passed to the notifier function
 *
 *	Call all network notifier blocks.  Parameters and return value
 *	are as for raw_notifier_call_chain().
 */
static int call_netdevice_notifiers_mtu(unsigned long val,
					struct net_device *dev, u32 arg)
{
	struct netdev_notifier_info_ext info = {
		.info.dev = dev,
		.ext.mtu = arg,
	};

	BUILD_BUG_ON(offsetof(struct netdev_notifier_info_ext, info) != 0);

	return call_netdevice_notifiers_info(val, &info.info);
}

#ifdef CONFIG_NET_INGRESS
static DEFINE_STATIC_KEY_FALSE(ingress_needed_key);

void net_inc_ingress_queue(void)
{
	static_branch_inc(&ingress_needed_key);
}
EXPORT_SYMBOL_GPL(net_inc_ingress_queue);

void net_dec_ingress_queue(void)
{
	static_branch_dec(&ingress_needed_key);
}
EXPORT_SYMBOL_GPL(net_dec_ingress_queue);
#endif

#ifdef CONFIG_NET_EGRESS
static DEFINE_STATIC_KEY_FALSE(egress_needed_key);

void net_inc_egress_queue(void)
{
	static_branch_inc(&egress_needed_key);
}
EXPORT_SYMBOL_GPL(net_inc_egress_queue);

void net_dec_egress_queue(void)
{
	static_branch_dec(&egress_needed_key);
}
EXPORT_SYMBOL_GPL(net_dec_egress_queue);
#endif

static DEFINE_STATIC_KEY_FALSE(netstamp_needed_key);
#ifdef CONFIG_JUMP_LABEL
static atomic_t netstamp_needed_deferred;
static atomic_t netstamp_wanted;
static void netstamp_clear(struct work_struct *work)
{
	int deferred = atomic_xchg(&netstamp_needed_deferred, 0);
	int wanted;

	wanted = atomic_add_return(deferred, &netstamp_wanted);
	if (wanted > 0)
		static_branch_enable(&netstamp_needed_key);
	else
		static_branch_disable(&netstamp_needed_key);
}
static DECLARE_WORK(netstamp_work, netstamp_clear);
#endif

void net_enable_timestamp(void)
{
#ifdef CONFIG_JUMP_LABEL
	int wanted;

	while (1) {
		wanted = atomic_read(&netstamp_wanted);
		if (wanted <= 0)
			break;
		if (atomic_cmpxchg(&netstamp_wanted, wanted, wanted + 1) == wanted)
			return;
	}
	atomic_inc(&netstamp_needed_deferred);
	schedule_work(&netstamp_work);
#else
	static_branch_inc(&netstamp_needed_key);
#endif
}
EXPORT_SYMBOL(net_enable_timestamp);

void net_disable_timestamp(void)
{
#ifdef CONFIG_JUMP_LABEL
	int wanted;

	while (1) {
		wanted = atomic_read(&netstamp_wanted);
		if (wanted <= 1)
			break;
		if (atomic_cmpxchg(&netstamp_wanted, wanted, wanted - 1) == wanted)
			return;
	}
	atomic_dec(&netstamp_needed_deferred);
	schedule_work(&netstamp_work);
#else
	static_branch_dec(&netstamp_needed_key);
#endif
}
EXPORT_SYMBOL(net_disable_timestamp);

static inline void net_timestamp_set(struct sk_buff *skb)
{
	skb->tstamp = 0;
	if (static_branch_unlikely(&netstamp_needed_key))
		__net_timestamp(skb);
}

#define net_timestamp_check(COND, SKB)				\
	if (static_branch_unlikely(&netstamp_needed_key)) {	\
		if ((COND) && !(SKB)->tstamp)			\
			__net_timestamp(SKB);			\
	}							\

bool is_skb_forwardable(const struct net_device *dev, const struct sk_buff *skb)
{
	unsigned int len;

	if (!(dev->flags & IFF_UP))
		return false;

	len = dev->mtu + dev->hard_header_len + VLAN_HLEN;
	if (skb->len <= len)
		return true;

	/* if TSO is enabled, we don't care about the length as the packet
	 * could be forwarded without being segmented before
	 */
	if (skb_is_gso(skb))
		return true;

	return false;
}
EXPORT_SYMBOL_GPL(is_skb_forwardable);

int __dev_forward_skb(struct net_device *dev, struct sk_buff *skb)
{
	int ret = ____dev_forward_skb(dev, skb);

	if (likely(!ret)) {
		skb->protocol = eth_type_trans(skb, dev);
		skb_postpull_rcsum(skb, eth_hdr(skb), ETH_HLEN);
	}

	return ret;
}
EXPORT_SYMBOL_GPL(__dev_forward_skb);

/**
 * dev_forward_skb - loopback an skb to another netif
 *
 * @dev: destination network device
 * @skb: buffer to forward
 *
 * return values:
 *	NET_RX_SUCCESS	(no congestion)
 *	NET_RX_DROP     (packet was dropped, but freed)
 *
 * dev_forward_skb can be used for injecting an skb from the
 * start_xmit function of one device into the receive queue
 * of another device.
 *
 * The receiving device may be in another namespace, so
 * we have to clear all information in the skb that could
 * impact namespace isolation.
 */
int dev_forward_skb(struct net_device *dev, struct sk_buff *skb)
{
	return __dev_forward_skb(dev, skb) ?: netif_rx_internal(skb);
}
EXPORT_SYMBOL_GPL(dev_forward_skb);

static inline int deliver_skb(struct sk_buff *skb,
			      struct packet_type *pt_prev,
			      struct net_device *orig_dev)
{
	if (unlikely(skb_orphan_frags_rx(skb, GFP_ATOMIC)))
		return -ENOMEM;
	refcount_inc(&skb->users);
	return pt_prev->func(skb, skb->dev, pt_prev, orig_dev);
}

static inline void deliver_ptype_list_skb(struct sk_buff *skb,
					  struct packet_type **pt,
					  struct net_device *orig_dev,
					  __be16 type,
					  struct list_head *ptype_list)
{
	struct packet_type *ptype, *pt_prev = *pt;

	list_for_each_entry_rcu(ptype, ptype_list, list) {
		if (ptype->type != type)
			continue;
		if (pt_prev)
			deliver_skb(skb, pt_prev, orig_dev);
		pt_prev = ptype;
	}
	*pt = pt_prev;
}

static inline bool skb_loop_sk(struct packet_type *ptype, struct sk_buff *skb)
{
	if (!ptype->af_packet_priv || !skb->sk)
		return false;

	if (ptype->id_match)
		return ptype->id_match(ptype, skb->sk);
	else if ((struct sock *)ptype->af_packet_priv == skb->sk)
		return true;

	return false;
}

/**
 * dev_nit_active - return true if any network interface taps are in use
 *
 * @dev: network device to check for the presence of taps
 */
bool dev_nit_active(struct net_device *dev)
{
	return !list_empty(&ptype_all) || !list_empty(&dev->ptype_all);
}
EXPORT_SYMBOL_GPL(dev_nit_active);

/*
 *	Support routine. Sends outgoing frames to any network
 *	taps currently in use.
 */

void dev_queue_xmit_nit(struct sk_buff *skb, struct net_device *dev)
{
	struct packet_type *ptype;
	struct sk_buff *skb2 = NULL;
	struct packet_type *pt_prev = NULL;
	struct list_head *ptype_list = &ptype_all;

	rcu_read_lock();
again:
	list_for_each_entry_rcu(ptype, ptype_list, list) {
		if (ptype->ignore_outgoing)
			continue;

		/* Never send packets back to the socket
		 * they originated from - MvS (miquels@drinkel.ow.org)
		 */
		if (skb_loop_sk(ptype, skb))
			continue;

		if (pt_prev) {
			deliver_skb(skb2, pt_prev, skb->dev);
			pt_prev = ptype;
			continue;
		}

		/* need to clone skb, done only once */
		skb2 = skb_clone(skb, GFP_ATOMIC);
		if (!skb2)
			goto out_unlock;

		net_timestamp_set(skb2);

		/* skb->nh should be correctly
		 * set by sender, so that the second statement is
		 * just protection against buggy protocols.
		 */
		skb_reset_mac_header(skb2);

		if (skb_network_header(skb2) < skb2->data ||
		    skb_network_header(skb2) > skb_tail_pointer(skb2)) {
			net_crit_ratelimited("protocol %04x is buggy, dev %s\n",
					     ntohs(skb2->protocol),
					     dev->name);
			skb_reset_network_header(skb2);
		}

		skb2->transport_header = skb2->network_header;
		skb2->pkt_type = PACKET_OUTGOING;
		pt_prev = ptype;
	}

	if (ptype_list == &ptype_all) {
		ptype_list = &dev->ptype_all;
		goto again;
	}
out_unlock:
	if (pt_prev) {
		if (!skb_orphan_frags_rx(skb2, GFP_ATOMIC))
			pt_prev->func(skb2, skb->dev, pt_prev, skb->dev);
		else
			kfree_skb(skb2);
	}
	rcu_read_unlock();
}
EXPORT_SYMBOL_GPL(dev_queue_xmit_nit);

/**
 * netif_setup_tc - Handle tc mappings on real_num_tx_queues change
 * @dev: Network device
 * @txq: number of queues available
 *
 * If real_num_tx_queues is changed the tc mappings may no longer be
 * valid. To resolve this verify the tc mapping remains valid and if
 * not NULL the mapping. With no priorities mapping to this
 * offset/count pair it will no longer be used. In the worst case TC0
 * is invalid nothing can be done so disable priority mappings. If is
 * expected that drivers will fix this mapping if they can before
 * calling netif_set_real_num_tx_queues.
 */
static void netif_setup_tc(struct net_device *dev, unsigned int txq)
{
	int i;
	struct netdev_tc_txq *tc = &dev->tc_to_txq[0];

	/* If TC0 is invalidated disable TC mapping */
	if (tc->offset + tc->count > txq) {
		pr_warn("Number of in use tx queues changed invalidating tc mappings. Priority traffic classification disabled!\n");
		dev->num_tc = 0;
		return;
	}

	/* Invalidated prio to tc mappings set to TC0 */
	for (i = 1; i < TC_BITMASK + 1; i++) {
		int q = netdev_get_prio_tc_map(dev, i);

		tc = &dev->tc_to_txq[q];
		if (tc->offset + tc->count > txq) {
			pr_warn("Number of in use tx queues changed. Priority %i to tc mapping %i is no longer valid. Setting map to 0\n",
				i, q);
			netdev_set_prio_tc_map(dev, i, 0);
		}
	}
}

int netdev_txq_to_tc(struct net_device *dev, unsigned int txq)
{
	if (dev->num_tc) {
		struct netdev_tc_txq *tc = &dev->tc_to_txq[0];
		int i;

		/* walk through the TCs and see if it falls into any of them */
		for (i = 0; i < TC_MAX_QUEUE; i++, tc++) {
			if ((txq - tc->offset) < tc->count)
				return i;
		}

		/* didn't find it, just return -1 to indicate no match */
		return -1;
	}

	return 0;
}
EXPORT_SYMBOL(netdev_txq_to_tc);

#ifdef CONFIG_XPS
struct static_key xps_needed __read_mostly;
EXPORT_SYMBOL(xps_needed);
struct static_key xps_rxqs_needed __read_mostly;
EXPORT_SYMBOL(xps_rxqs_needed);
static DEFINE_MUTEX(xps_map_mutex);
#define xmap_dereference(P)		\
	rcu_dereference_protected((P), lockdep_is_held(&xps_map_mutex))

static bool remove_xps_queue(struct xps_dev_maps *dev_maps,
			     int tci, u16 index)
{
	struct xps_map *map = NULL;
	int pos;

	if (dev_maps)
		map = xmap_dereference(dev_maps->attr_map[tci]);
	if (!map)
		return false;

	for (pos = map->len; pos--;) {
		if (map->queues[pos] != index)
			continue;

		if (map->len > 1) {
			map->queues[pos] = map->queues[--map->len];
			break;
		}

		RCU_INIT_POINTER(dev_maps->attr_map[tci], NULL);
		kfree_rcu(map, rcu);
		return false;
	}

	return true;
}

static bool remove_xps_queue_cpu(struct net_device *dev,
				 struct xps_dev_maps *dev_maps,
				 int cpu, u16 offset, u16 count)
{
	int num_tc = dev->num_tc ? : 1;
	bool active = false;
	int tci;

	for (tci = cpu * num_tc; num_tc--; tci++) {
		int i, j;

		for (i = count, j = offset; i--; j++) {
			if (!remove_xps_queue(dev_maps, tci, j))
				break;
		}

		active |= i < 0;
	}

	return active;
}

static void reset_xps_maps(struct net_device *dev,
			   struct xps_dev_maps *dev_maps,
			   bool is_rxqs_map)
{
	if (is_rxqs_map) {
		static_key_slow_dec_cpuslocked(&xps_rxqs_needed);
		RCU_INIT_POINTER(dev->xps_rxqs_map, NULL);
	} else {
		RCU_INIT_POINTER(dev->xps_cpus_map, NULL);
	}
	static_key_slow_dec_cpuslocked(&xps_needed);
	kfree_rcu(dev_maps, rcu);
}

static void clean_xps_maps(struct net_device *dev, const unsigned long *mask,
			   struct xps_dev_maps *dev_maps, unsigned int nr_ids,
			   u16 offset, u16 count, bool is_rxqs_map)
{
	bool active = false;
	int i, j;

	for (j = -1; j = netif_attrmask_next(j, mask, nr_ids),
	     j < nr_ids;)
		active |= remove_xps_queue_cpu(dev, dev_maps, j, offset,
					       count);
	if (!active)
		reset_xps_maps(dev, dev_maps, is_rxqs_map);

	if (!is_rxqs_map) {
		for (i = offset + (count - 1); count--; i--) {
			netdev_queue_numa_node_write(
				netdev_get_tx_queue(dev, i),
				NUMA_NO_NODE);
		}
	}
}

static void netif_reset_xps_queues(struct net_device *dev, u16 offset,
				   u16 count)
{
	const unsigned long *possible_mask = NULL;
	struct xps_dev_maps *dev_maps;
	unsigned int nr_ids;

	if (!static_key_false(&xps_needed))
		return;

	cpus_read_lock();
	mutex_lock(&xps_map_mutex);

	if (static_key_false(&xps_rxqs_needed)) {
		dev_maps = xmap_dereference(dev->xps_rxqs_map);
		if (dev_maps) {
			nr_ids = dev->num_rx_queues;
			clean_xps_maps(dev, possible_mask, dev_maps, nr_ids,
				       offset, count, true);
		}
	}

	dev_maps = xmap_dereference(dev->xps_cpus_map);
	if (!dev_maps)
		goto out_no_maps;

	if (num_possible_cpus() > 1)
		possible_mask = cpumask_bits(cpu_possible_mask);
	nr_ids = nr_cpu_ids;
	clean_xps_maps(dev, possible_mask, dev_maps, nr_ids, offset, count,
		       false);

out_no_maps:
	mutex_unlock(&xps_map_mutex);
	cpus_read_unlock();
}

static void netif_reset_xps_queues_gt(struct net_device *dev, u16 index)
{
	netif_reset_xps_queues(dev, index, dev->num_tx_queues - index);
}

static struct xps_map *expand_xps_map(struct xps_map *map, int attr_index,
				      u16 index, bool is_rxqs_map)
{
	struct xps_map *new_map;
	int alloc_len = XPS_MIN_MAP_ALLOC;
	int i, pos;

	for (pos = 0; map && pos < map->len; pos++) {
		if (map->queues[pos] != index)
			continue;
		return map;
	}

	/* Need to add tx-queue to this CPU's/rx-queue's existing map */
	if (map) {
		if (pos < map->alloc_len)
			return map;

		alloc_len = map->alloc_len * 2;
	}

	/* Need to allocate new map to store tx-queue on this CPU's/rx-queue's
	 *  map
	 */
	if (is_rxqs_map)
		new_map = kzalloc(XPS_MAP_SIZE(alloc_len), GFP_KERNEL);
	else
		new_map = kzalloc_node(XPS_MAP_SIZE(alloc_len), GFP_KERNEL,
				       cpu_to_node(attr_index));
	if (!new_map)
		return NULL;

	for (i = 0; i < pos; i++)
		new_map->queues[i] = map->queues[i];
	new_map->alloc_len = alloc_len;
	new_map->len = pos;

	return new_map;
}

/* Must be called under cpus_read_lock */
int __netif_set_xps_queue(struct net_device *dev, const unsigned long *mask,
			  u16 index, bool is_rxqs_map)
{
	const unsigned long *online_mask = NULL, *possible_mask = NULL;
	struct xps_dev_maps *dev_maps, *new_dev_maps = NULL;
	int i, j, tci, numa_node_id = -2;
	int maps_sz, num_tc = 1, tc = 0;
	struct xps_map *map, *new_map;
	bool active = false;
	unsigned int nr_ids;

	if (dev->num_tc) {
		/* Do not allow XPS on subordinate device directly */
		num_tc = dev->num_tc;
		if (num_tc < 0)
			return -EINVAL;

		/* If queue belongs to subordinate dev use its map */
		dev = netdev_get_tx_queue(dev, index)->sb_dev ? : dev;

		tc = netdev_txq_to_tc(dev, index);
		if (tc < 0)
			return -EINVAL;
	}

	mutex_lock(&xps_map_mutex);
	if (is_rxqs_map) {
		maps_sz = XPS_RXQ_DEV_MAPS_SIZE(num_tc, dev->num_rx_queues);
		dev_maps = xmap_dereference(dev->xps_rxqs_map);
		nr_ids = dev->num_rx_queues;
	} else {
		maps_sz = XPS_CPU_DEV_MAPS_SIZE(num_tc);
		if (num_possible_cpus() > 1) {
			online_mask = cpumask_bits(cpu_online_mask);
			possible_mask = cpumask_bits(cpu_possible_mask);
		}
		dev_maps = xmap_dereference(dev->xps_cpus_map);
		nr_ids = nr_cpu_ids;
	}

	if (maps_sz < L1_CACHE_BYTES)
		maps_sz = L1_CACHE_BYTES;

	/* allocate memory for queue storage */
	for (j = -1; j = netif_attrmask_next_and(j, online_mask, mask, nr_ids),
	     j < nr_ids;) {
		if (!new_dev_maps)
			new_dev_maps = kzalloc(maps_sz, GFP_KERNEL);
		if (!new_dev_maps) {
			mutex_unlock(&xps_map_mutex);
			return -ENOMEM;
		}

		tci = j * num_tc + tc;
		map = dev_maps ? xmap_dereference(dev_maps->attr_map[tci]) :
				 NULL;

		map = expand_xps_map(map, j, index, is_rxqs_map);
		if (!map)
			goto error;

		RCU_INIT_POINTER(new_dev_maps->attr_map[tci], map);
	}

	if (!new_dev_maps)
		goto out_no_new_maps;

	if (!dev_maps) {
		/* Increment static keys at most once per type */
		static_key_slow_inc_cpuslocked(&xps_needed);
		if (is_rxqs_map)
			static_key_slow_inc_cpuslocked(&xps_rxqs_needed);
	}

	for (j = -1; j = netif_attrmask_next(j, possible_mask, nr_ids),
	     j < nr_ids;) {
		/* copy maps belonging to foreign traffic classes */
		for (i = tc, tci = j * num_tc; dev_maps && i--; tci++) {
			/* fill in the new device map from the old device map */
			map = xmap_dereference(dev_maps->attr_map[tci]);
			RCU_INIT_POINTER(new_dev_maps->attr_map[tci], map);
		}

		/* We need to explicitly update tci as prevous loop
		 * could break out early if dev_maps is NULL.
		 */
		tci = j * num_tc + tc;

		if (netif_attr_test_mask(j, mask, nr_ids) &&
		    netif_attr_test_online(j, online_mask, nr_ids)) {
			/* add tx-queue to CPU/rx-queue maps */
			int pos = 0;

			map = xmap_dereference(new_dev_maps->attr_map[tci]);
			while ((pos < map->len) && (map->queues[pos] != index))
				pos++;

			if (pos == map->len)
				map->queues[map->len++] = index;
#ifdef CONFIG_NUMA
			if (!is_rxqs_map) {
				if (numa_node_id == -2)
					numa_node_id = cpu_to_node(j);
				else if (numa_node_id != cpu_to_node(j))
					numa_node_id = -1;
			}
#endif
		} else if (dev_maps) {
			/* fill in the new device map from the old device map */
			map = xmap_dereference(dev_maps->attr_map[tci]);
			RCU_INIT_POINTER(new_dev_maps->attr_map[tci], map);
		}

		/* copy maps belonging to foreign traffic classes */
		for (i = num_tc - tc, tci++; dev_maps && --i; tci++) {
			/* fill in the new device map from the old device map */
			map = xmap_dereference(dev_maps->attr_map[tci]);
			RCU_INIT_POINTER(new_dev_maps->attr_map[tci], map);
		}
	}

	if (is_rxqs_map)
		rcu_assign_pointer(dev->xps_rxqs_map, new_dev_maps);
	else
		rcu_assign_pointer(dev->xps_cpus_map, new_dev_maps);

	/* Cleanup old maps */
	if (!dev_maps)
		goto out_no_old_maps;

	for (j = -1; j = netif_attrmask_next(j, possible_mask, nr_ids),
	     j < nr_ids;) {
		for (i = num_tc, tci = j * num_tc; i--; tci++) {
			new_map = xmap_dereference(new_dev_maps->attr_map[tci]);
			map = xmap_dereference(dev_maps->attr_map[tci]);
			if (map && map != new_map)
				kfree_rcu(map, rcu);
		}
	}

	kfree_rcu(dev_maps, rcu);

out_no_old_maps:
	dev_maps = new_dev_maps;
	active = true;

out_no_new_maps:
	if (!is_rxqs_map) {
		/* update Tx queue numa node */
		netdev_queue_numa_node_write(netdev_get_tx_queue(dev, index),
					     (numa_node_id >= 0) ?
					     numa_node_id : NUMA_NO_NODE);
	}

	if (!dev_maps)
		goto out_no_maps;

	/* removes tx-queue from unused CPUs/rx-queues */
	for (j = -1; j = netif_attrmask_next(j, possible_mask, nr_ids),
	     j < nr_ids;) {
		for (i = tc, tci = j * num_tc; i--; tci++)
			active |= remove_xps_queue(dev_maps, tci, index);
		if (!netif_attr_test_mask(j, mask, nr_ids) ||
		    !netif_attr_test_online(j, online_mask, nr_ids))
			active |= remove_xps_queue(dev_maps, tci, index);
		for (i = num_tc - tc, tci++; --i; tci++)
			active |= remove_xps_queue(dev_maps, tci, index);
	}

	/* free map if not active */
	if (!active)
		reset_xps_maps(dev, dev_maps, is_rxqs_map);

out_no_maps:
	mutex_unlock(&xps_map_mutex);

	return 0;
error:
	/* remove any maps that we added */
	for (j = -1; j = netif_attrmask_next(j, possible_mask, nr_ids),
	     j < nr_ids;) {
		for (i = num_tc, tci = j * num_tc; i--; tci++) {
			new_map = xmap_dereference(new_dev_maps->attr_map[tci]);
			map = dev_maps ?
			      xmap_dereference(dev_maps->attr_map[tci]) :
			      NULL;
			if (new_map && new_map != map)
				kfree(new_map);
		}
	}

	mutex_unlock(&xps_map_mutex);

	kfree(new_dev_maps);
	return -ENOMEM;
}
EXPORT_SYMBOL_GPL(__netif_set_xps_queue);

int netif_set_xps_queue(struct net_device *dev, const struct cpumask *mask,
			u16 index)
{
	int ret;

	cpus_read_lock();
	ret =  __netif_set_xps_queue(dev, cpumask_bits(mask), index, false);
	cpus_read_unlock();

	return ret;
}
EXPORT_SYMBOL(netif_set_xps_queue);

#endif
static void netdev_unbind_all_sb_channels(struct net_device *dev)
{
	struct netdev_queue *txq = &dev->_tx[dev->num_tx_queues];

	/* Unbind any subordinate channels */
	while (txq-- != &dev->_tx[0]) {
		if (txq->sb_dev)
			netdev_unbind_sb_channel(dev, txq->sb_dev);
	}
}

void netdev_reset_tc(struct net_device *dev)
{
#ifdef CONFIG_XPS
	netif_reset_xps_queues_gt(dev, 0);
#endif
	netdev_unbind_all_sb_channels(dev);

	/* Reset TC configuration of device */
	dev->num_tc = 0;
	memset(dev->tc_to_txq, 0, sizeof(dev->tc_to_txq));
	memset(dev->prio_tc_map, 0, sizeof(dev->prio_tc_map));
}
EXPORT_SYMBOL(netdev_reset_tc);

int netdev_set_tc_queue(struct net_device *dev, u8 tc, u16 count, u16 offset)
{
	if (tc >= dev->num_tc)
		return -EINVAL;

#ifdef CONFIG_XPS
	netif_reset_xps_queues(dev, offset, count);
#endif
	dev->tc_to_txq[tc].count = count;
	dev->tc_to_txq[tc].offset = offset;
	return 0;
}
EXPORT_SYMBOL(netdev_set_tc_queue);

int netdev_set_num_tc(struct net_device *dev, u8 num_tc)
{
	if (num_tc > TC_MAX_QUEUE)
		return -EINVAL;

#ifdef CONFIG_XPS
	netif_reset_xps_queues_gt(dev, 0);
#endif
	netdev_unbind_all_sb_channels(dev);

	dev->num_tc = num_tc;
	return 0;
}
EXPORT_SYMBOL(netdev_set_num_tc);

void netdev_unbind_sb_channel(struct net_device *dev,
			      struct net_device *sb_dev)
{
	struct netdev_queue *txq = &dev->_tx[dev->num_tx_queues];

#ifdef CONFIG_XPS
	netif_reset_xps_queues_gt(sb_dev, 0);
#endif
	memset(sb_dev->tc_to_txq, 0, sizeof(sb_dev->tc_to_txq));
	memset(sb_dev->prio_tc_map, 0, sizeof(sb_dev->prio_tc_map));

	while (txq-- != &dev->_tx[0]) {
		if (txq->sb_dev == sb_dev)
			txq->sb_dev = NULL;
	}
}
EXPORT_SYMBOL(netdev_unbind_sb_channel);

int netdev_bind_sb_channel_queue(struct net_device *dev,
				 struct net_device *sb_dev,
				 u8 tc, u16 count, u16 offset)
{
	/* Make certain the sb_dev and dev are already configured */
	if (sb_dev->num_tc >= 0 || tc >= dev->num_tc)
		return -EINVAL;

	/* We cannot hand out queues we don't have */
	if ((offset + count) > dev->real_num_tx_queues)
		return -EINVAL;

	/* Record the mapping */
	sb_dev->tc_to_txq[tc].count = count;
	sb_dev->tc_to_txq[tc].offset = offset;

	/* Provide a way for Tx queue to find the tc_to_txq map or
	 * XPS map for itself.
	 */
	while (count--)
		netdev_get_tx_queue(dev, count + offset)->sb_dev = sb_dev;

	return 0;
}
EXPORT_SYMBOL(netdev_bind_sb_channel_queue);

int netdev_set_sb_channel(struct net_device *dev, u16 channel)
{
	/* Do not use a multiqueue device to represent a subordinate channel */
	if (netif_is_multiqueue(dev))
		return -ENODEV;

	/* We allow channels 1 - 32767 to be used for subordinate channels.
	 * Channel 0 is meant to be "native" mode and used only to represent
	 * the main root device. We allow writing 0 to reset the device back
	 * to normal mode after being used as a subordinate channel.
	 */
	if (channel > S16_MAX)
		return -EINVAL;

	dev->num_tc = -channel;

	return 0;
}
EXPORT_SYMBOL(netdev_set_sb_channel);

/*
 * Routine to help set real_num_tx_queues. To avoid skbs mapped to queues
 * greater than real_num_tx_queues stale skbs on the qdisc must be flushed.
 */
int netif_set_real_num_tx_queues(struct net_device *dev, unsigned int txq)
{
	bool disabling;
	int rc;

	disabling = txq < dev->real_num_tx_queues;

	if (txq < 1 || txq > dev->num_tx_queues)
		return -EINVAL;

	if (dev->reg_state == NETREG_REGISTERED ||
	    dev->reg_state == NETREG_UNREGISTERING) {
		ASSERT_RTNL();

		rc = netdev_queue_update_kobjects(dev, dev->real_num_tx_queues,
						  txq);
		if (rc)
			return rc;

		if (dev->num_tc)
			netif_setup_tc(dev, txq);

		dev->real_num_tx_queues = txq;

		if (disabling) {
			synchronize_net();
			qdisc_reset_all_tx_gt(dev, txq);
#ifdef CONFIG_XPS
			netif_reset_xps_queues_gt(dev, txq);
#endif
		}
	} else {
		dev->real_num_tx_queues = txq;
	}

	return 0;
}
EXPORT_SYMBOL(netif_set_real_num_tx_queues);

#ifdef CONFIG_SYSFS
/**
 *	netif_set_real_num_rx_queues - set actual number of RX queues used
 *	@dev: Network device
 *	@rxq: Actual number of RX queues
 *
 *	This must be called either with the rtnl_lock held or before
 *	registration of the net device.  Returns 0 on success, or a
 *	negative error code.  If called before registration, it always
 *	succeeds.
 */
int netif_set_real_num_rx_queues(struct net_device *dev, unsigned int rxq)
{
	int rc;

	if (rxq < 1 || rxq > dev->num_rx_queues)
		return -EINVAL;

	if (dev->reg_state == NETREG_REGISTERED) {
		ASSERT_RTNL();

		rc = net_rx_queue_update_kobjects(dev, dev->real_num_rx_queues,
						  rxq);
		if (rc)
			return rc;
	}

	dev->real_num_rx_queues = rxq;
	return 0;
}
EXPORT_SYMBOL(netif_set_real_num_rx_queues);
#endif

/**
 * netif_get_num_default_rss_queues - default number of RSS queues
 *
 * This routine should set an upper limit on the number of RSS queues
 * used by default by multiqueue devices.
 */
int netif_get_num_default_rss_queues(void)
{
	return is_kdump_kernel() ?
		1 : min_t(int, DEFAULT_MAX_NUM_RSS_QUEUES, num_online_cpus());
}
EXPORT_SYMBOL(netif_get_num_default_rss_queues);

static void __netif_reschedule(struct Qdisc *q)
{
	struct softnet_data *sd;
	unsigned long flags;

	local_irq_save(flags);
	sd = this_cpu_ptr(&softnet_data);
	q->next_sched = NULL;
	*sd->output_queue_tailp = q;
	sd->output_queue_tailp = &q->next_sched;
	raise_softirq_irqoff(NET_TX_SOFTIRQ);
	local_irq_restore(flags);
}

void __netif_schedule(struct Qdisc *q)
{
	if (!test_and_set_bit(__QDISC_STATE_SCHED, &q->state))
		__netif_reschedule(q);
}
EXPORT_SYMBOL(__netif_schedule);

struct dev_kfree_skb_cb {
	enum skb_free_reason reason;
};

static struct dev_kfree_skb_cb *get_kfree_skb_cb(const struct sk_buff *skb)
{
	return (struct dev_kfree_skb_cb *)skb->cb;
}

void netif_schedule_queue(struct netdev_queue *txq)
{
	rcu_read_lock();
	if (!(txq->state & QUEUE_STATE_ANY_XOFF)) {
		struct Qdisc *q = rcu_dereference(txq->qdisc);

		__netif_schedule(q);
	}
	rcu_read_unlock();
}
EXPORT_SYMBOL(netif_schedule_queue);

void netif_tx_wake_queue(struct netdev_queue *dev_queue)
{
	if (test_and_clear_bit(__QUEUE_STATE_DRV_XOFF, &dev_queue->state)) {
		struct Qdisc *q;

		rcu_read_lock();
		q = rcu_dereference(dev_queue->qdisc);
		__netif_schedule(q);
		rcu_read_unlock();
	}
}
EXPORT_SYMBOL(netif_tx_wake_queue);

void __dev_kfree_skb_irq(struct sk_buff *skb, enum skb_free_reason reason)
{
	unsigned long flags;

	if (unlikely(!skb))
		return;

	if (likely(refcount_read(&skb->users) == 1)) {
		smp_rmb();
		refcount_set(&skb->users, 0);
	} else if (likely(!refcount_dec_and_test(&skb->users))) {
		return;
	}
	get_kfree_skb_cb(skb)->reason = reason;
	local_irq_save(flags);
	skb->next = __this_cpu_read(softnet_data.completion_queue);
	__this_cpu_write(softnet_data.completion_queue, skb);
	raise_softirq_irqoff(NET_TX_SOFTIRQ);
	local_irq_restore(flags);
}
EXPORT_SYMBOL(__dev_kfree_skb_irq);

void __dev_kfree_skb_any(struct sk_buff *skb, enum skb_free_reason reason)
{
	if (in_irq() || irqs_disabled())
		__dev_kfree_skb_irq(skb, reason);
	else
		dev_kfree_skb(skb);
}
EXPORT_SYMBOL(__dev_kfree_skb_any);


/**
 * netif_device_detach - mark device as removed
 * @dev: network device
 *
 * Mark device as removed from system and therefore no longer available.
 */
void netif_device_detach(struct net_device *dev)
{
	if (test_and_clear_bit(__LINK_STATE_PRESENT, &dev->state) &&
	    netif_running(dev)) {
		netif_tx_stop_all_queues(dev);
	}
}
EXPORT_SYMBOL(netif_device_detach);

/**
 * netif_device_attach - mark device as attached
 * @dev: network device
 *
 * Mark device as attached from system and restart if needed.
 */
void netif_device_attach(struct net_device *dev)
{
	if (!test_and_set_bit(__LINK_STATE_PRESENT, &dev->state) &&
	    netif_running(dev)) {
		netif_tx_wake_all_queues(dev);
		__netdev_watchdog_up(dev);
	}
}
EXPORT_SYMBOL(netif_device_attach);

/*
 * Returns a Tx hash based on the given packet descriptor a Tx queues' number
 * to be used as a distribution range.
 */
static u16 skb_tx_hash(const struct net_device *dev,
		       const struct net_device *sb_dev,
		       struct sk_buff *skb)
{
	u32 hash;
	u16 qoffset = 0;
	u16 qcount = dev->real_num_tx_queues;

	if (dev->num_tc) {
		u8 tc = netdev_get_prio_tc_map(dev, skb->priority);

		qoffset = sb_dev->tc_to_txq[tc].offset;
		qcount = sb_dev->tc_to_txq[tc].count;
	}

	if (skb_rx_queue_recorded(skb)) {
		hash = skb_get_rx_queue(skb);
		while (unlikely(hash >= qcount))
			hash -= qcount;
		return hash + qoffset;
	}

	return (u16) reciprocal_scale(skb_get_hash(skb), qcount) + qoffset;
}

static void skb_warn_bad_offload(const struct sk_buff *skb)
{
	static const netdev_features_t null_features;
	struct net_device *dev = skb->dev;
	const char *name = "";

	if (!net_ratelimit())
		return;

	if (dev) {
		if (dev->dev.parent)
			name = dev_driver_string(dev->dev.parent);
		else
			name = netdev_name(dev);
	}
	WARN(1, "%s: caps=(%pNF, %pNF) len=%d data_len=%d gso_size=%d "
	     "gso_type=%d ip_summed=%d\n",
	     name, dev ? &dev->features : &null_features,
	     skb->sk ? &skb->sk->sk_route_caps : &null_features,
	     skb->len, skb->data_len, skb_shinfo(skb)->gso_size,
	     skb_shinfo(skb)->gso_type, skb->ip_summed);
}

/*
 * Invalidate hardware checksum when packet is to be mangled, and
 * complete checksum manually on outgoing path.
 */
int skb_checksum_help(struct sk_buff *skb)
{
	__wsum csum;
	int ret = 0, offset;

	if (skb->ip_summed == CHECKSUM_COMPLETE)
		goto out_set_summed;

	if (unlikely(skb_shinfo(skb)->gso_size)) {
		skb_warn_bad_offload(skb);
		return -EINVAL;
	}

	/* Before computing a checksum, we should make sure no frag could
	 * be modified by an external entity : checksum could be wrong.
	 */
	if (skb_has_shared_frag(skb)) {
		ret = __skb_linearize(skb);
		if (ret)
			goto out;
	}

	offset = skb_checksum_start_offset(skb);
	BUG_ON(offset >= skb_headlen(skb));
	csum = skb_checksum(skb, offset, skb->len - offset, 0);

	offset += skb->csum_offset;
	BUG_ON(offset + sizeof(__sum16) > skb_headlen(skb));

	if (skb_cloned(skb) &&
	    !skb_clone_writable(skb, offset + sizeof(__sum16))) {
		ret = pskb_expand_head(skb, 0, 0, GFP_ATOMIC);
		if (ret)
			goto out;
	}

	*(__sum16 *)(skb->data + offset) = csum_fold(csum) ?: CSUM_MANGLED_0;
out_set_summed:
	skb->ip_summed = CHECKSUM_NONE;
out:
	return ret;
}
EXPORT_SYMBOL(skb_checksum_help);

int skb_crc32c_csum_help(struct sk_buff *skb)
{
	__le32 crc32c_csum;
	int ret = 0, offset, start;

	if (skb->ip_summed != CHECKSUM_PARTIAL)
		goto out;

	if (unlikely(skb_is_gso(skb)))
		goto out;

	/* Before computing a checksum, we should make sure no frag could
	 * be modified by an external entity : checksum could be wrong.
	 */
	if (unlikely(skb_has_shared_frag(skb))) {
		ret = __skb_linearize(skb);
		if (ret)
			goto out;
	}
	start = skb_checksum_start_offset(skb);
	offset = start + offsetof(struct sctphdr, checksum);
	if (WARN_ON_ONCE(offset >= skb_headlen(skb))) {
		ret = -EINVAL;
		goto out;
	}
	if (skb_cloned(skb) &&
	    !skb_clone_writable(skb, offset + sizeof(__le32))) {
		ret = pskb_expand_head(skb, 0, 0, GFP_ATOMIC);
		if (ret)
			goto out;
	}
	crc32c_csum = cpu_to_le32(~__skb_checksum(skb, start,
						  skb->len - start, ~(__u32)0,
						  crc32c_csum_stub));
	*(__le32 *)(skb->data + offset) = crc32c_csum;
	skb->ip_summed = CHECKSUM_NONE;
	skb->csum_not_inet = 0;
out:
	return ret;
}

__be16 skb_network_protocol(struct sk_buff *skb, int *depth)
{
	__be16 type = skb->protocol;

	/* Tunnel gso handlers can set protocol to ethernet. */
	if (type == htons(ETH_P_TEB)) {
		struct ethhdr *eth;

		if (unlikely(!pskb_may_pull(skb, sizeof(struct ethhdr))))
			return 0;

		eth = (struct ethhdr *)skb->data;
		type = eth->h_proto;
	}

	return __vlan_get_protocol(skb, type, depth);
}

/**
 *	skb_mac_gso_segment - mac layer segmentation handler.
 *	@skb: buffer to segment
 *	@features: features for the output path (see dev->features)
 */
struct sk_buff *skb_mac_gso_segment(struct sk_buff *skb,
				    netdev_features_t features)
{
	struct sk_buff *segs = ERR_PTR(-EPROTONOSUPPORT);
	struct packet_offload *ptype;
	int vlan_depth = skb->mac_len;
	__be16 type = skb_network_protocol(skb, &vlan_depth);

	if (unlikely(!type))
		return ERR_PTR(-EINVAL);

	__skb_pull(skb, vlan_depth);

	rcu_read_lock();
	list_for_each_entry_rcu(ptype, &offload_base, list) {
		if (ptype->type == type && ptype->callbacks.gso_segment) {
			segs = ptype->callbacks.gso_segment(skb, features);
			break;
		}
	}
	rcu_read_unlock();

	__skb_push(skb, skb->data - skb_mac_header(skb));

	return segs;
}
EXPORT_SYMBOL(skb_mac_gso_segment);


/* openvswitch calls this on rx path, so we need a different check.
 */
static inline bool skb_needs_check(struct sk_buff *skb, bool tx_path)
{
	if (tx_path)
		return skb->ip_summed != CHECKSUM_PARTIAL &&
		       skb->ip_summed != CHECKSUM_UNNECESSARY;

	return skb->ip_summed == CHECKSUM_NONE;
}

/**
 *	__skb_gso_segment - Perform segmentation on skb.
 *	@skb: buffer to segment
 *	@features: features for the output path (see dev->features)
 *	@tx_path: whether it is called in TX path
 *
 *	This function segments the given skb and returns a list of segments.
 *
 *	It may return NULL if the skb requires no segmentation.  This is
 *	only possible when GSO is used for verifying header integrity.
 *
 *	Segmentation preserves SKB_SGO_CB_OFFSET bytes of previous skb cb.
 */
struct sk_buff *__skb_gso_segment(struct sk_buff *skb,
				  netdev_features_t features, bool tx_path)
{
	struct sk_buff *segs;

	if (unlikely(skb_needs_check(skb, tx_path))) {
		int err;

		/* We're going to init ->check field in TCP or UDP header */
		err = skb_cow_head(skb, 0);
		if (err < 0)
			return ERR_PTR(err);
	}

	/* Only report GSO partial support if it will enable us to
	 * support segmentation on this frame without needing additional
	 * work.
	 */
	if (features & NETIF_F_GSO_PARTIAL) {
		netdev_features_t partial_features = NETIF_F_GSO_ROBUST;
		struct net_device *dev = skb->dev;

		partial_features |= dev->features & dev->gso_partial_features;
		if (!skb_gso_ok(skb, features | partial_features))
			features &= ~NETIF_F_GSO_PARTIAL;
	}

	BUILD_BUG_ON(SKB_SGO_CB_OFFSET +
		     sizeof(*SKB_GSO_CB(skb)) > sizeof(skb->cb));

	SKB_GSO_CB(skb)->mac_offset = skb_headroom(skb);
	SKB_GSO_CB(skb)->encap_level = 0;

	skb_reset_mac_header(skb);
	skb_reset_mac_len(skb);

	segs = skb_mac_gso_segment(skb, features);

	if (unlikely(skb_needs_check(skb, tx_path) && !IS_ERR(segs)))
		skb_warn_bad_offload(skb);

	return segs;
}
EXPORT_SYMBOL(__skb_gso_segment);

/* Take action when hardware reception checksum errors are detected. */
#ifdef CONFIG_BUG
void netdev_rx_csum_fault(struct net_device *dev, struct sk_buff *skb)
{
	if (net_ratelimit()) {
		pr_err("%s: hw csum failure\n", dev ? dev->name : "<unknown>");
		if (dev)
			pr_err("dev features: %pNF\n", &dev->features);
		pr_err("skb len=%u data_len=%u pkt_type=%u gso_size=%u gso_type=%u nr_frags=%u ip_summed=%u csum=%x csum_complete_sw=%d csum_valid=%d csum_level=%u\n",
		       skb->len, skb->data_len, skb->pkt_type,
		       skb_shinfo(skb)->gso_size, skb_shinfo(skb)->gso_type,
		       skb_shinfo(skb)->nr_frags, skb->ip_summed, skb->csum,
		       skb->csum_complete_sw, skb->csum_valid, skb->csum_level);
		dump_stack();
	}
}
EXPORT_SYMBOL(netdev_rx_csum_fault);
#endif

/* XXX: check that highmem exists at all on the given machine. */
static int illegal_highdma(struct net_device *dev, struct sk_buff *skb)
{
#ifdef CONFIG_HIGHMEM
	int i;

	if (!(dev->features & NETIF_F_HIGHDMA)) {
		for (i = 0; i < skb_shinfo(skb)->nr_frags; i++) {
			skb_frag_t *frag = &skb_shinfo(skb)->frags[i];

			if (PageHighMem(skb_frag_page(frag)))
				return 1;
		}
	}
#endif
	return 0;
}

/* If MPLS offload request, verify we are testing hardware MPLS features
 * instead of standard features for the netdev.
 */
#if IS_ENABLED(CONFIG_NET_MPLS_GSO)
static netdev_features_t net_mpls_features(struct sk_buff *skb,
					   netdev_features_t features,
					   __be16 type)
{
	if (eth_p_mpls(type))
		features &= skb->dev->mpls_features;

	return features;
}
#else
static netdev_features_t net_mpls_features(struct sk_buff *skb,
					   netdev_features_t features,
					   __be16 type)
{
	return features;
}
#endif

static netdev_features_t harmonize_features(struct sk_buff *skb,
	netdev_features_t features)
{
	int tmp;
	__be16 type;

	type = skb_network_protocol(skb, &tmp);
	features = net_mpls_features(skb, features, type);

	if (skb->ip_summed != CHECKSUM_NONE &&
	    !can_checksum_protocol(features, type)) {
		features &= ~(NETIF_F_CSUM_MASK | NETIF_F_GSO_MASK);
	}
	if (illegal_highdma(skb->dev, skb))
		features &= ~NETIF_F_SG;

	return features;
}

netdev_features_t passthru_features_check(struct sk_buff *skb,
					  struct net_device *dev,
					  netdev_features_t features)
{
	return features;
}
EXPORT_SYMBOL(passthru_features_check);

static netdev_features_t dflt_features_check(struct sk_buff *skb,
					     struct net_device *dev,
					     netdev_features_t features)
{
	return vlan_features_check(skb, features);
}

static netdev_features_t gso_features_check(const struct sk_buff *skb,
					    struct net_device *dev,
					    netdev_features_t features)
{
	u16 gso_segs = skb_shinfo(skb)->gso_segs;

	if (gso_segs > dev->gso_max_segs)
		return features & ~NETIF_F_GSO_MASK;

	/* Support for GSO partial features requires software
	 * intervention before we can actually process the packets
	 * so we need to strip support for any partial features now
	 * and we can pull them back in after we have partially
	 * segmented the frame.
	 */
	if (!(skb_shinfo(skb)->gso_type & SKB_GSO_PARTIAL))
		features &= ~dev->gso_partial_features;

	/* Make sure to clear the IPv4 ID mangling feature if the
	 * IPv4 header has the potential to be fragmented.
	 */
	if (skb_shinfo(skb)->gso_type & SKB_GSO_TCPV4) {
		struct iphdr *iph = skb->encapsulation ?
				    inner_ip_hdr(skb) : ip_hdr(skb);

		if (!(iph->frag_off & htons(IP_DF)))
			features &= ~NETIF_F_TSO_MANGLEID;
	}

	return features;
}

netdev_features_t netif_skb_features(struct sk_buff *skb)
{
	struct net_device *dev = skb->dev;
	netdev_features_t features = dev->features;

	if (skb_is_gso(skb))
		features = gso_features_check(skb, dev, features);

	/* If encapsulation offload request, verify we are testing
	 * hardware encapsulation features instead of standard
	 * features for the netdev
	 */
	if (skb->encapsulation)
		features &= dev->hw_enc_features;

	if (skb_vlan_tagged(skb))
		features = netdev_intersect_features(features,
						     dev->vlan_features |
						     NETIF_F_HW_VLAN_CTAG_TX |
						     NETIF_F_HW_VLAN_STAG_TX);

	if (dev->netdev_ops->ndo_features_check)
		features &= dev->netdev_ops->ndo_features_check(skb, dev,
								features);
	else
		features &= dflt_features_check(skb, dev, features);

	return harmonize_features(skb, features);
}
EXPORT_SYMBOL(netif_skb_features);

static int xmit_one(struct sk_buff *skb, struct net_device *dev,
		    struct netdev_queue *txq, bool more)
{
	unsigned int len;
	int rc;

	if (dev_nit_active(dev))
		dev_queue_xmit_nit(skb, dev);

	len = skb->len;
	trace_net_dev_start_xmit(skb, dev);
	rc = netdev_start_xmit(skb, dev, txq, more);
	trace_net_dev_xmit(skb, rc, dev, len);

	return rc;
}

struct sk_buff *dev_hard_start_xmit(struct sk_buff *first, struct net_device *dev,
				    struct netdev_queue *txq, int *ret)
{
	struct sk_buff *skb = first;
	int rc = NETDEV_TX_OK;

	while (skb) {
		struct sk_buff *next = skb->next;

		skb_mark_not_on_list(skb);
		rc = xmit_one(skb, dev, txq, next != NULL);
		if (unlikely(!dev_xmit_complete(rc))) {
			skb->next = next;
			goto out;
		}

		skb = next;
		if (netif_tx_queue_stopped(txq) && skb) {
			rc = NETDEV_TX_BUSY;
			break;
		}
	}

out:
	*ret = rc;
	return skb;
}

static struct sk_buff *validate_xmit_vlan(struct sk_buff *skb,
					  netdev_features_t features)
{
	if (skb_vlan_tag_present(skb) &&
	    !vlan_hw_offload_capable(features, skb->vlan_proto))
		skb = __vlan_hwaccel_push_inside(skb);
	return skb;
}

int skb_csum_hwoffload_help(struct sk_buff *skb,
			    const netdev_features_t features)
{
	if (unlikely(skb->csum_not_inet))
		return !!(features & NETIF_F_SCTP_CRC) ? 0 :
			skb_crc32c_csum_help(skb);

	return !!(features & NETIF_F_CSUM_MASK) ? 0 : skb_checksum_help(skb);
}
EXPORT_SYMBOL(skb_csum_hwoffload_help);

static struct sk_buff *validate_xmit_skb(struct sk_buff *skb, struct net_device *dev, bool *again)
{
	netdev_features_t features;

	features = netif_skb_features(skb);
	skb = validate_xmit_vlan(skb, features);
	if (unlikely(!skb))
		goto out_null;

	skb = sk_validate_xmit_skb(skb, dev);
	if (unlikely(!skb))
		goto out_null;

	if (netif_needs_gso(skb, features)) {
		struct sk_buff *segs;

		segs = skb_gso_segment(skb, features);
		if (IS_ERR(segs)) {
			goto out_kfree_skb;
		} else if (segs) {
			consume_skb(skb);
			skb = segs;
		}
	} else {
		if (skb_needs_linearize(skb, features) &&
		    __skb_linearize(skb))
			goto out_kfree_skb;

		/* If packet is not checksummed and device does not
		 * support checksumming for this protocol, complete
		 * checksumming here.
		 */
		if (skb->ip_summed == CHECKSUM_PARTIAL) {
			if (skb->encapsulation)
				skb_set_inner_transport_header(skb,
							       skb_checksum_start_offset(skb));
			else
				skb_set_transport_header(skb,
							 skb_checksum_start_offset(skb));
			if (skb_csum_hwoffload_help(skb, features))
				goto out_kfree_skb;
		}
	}

	skb = validate_xmit_xfrm(skb, features, again);

	return skb;

out_kfree_skb:
	kfree_skb(skb);
out_null:
	atomic_long_inc(&dev->tx_dropped);
	return NULL;
}

struct sk_buff *validate_xmit_skb_list(struct sk_buff *skb, struct net_device *dev, bool *again)
{
	struct sk_buff *next, *head = NULL, *tail;

	for (; skb != NULL; skb = next) {
		next = skb->next;
		skb_mark_not_on_list(skb);

		/* in case skb wont be segmented, point to itself */
		skb->prev = skb;

		skb = validate_xmit_skb(skb, dev, again);
		if (!skb)
			continue;

		if (!head)
			head = skb;
		else
			tail->next = skb;
		/* If skb was segmented, skb->prev points to
		 * the last segment. If not, it still contains skb.
		 */
		tail = skb->prev;
	}
	return head;
}
EXPORT_SYMBOL_GPL(validate_xmit_skb_list);

static void qdisc_pkt_len_init(struct sk_buff *skb)
{
	const struct skb_shared_info *shinfo = skb_shinfo(skb);

	qdisc_skb_cb(skb)->pkt_len = skb->len;

	/* To get more precise estimation of bytes sent on wire,
	 * we add to pkt_len the headers size of all segments
	 */
	if (shinfo->gso_size && skb_transport_header_was_set(skb)) {
		unsigned int hdr_len;
		u16 gso_segs = shinfo->gso_segs;

		/* mac layer + network layer */
		hdr_len = skb_transport_header(skb) - skb_mac_header(skb);

		/* + transport layer */
		if (likely(shinfo->gso_type & (SKB_GSO_TCPV4 | SKB_GSO_TCPV6))) {
			const struct tcphdr *th;
			struct tcphdr _tcphdr;

			th = skb_header_pointer(skb, skb_transport_offset(skb),
						sizeof(_tcphdr), &_tcphdr);
			if (likely(th))
				hdr_len += __tcp_hdrlen(th);
		} else {
			struct udphdr _udphdr;

			if (skb_header_pointer(skb, skb_transport_offset(skb),
					       sizeof(_udphdr), &_udphdr))
				hdr_len += sizeof(struct udphdr);
		}

		if (shinfo->gso_type & SKB_GSO_DODGY)
			gso_segs = DIV_ROUND_UP(skb->len - hdr_len,
						shinfo->gso_size);

		qdisc_skb_cb(skb)->pkt_len += (gso_segs - 1) * hdr_len;
	}
}

static inline int __dev_xmit_skb(struct sk_buff *skb, struct Qdisc *q,
				 struct net_device *dev,
				 struct netdev_queue *txq)
{
	spinlock_t *root_lock = qdisc_lock(q);
	struct sk_buff *to_free = NULL;
	bool contended;
	int rc;

	qdisc_calculate_pkt_len(skb, q);

	if (q->flags & TCQ_F_NOLOCK) {
		if (unlikely(test_bit(__QDISC_STATE_DEACTIVATED, &q->state))) {
			__qdisc_drop(skb, &to_free);
			rc = NET_XMIT_DROP;
		} else if ((q->flags & TCQ_F_CAN_BYPASS) && q->empty &&
			   qdisc_run_begin(q)) {
			qdisc_bstats_cpu_update(q, skb);

			if (sch_direct_xmit(skb, q, dev, txq, NULL, true))
				__qdisc_run(q);

			qdisc_run_end(q);
			rc = NET_XMIT_SUCCESS;
		} else {
			rc = q->enqueue(skb, q, &to_free) & NET_XMIT_MASK;
			qdisc_run(q);
		}

		if (unlikely(to_free))
			kfree_skb_list(to_free);
		return rc;
	}

	/*
	 * Heuristic to force contended enqueues to serialize on a
	 * separate lock before trying to get qdisc main lock.
	 * This permits qdisc->running owner to get the lock more
	 * often and dequeue packets faster.
	 */
	contended = qdisc_is_running(q);
	if (unlikely(contended))
		spin_lock(&q->busylock);

	spin_lock(root_lock);
	if (unlikely(test_bit(__QDISC_STATE_DEACTIVATED, &q->state))) {
		__qdisc_drop(skb, &to_free);
		rc = NET_XMIT_DROP;
	} else if ((q->flags & TCQ_F_CAN_BYPASS) && !qdisc_qlen(q) &&
		   qdisc_run_begin(q)) {
		/*
		 * This is a work-conserving queue; there are no old skbs
		 * waiting to be sent out; and the qdisc is not running -
		 * xmit the skb directly.
		 */

		qdisc_bstats_update(q, skb);

		if (sch_direct_xmit(skb, q, dev, txq, root_lock, true)) {
			if (unlikely(contended)) {
				spin_unlock(&q->busylock);
				contended = false;
			}
			__qdisc_run(q);
		}

		qdisc_run_end(q);
		rc = NET_XMIT_SUCCESS;
	} else {
		rc = q->enqueue(skb, q, &to_free) & NET_XMIT_MASK;
		if (qdisc_run_begin(q)) {
			if (unlikely(contended)) {
				spin_unlock(&q->busylock);
				contended = false;
			}
			__qdisc_run(q);
			qdisc_run_end(q);
		}
	}
	spin_unlock(root_lock);
	if (unlikely(to_free))
		kfree_skb_list(to_free);
	if (unlikely(contended))
		spin_unlock(&q->busylock);
	return rc;
}

#if IS_ENABLED(CONFIG_CGROUP_NET_PRIO)
static void skb_update_prio(struct sk_buff *skb)
{
	const struct netprio_map *map;
	const struct sock *sk;
	unsigned int prioidx;

	if (skb->priority)
		return;
	map = rcu_dereference_bh(skb->dev->priomap);
	if (!map)
		return;
	sk = skb_to_full_sk(skb);
	if (!sk)
		return;

	prioidx = sock_cgroup_prioidx(&sk->sk_cgrp_data);

	if (prioidx < map->priomap_len)
		skb->priority = map->priomap[prioidx];
}
#else
#define skb_update_prio(skb)
#endif

/**
 *	dev_loopback_xmit - loop back @skb
 *	@net: network namespace this loopback is happening in
 *	@sk:  sk needed to be a netfilter okfn
 *	@skb: buffer to transmit
 */
int dev_loopback_xmit(struct net *net, struct sock *sk, struct sk_buff *skb)
{
	skb_reset_mac_header(skb);
	__skb_pull(skb, skb_network_offset(skb));
	skb->pkt_type = PACKET_LOOPBACK;
	skb->ip_summed = CHECKSUM_UNNECESSARY;
	WARN_ON(!skb_dst(skb));
	skb_dst_force(skb);
	netif_rx_ni(skb);
	return 0;
}
EXPORT_SYMBOL(dev_loopback_xmit);

#ifdef CONFIG_NET_EGRESS
static struct sk_buff *
sch_handle_egress(struct sk_buff *skb, int *ret, struct net_device *dev)
{
	struct mini_Qdisc *miniq = rcu_dereference_bh(dev->miniq_egress);
	struct tcf_result cl_res;

	if (!miniq)
		return skb;

	/* qdisc_skb_cb(skb)->pkt_len was already set by the caller. */
	mini_qdisc_bstats_cpu_update(miniq, skb);

	switch (tcf_classify(skb, miniq->filter_list, &cl_res, false)) {
	case TC_ACT_OK:
	case TC_ACT_RECLASSIFY:
		skb->tc_index = TC_H_MIN(cl_res.classid);
		break;
	case TC_ACT_SHOT:
		mini_qdisc_qstats_cpu_drop(miniq);
		*ret = NET_XMIT_DROP;
		kfree_skb(skb);
		return NULL;
	case TC_ACT_STOLEN:
	case TC_ACT_QUEUED:
	case TC_ACT_TRAP:
		*ret = NET_XMIT_SUCCESS;
		consume_skb(skb);
		return NULL;
	case TC_ACT_REDIRECT:
		/* No need to push/pop skb's mac_header here on egress! */
		skb_do_redirect(skb);
		*ret = NET_XMIT_SUCCESS;
		return NULL;
	default:
		break;
	}

	return skb;
}
#endif /* CONFIG_NET_EGRESS */

#ifdef CONFIG_XPS
static int __get_xps_queue_idx(struct net_device *dev, struct sk_buff *skb,
			       struct xps_dev_maps *dev_maps, unsigned int tci)
{
	struct xps_map *map;
	int queue_index = -1;

	if (dev->num_tc) {
		tci *= dev->num_tc;
		tci += netdev_get_prio_tc_map(dev, skb->priority);
	}

	map = rcu_dereference(dev_maps->attr_map[tci]);
	if (map) {
		if (map->len == 1)
			queue_index = map->queues[0];
		else
			queue_index = map->queues[reciprocal_scale(
						skb_get_hash(skb), map->len)];
		if (unlikely(queue_index >= dev->real_num_tx_queues))
			queue_index = -1;
	}
	return queue_index;
}
#endif

static int get_xps_queue(struct net_device *dev, struct net_device *sb_dev,
			 struct sk_buff *skb)
{
#ifdef CONFIG_XPS
	struct xps_dev_maps *dev_maps;
	struct sock *sk = skb->sk;
	int queue_index = -1;

	if (!static_key_false(&xps_needed))
		return -1;

	rcu_read_lock();
	if (!static_key_false(&xps_rxqs_needed))
		goto get_cpus_map;

	dev_maps = rcu_dereference(sb_dev->xps_rxqs_map);
	if (dev_maps) {
		int tci = sk_rx_queue_get(sk);

		if (tci >= 0 && tci < dev->num_rx_queues)
			queue_index = __get_xps_queue_idx(dev, skb, dev_maps,
							  tci);
	}

get_cpus_map:
	if (queue_index < 0) {
		dev_maps = rcu_dereference(sb_dev->xps_cpus_map);
		if (dev_maps) {
			unsigned int tci = skb->sender_cpu - 1;

			queue_index = __get_xps_queue_idx(dev, skb, dev_maps,
							  tci);
		}
	}
	rcu_read_unlock();

	return queue_index;
#else
	return -1;
#endif
}

u16 dev_pick_tx_zero(struct net_device *dev, struct sk_buff *skb,
		     struct net_device *sb_dev)
{
	return 0;
}
EXPORT_SYMBOL(dev_pick_tx_zero);

u16 dev_pick_tx_cpu_id(struct net_device *dev, struct sk_buff *skb,
		       struct net_device *sb_dev)
{
	return (u16)raw_smp_processor_id() % dev->real_num_tx_queues;
}
EXPORT_SYMBOL(dev_pick_tx_cpu_id);

u16 netdev_pick_tx(struct net_device *dev, struct sk_buff *skb,
		     struct net_device *sb_dev)
{
	struct sock *sk = skb->sk;
	int queue_index = sk_tx_queue_get(sk);

	sb_dev = sb_dev ? : dev;

	if (queue_index < 0 || skb->ooo_okay ||
	    queue_index >= dev->real_num_tx_queues) {
		int new_index = get_xps_queue(dev, sb_dev, skb);

		if (new_index < 0)
			new_index = skb_tx_hash(dev, sb_dev, skb);

		if (queue_index != new_index && sk &&
		    sk_fullsock(sk) &&
		    rcu_access_pointer(sk->sk_dst_cache))
			sk_tx_queue_set(sk, new_index);

		queue_index = new_index;
	}

	return queue_index;
}
EXPORT_SYMBOL(netdev_pick_tx);

struct netdev_queue *netdev_core_pick_tx(struct net_device *dev,
					 struct sk_buff *skb,
					 struct net_device *sb_dev)
{
	int queue_index = 0;

#ifdef CONFIG_XPS
	u32 sender_cpu = skb->sender_cpu - 1;

	if (sender_cpu >= (u32)NR_CPUS)
		skb->sender_cpu = raw_smp_processor_id() + 1;
#endif

	if (dev->real_num_tx_queues != 1) {
		const struct net_device_ops *ops = dev->netdev_ops;

		if (ops->ndo_select_queue)
			queue_index = ops->ndo_select_queue(dev, skb, sb_dev);
		else
			queue_index = netdev_pick_tx(dev, skb, sb_dev);

		queue_index = netdev_cap_txqueue(dev, queue_index);
	}

	skb_set_queue_mapping(skb, queue_index);
	return netdev_get_tx_queue(dev, queue_index);
}

/**
 *	__dev_queue_xmit - transmit a buffer
 *	@skb: buffer to transmit
 *	@sb_dev: suboordinate device used for L2 forwarding offload
 *
 *	Queue a buffer for transmission to a network device. The caller must
 *	have set the device and priority and built the buffer before calling
 *	this function. The function can be called from an interrupt.
 *
 *	A negative errno code is returned on a failure. A success does not
 *	guarantee the frame will be transmitted as it may be dropped due
 *	to congestion or traffic shaping.
 *
 * -----------------------------------------------------------------------------------
 *      I notice this method can also return errors from the queue disciplines,
 *      including NET_XMIT_DROP, which is a positive value.  So, errors can also
 *      be positive.
 *
 *      Regardless of the return value, the skb is consumed, so it is currently
 *      difficult to retry a send to this method.  (You can bump the ref count
 *      before sending to hold a reference for retry if you are careful.)
 *
 *      When calling this method, interrupts MUST be enabled.  This is because
 *      the BH enable code must have IRQs enabled so that it will not deadlock.
 *          --BLG
 */
static int __dev_queue_xmit(struct sk_buff *skb, struct net_device *sb_dev)
{
	struct net_device *dev = skb->dev;
	struct netdev_queue *txq;
	struct Qdisc *q;
	int rc = -ENOMEM;
	bool again = false;

	skb_reset_mac_header(skb);

	if (unlikely(skb_shinfo(skb)->tx_flags & SKBTX_SCHED_TSTAMP))
		__skb_tstamp_tx(skb, NULL, skb->sk, SCM_TSTAMP_SCHED);

	/* Disable soft irqs for various locks below. Also
	 * stops preemption for RCU.
	 */
	rcu_read_lock_bh();

	skb_update_prio(skb);

	qdisc_pkt_len_init(skb);
#ifdef CONFIG_NET_CLS_ACT
	skb->tc_at_ingress = 0;
# ifdef CONFIG_NET_EGRESS
	if (static_branch_unlikely(&egress_needed_key)) {
		skb = sch_handle_egress(skb, &rc, dev);
		if (!skb)
			goto out;
	}
# endif
#endif
	/* If device/qdisc don't need skb->dst, release it right now while
	 * its hot in this cpu cache.
	 */
	if (dev->priv_flags & IFF_XMIT_DST_RELEASE)
		skb_dst_drop(skb);
	else
		skb_dst_force(skb);

	txq = netdev_core_pick_tx(dev, skb, sb_dev);
	q = rcu_dereference_bh(txq->qdisc);

	trace_net_dev_queue(skb);
	if (q->enqueue) {
		rc = __dev_xmit_skb(skb, q, dev, txq);
		goto out;
	}

	/* The device has no queue. Common case for software devices:
	 * loopback, all the sorts of tunnels...

	 * Really, it is unlikely that netif_tx_lock protection is necessary
	 * here.  (f.e. loopback and IP tunnels are clean ignoring statistics
	 * counters.)
	 * However, it is possible, that they rely on protection
	 * made by us here.

	 * Check this and shot the lock. It is not prone from deadlocks.
	 *Either shot noqueue qdisc, it is even simpler 8)
	 */
	if (dev->flags & IFF_UP) {
		int cpu = smp_processor_id(); /* ok because BHs are off */

		if (txq->xmit_lock_owner != cpu) {
			if (dev_xmit_recursion())
				goto recursion_alert;

			skb = validate_xmit_skb(skb, dev, &again);
			if (!skb)
				goto out;

			HARD_TX_LOCK(dev, txq, cpu);

			if (!netif_xmit_stopped(txq)) {
				dev_xmit_recursion_inc();
				skb = dev_hard_start_xmit(skb, dev, txq, &rc);
				dev_xmit_recursion_dec();
				if (dev_xmit_complete(rc)) {
					HARD_TX_UNLOCK(dev, txq);
					goto out;
				}
			}
			HARD_TX_UNLOCK(dev, txq);
			net_crit_ratelimited("Virtual device %s asks to queue packet!\n",
					     dev->name);
		} else {
			/* Recursion is detected! It is possible,
			 * unfortunately
			 */
recursion_alert:
			net_crit_ratelimited("Dead loop on virtual device %s, fix it urgently!\n",
					     dev->name);
		}
	}

	rc = -ENETDOWN;
	rcu_read_unlock_bh();

	atomic_long_inc(&dev->tx_dropped);
	kfree_skb_list(skb);
	return rc;
out:
	rcu_read_unlock_bh();
	return rc;
}

int dev_queue_xmit(struct sk_buff *skb)
{
	return __dev_queue_xmit(skb, NULL);
}
EXPORT_SYMBOL(dev_queue_xmit);

int dev_queue_xmit_accel(struct sk_buff *skb, struct net_device *sb_dev)
{
	return __dev_queue_xmit(skb, sb_dev);
}
EXPORT_SYMBOL(dev_queue_xmit_accel);

int dev_direct_xmit(struct sk_buff *skb, u16 queue_id)
{
	struct net_device *dev = skb->dev;
	struct sk_buff *orig_skb = skb;
	struct netdev_queue *txq;
	int ret = NETDEV_TX_BUSY;
	bool again = false;

	if (unlikely(!netif_running(dev) ||
		     !netif_carrier_ok(dev)))
		goto drop;

	skb = validate_xmit_skb_list(skb, dev, &again);
	if (skb != orig_skb)
		goto drop;

	skb_set_queue_mapping(skb, queue_id);
	txq = skb_get_tx_queue(dev, skb);

	local_bh_disable();

	HARD_TX_LOCK(dev, txq, smp_processor_id());
	if (!netif_xmit_frozen_or_drv_stopped(txq))
		ret = netdev_start_xmit(skb, dev, txq, false);
	HARD_TX_UNLOCK(dev, txq);

	local_bh_enable();

	if (!dev_xmit_complete(ret))
		kfree_skb(skb);

	return ret;
drop:
	atomic_long_inc(&dev->tx_dropped);
	kfree_skb_list(skb);
	return NET_XMIT_DROP;
}
EXPORT_SYMBOL(dev_direct_xmit);

/*************************************************************************
 *			Receiver routines
 *************************************************************************/

int netdev_max_backlog __read_mostly = 1000;
EXPORT_SYMBOL(netdev_max_backlog);

int netdev_tstamp_prequeue __read_mostly = 1;
int netdev_budget __read_mostly = 300;
unsigned int __read_mostly netdev_budget_usecs = 2000;
int weight_p __read_mostly = 64;           /* old backlog weight */
int dev_weight_rx_bias __read_mostly = 1;  /* bias for backlog weight */
int dev_weight_tx_bias __read_mostly = 1;  /* bias for output_queue quota */
int dev_rx_weight __read_mostly = 64;
int dev_tx_weight __read_mostly = 64;

/* Called with irq disabled */
static inline void ____napi_schedule(struct softnet_data *sd,
				     struct napi_struct *napi)
{
	list_add_tail(&napi->poll_list, &sd->poll_list);
	__raise_softirq_irqoff(NET_RX_SOFTIRQ);
}

#ifdef CONFIG_RPS

/* One global table that all flow-based protocols share. */
struct rps_sock_flow_table __rcu *rps_sock_flow_table __read_mostly;
EXPORT_SYMBOL(rps_sock_flow_table);
u32 rps_cpu_mask __read_mostly;
EXPORT_SYMBOL(rps_cpu_mask);

struct static_key_false rps_needed __read_mostly;
EXPORT_SYMBOL(rps_needed);
struct static_key_false rfs_needed __read_mostly;
EXPORT_SYMBOL(rfs_needed);

static struct rps_dev_flow *
set_rps_cpu(struct net_device *dev, struct sk_buff *skb,
	    struct rps_dev_flow *rflow, u16 next_cpu)
{
	if (next_cpu < nr_cpu_ids) {
#ifdef CONFIG_RFS_ACCEL
		struct netdev_rx_queue *rxqueue;
		struct rps_dev_flow_table *flow_table;
		struct rps_dev_flow *old_rflow;
		u32 flow_id;
		u16 rxq_index;
		int rc;

		/* Should we steer this flow to a different hardware queue? */
		if (!skb_rx_queue_recorded(skb) || !dev->rx_cpu_rmap ||
		    !(dev->features & NETIF_F_NTUPLE))
			goto out;
		rxq_index = cpu_rmap_lookup_index(dev->rx_cpu_rmap, next_cpu);
		if (rxq_index == skb_get_rx_queue(skb))
			goto out;

		rxqueue = dev->_rx + rxq_index;
		flow_table = rcu_dereference(rxqueue->rps_flow_table);
		if (!flow_table)
			goto out;
		flow_id = skb_get_hash(skb) & flow_table->mask;
		rc = dev->netdev_ops->ndo_rx_flow_steer(dev, skb,
							rxq_index, flow_id);
		if (rc < 0)
			goto out;
		old_rflow = rflow;
		rflow = &flow_table->flows[flow_id];
		rflow->filter = rc;
		if (old_rflow->filter == rflow->filter)
			old_rflow->filter = RPS_NO_FILTER;
	out:
#endif
		rflow->last_qtail =
			per_cpu(softnet_data, next_cpu).input_queue_head;
	}

	rflow->cpu = next_cpu;
	return rflow;
}

/*
 * get_rps_cpu is called from netif_receive_skb and returns the target
 * CPU from the RPS map of the receiving queue for a given skb.
 * rcu_read_lock must be held on entry.
 */
static int get_rps_cpu(struct net_device *dev, struct sk_buff *skb,
		       struct rps_dev_flow **rflowp)
{
	const struct rps_sock_flow_table *sock_flow_table;
	struct netdev_rx_queue *rxqueue = dev->_rx;
	struct rps_dev_flow_table *flow_table;
	struct rps_map *map;
	int cpu = -1;
	u32 tcpu;
	u32 hash;

	if (skb_rx_queue_recorded(skb)) {
		u16 index = skb_get_rx_queue(skb);

		if (unlikely(index >= dev->real_num_rx_queues)) {
			WARN_ONCE(dev->real_num_rx_queues > 1,
				  "%s received packet on queue %u, but number "
				  "of RX queues is %u\n",
				  dev->name, index, dev->real_num_rx_queues);
			goto done;
		}
		rxqueue += index;
	}

	/* Avoid computing hash if RFS/RPS is not active for this rxqueue */

	flow_table = rcu_dereference(rxqueue->rps_flow_table);
	map = rcu_dereference(rxqueue->rps_map);
	if (!flow_table && !map)
		goto done;

	skb_reset_network_header(skb);
	hash = skb_get_hash(skb);
	if (!hash)
		goto done;

	sock_flow_table = rcu_dereference(rps_sock_flow_table);
	if (flow_table && sock_flow_table) {
		struct rps_dev_flow *rflow;
		u32 next_cpu;
		u32 ident;

		/* First check into global flow table if there is a match */
		ident = sock_flow_table->ents[hash & sock_flow_table->mask];
		if ((ident ^ hash) & ~rps_cpu_mask)
			goto try_rps;

		next_cpu = ident & rps_cpu_mask;

		/* OK, now we know there is a match,
		 * we can look at the local (per receive queue) flow table
		 */
		rflow = &flow_table->flows[hash & flow_table->mask];
		tcpu = rflow->cpu;

		/*
		 * If the desired CPU (where last recvmsg was done) is
		 * different from current CPU (one in the rx-queue flow
		 * table entry), switch if one of the following holds:
		 *   - Current CPU is unset (>= nr_cpu_ids).
		 *   - Current CPU is offline.
		 *   - The current CPU's queue tail has advanced beyond the
		 *     last packet that was enqueued using this table entry.
		 *     This guarantees that all previous packets for the flow
		 *     have been dequeued, thus preserving in order delivery.
		 */
		if (unlikely(tcpu != next_cpu) &&
		    (tcpu >= nr_cpu_ids || !cpu_online(tcpu) ||
		     ((int)(per_cpu(softnet_data, tcpu).input_queue_head -
		      rflow->last_qtail)) >= 0)) {
			tcpu = next_cpu;
			rflow = set_rps_cpu(dev, skb, rflow, next_cpu);
		}

		if (tcpu < nr_cpu_ids && cpu_online(tcpu)) {
			*rflowp = rflow;
			cpu = tcpu;
			goto done;
		}
	}

try_rps:

	if (map) {
		tcpu = map->cpus[reciprocal_scale(hash, map->len)];
		if (cpu_online(tcpu)) {
			cpu = tcpu;
			goto done;
		}
	}

done:
	return cpu;
}

#ifdef CONFIG_RFS_ACCEL

/**
 * rps_may_expire_flow - check whether an RFS hardware filter may be removed
 * @dev: Device on which the filter was set
 * @rxq_index: RX queue index
 * @flow_id: Flow ID passed to ndo_rx_flow_steer()
 * @filter_id: Filter ID returned by ndo_rx_flow_steer()
 *
 * Drivers that implement ndo_rx_flow_steer() should periodically call
 * this function for each installed filter and remove the filters for
 * which it returns %true.
 */
bool rps_may_expire_flow(struct net_device *dev, u16 rxq_index,
			 u32 flow_id, u16 filter_id)
{
	struct netdev_rx_queue *rxqueue = dev->_rx + rxq_index;
	struct rps_dev_flow_table *flow_table;
	struct rps_dev_flow *rflow;
	bool expire = true;
	unsigned int cpu;

	rcu_read_lock();
	flow_table = rcu_dereference(rxqueue->rps_flow_table);
	if (flow_table && flow_id <= flow_table->mask) {
		rflow = &flow_table->flows[flow_id];
		cpu = READ_ONCE(rflow->cpu);
		if (rflow->filter == filter_id && cpu < nr_cpu_ids &&
		    ((int)(per_cpu(softnet_data, cpu).input_queue_head -
			   rflow->last_qtail) <
		     (int)(10 * flow_table->mask)))
			expire = false;
	}
	rcu_read_unlock();
	return expire;
}
EXPORT_SYMBOL(rps_may_expire_flow);

#endif /* CONFIG_RFS_ACCEL */

/* Called from hardirq (IPI) context */
static void rps_trigger_softirq(void *data)
{
	struct softnet_data *sd = data;

	____napi_schedule(sd, &sd->backlog);
	sd->received_rps++;
}

#endif /* CONFIG_RPS */

/*
 * Check if this softnet_data structure is another cpu one
 * If yes, queue it to our IPI list and return 1
 * If no, return 0
 */
static int rps_ipi_queued(struct softnet_data *sd)
{
#ifdef CONFIG_RPS
	struct softnet_data *mysd = this_cpu_ptr(&softnet_data);

	if (sd != mysd) {
		sd->rps_ipi_next = mysd->rps_ipi_list;
		mysd->rps_ipi_list = sd;

		__raise_softirq_irqoff(NET_RX_SOFTIRQ);
		return 1;
	}
#endif /* CONFIG_RPS */
	return 0;
}

#ifdef CONFIG_NET_FLOW_LIMIT
int netdev_flow_limit_table_len __read_mostly = (1 << 12);
#endif

static bool skb_flow_limit(struct sk_buff *skb, unsigned int qlen)
{
#ifdef CONFIG_NET_FLOW_LIMIT
	struct sd_flow_limit *fl;
	struct softnet_data *sd;
	unsigned int old_flow, new_flow;

	if (qlen < (netdev_max_backlog >> 1))
		return false;

	sd = this_cpu_ptr(&softnet_data);

	rcu_read_lock();
	fl = rcu_dereference(sd->flow_limit);
	if (fl) {
		new_flow = skb_get_hash(skb) & (fl->num_buckets - 1);
		old_flow = fl->history[fl->history_head];
		fl->history[fl->history_head] = new_flow;

		fl->history_head++;
		fl->history_head &= FLOW_LIMIT_HISTORY - 1;

		if (likely(fl->buckets[old_flow]))
			fl->buckets[old_flow]--;

		if (++fl->buckets[new_flow] > (FLOW_LIMIT_HISTORY >> 1)) {
			fl->count++;
			rcu_read_unlock();
			return true;
		}
	}
	rcu_read_unlock();
#endif
	return false;
}

/*
 * enqueue_to_backlog is called to queue an skb to a per CPU backlog
 * queue (may be a remote CPU queue).
 */
static int enqueue_to_backlog(struct sk_buff *skb, int cpu,
			      unsigned int *qtail)
{
	struct softnet_data *sd;
	unsigned long flags;
	unsigned int qlen;

	sd = &per_cpu(softnet_data, cpu);

	local_irq_save(flags);

	rps_lock(sd);
	if (!netif_running(skb->dev))
		goto drop;
	qlen = skb_queue_len(&sd->input_pkt_queue);
	if (qlen <= netdev_max_backlog && !skb_flow_limit(skb, qlen)) {
		if (qlen) {
enqueue:
			__skb_queue_tail(&sd->input_pkt_queue, skb);
			input_queue_tail_incr_save(sd, qtail);
			rps_unlock(sd);
			local_irq_restore(flags);
			return NET_RX_SUCCESS;
		}

		/* Schedule NAPI for backlog device
		 * We can use non atomic operation since we own the queue lock
		 */
		if (!__test_and_set_bit(NAPI_STATE_SCHED, &sd->backlog.state)) {
			if (!rps_ipi_queued(sd))
				____napi_schedule(sd, &sd->backlog);
		}
		goto enqueue;
	}

drop:
	sd->dropped++;
	rps_unlock(sd);

	local_irq_restore(flags);

	atomic_long_inc(&skb->dev->rx_dropped);
	kfree_skb(skb);
	return NET_RX_DROP;
}

static struct netdev_rx_queue *netif_get_rxqueue(struct sk_buff *skb)
{
	struct net_device *dev = skb->dev;
	struct netdev_rx_queue *rxqueue;

	rxqueue = dev->_rx;

	if (skb_rx_queue_recorded(skb)) {
		u16 index = skb_get_rx_queue(skb);

		if (unlikely(index >= dev->real_num_rx_queues)) {
			WARN_ONCE(dev->real_num_rx_queues > 1,
				  "%s received packet on queue %u, but number "
				  "of RX queues is %u\n",
				  dev->name, index, dev->real_num_rx_queues);

			return rxqueue; /* Return first rxqueue */
		}
		rxqueue += index;
	}
	return rxqueue;
}

static u32 netif_receive_generic_xdp(struct sk_buff *skb,
				     struct xdp_buff *xdp,
				     struct bpf_prog *xdp_prog)
{
	struct netdev_rx_queue *rxqueue;
	void *orig_data, *orig_data_end;
	u32 metalen, act = XDP_DROP;
	__be16 orig_eth_type;
	struct ethhdr *eth;
	bool orig_bcast;
	int hlen, off;
	u32 mac_len;

	/* Reinjected packets coming from act_mirred or similar should
	 * not get XDP generic processing.
	 */
	if (skb_cloned(skb) || skb_is_tc_redirected(skb))
		return XDP_PASS;

	/* XDP packets must be linear and must have sufficient headroom
	 * of XDP_PACKET_HEADROOM bytes. This is the guarantee that also
	 * native XDP provides, thus we need to do it here as well.
	 */
	if (skb_is_nonlinear(skb) ||
	    skb_headroom(skb) < XDP_PACKET_HEADROOM) {
		int hroom = XDP_PACKET_HEADROOM - skb_headroom(skb);
		int troom = skb->tail + skb->data_len - skb->end;

		/* In case we have to go down the path and also linearize,
		 * then lets do the pskb_expand_head() work just once here.
		 */
		if (pskb_expand_head(skb,
				     hroom > 0 ? ALIGN(hroom, NET_SKB_PAD) : 0,
				     troom > 0 ? troom + 128 : 0, GFP_ATOMIC))
			goto do_drop;
		if (skb_linearize(skb))
			goto do_drop;
	}

	/* The XDP program wants to see the packet starting at the MAC
	 * header.
	 */
	mac_len = skb->data - skb_mac_header(skb);
	hlen = skb_headlen(skb) + mac_len;
	xdp->data = skb->data - mac_len;
	xdp->data_meta = xdp->data;
	xdp->data_end = xdp->data + hlen;
	xdp->data_hard_start = skb->data - skb_headroom(skb);
	orig_data_end = xdp->data_end;
	orig_data = xdp->data;
	eth = (struct ethhdr *)xdp->data;
	orig_bcast = is_multicast_ether_addr_64bits(eth->h_dest);
	orig_eth_type = eth->h_proto;

	rxqueue = netif_get_rxqueue(skb);
	xdp->rxq = &rxqueue->xdp_rxq;

	act = bpf_prog_run_xdp(xdp_prog, xdp);

	off = xdp->data - orig_data;
	if (off > 0)
		__skb_pull(skb, off);
	else if (off < 0)
		__skb_push(skb, -off);
	skb->mac_header += off;

	/* check if bpf_xdp_adjust_tail was used. it can only "shrink"
	 * pckt.
	 */
	off = orig_data_end - xdp->data_end;
	if (off != 0) {
		skb_set_tail_pointer(skb, xdp->data_end - xdp->data);
		skb->len -= off;

	}

	/* check if XDP changed eth hdr such SKB needs update */
	eth = (struct ethhdr *)xdp->data;
	if ((orig_eth_type != eth->h_proto) ||
	    (orig_bcast != is_multicast_ether_addr_64bits(eth->h_dest))) {
		__skb_push(skb, ETH_HLEN);
		skb->protocol = eth_type_trans(skb, skb->dev);
	}

	switch (act) {
	case XDP_REDIRECT:
	case XDP_TX:
		__skb_push(skb, mac_len);
		break;
	case XDP_PASS:
		metalen = xdp->data - xdp->data_meta;
		if (metalen)
			skb_metadata_set(skb, metalen);
		break;
	default:
		bpf_warn_invalid_xdp_action(act);
		/* fall through */
	case XDP_ABORTED:
		trace_xdp_exception(skb->dev, xdp_prog, act);
		/* fall through */
	case XDP_DROP:
	do_drop:
		kfree_skb(skb);
		break;
	}

	return act;
}

/* When doing generic XDP we have to bypass the qdisc layer and the
 * network taps in order to match in-driver-XDP behavior.
 */
void generic_xdp_tx(struct sk_buff *skb, struct bpf_prog *xdp_prog)
{
	struct net_device *dev = skb->dev;
	struct netdev_queue *txq;
	bool free_skb = true;
	int cpu, rc;

	txq = netdev_core_pick_tx(dev, skb, NULL);
	cpu = smp_processor_id();
	HARD_TX_LOCK(dev, txq, cpu);
	if (!netif_xmit_stopped(txq)) {
		rc = netdev_start_xmit(skb, dev, txq, 0);
		if (dev_xmit_complete(rc))
			free_skb = false;
	}
	HARD_TX_UNLOCK(dev, txq);
	if (free_skb) {
		trace_xdp_exception(dev, xdp_prog, XDP_TX);
		kfree_skb(skb);
	}
}
EXPORT_SYMBOL_GPL(generic_xdp_tx);

static DEFINE_STATIC_KEY_FALSE(generic_xdp_needed_key);

int do_xdp_generic(struct bpf_prog *xdp_prog, struct sk_buff *skb)
{
	if (xdp_prog) {
		struct xdp_buff xdp;
		u32 act;
		int err;

		act = netif_receive_generic_xdp(skb, &xdp, xdp_prog);
		if (act != XDP_PASS) {
			switch (act) {
			case XDP_REDIRECT:
				err = xdp_do_generic_redirect(skb->dev, skb,
							      &xdp, xdp_prog);
				if (err)
					goto out_redir;
				break;
			case XDP_TX:
				generic_xdp_tx(skb, xdp_prog);
				break;
			}
			return XDP_DROP;
		}
	}
	return XDP_PASS;
out_redir:
	kfree_skb(skb);
	return XDP_DROP;
}
EXPORT_SYMBOL_GPL(do_xdp_generic);

static int netif_rx_internal(struct sk_buff *skb)
{
	int ret;

	net_timestamp_check(netdev_tstamp_prequeue, skb);

	trace_netif_rx(skb);

#ifdef CONFIG_RPS
	if (static_branch_unlikely(&rps_needed)) {
		struct rps_dev_flow voidflow, *rflow = &voidflow;
		int cpu;

		preempt_disable();
		rcu_read_lock();

		cpu = get_rps_cpu(skb->dev, skb, &rflow);
		if (cpu < 0)
			cpu = smp_processor_id();

		ret = enqueue_to_backlog(skb, cpu, &rflow->last_qtail);

		rcu_read_unlock();
		preempt_enable();
	} else
#endif
	{
		unsigned int qtail;

		ret = enqueue_to_backlog(skb, get_cpu(), &qtail);
		put_cpu();
	}
	return ret;
}

/**
 *	netif_rx	-	post buffer to the network code
 *	@skb: buffer to post
 *
 *	This function receives a packet from a device driver and queues it for
 *	the upper (protocol) levels to process.  It always succeeds. The buffer
 *	may be dropped during processing for congestion control or by the
 *	protocol layers.
 *
 *	return values:
 *	NET_RX_SUCCESS	(no congestion)
 *	NET_RX_DROP     (packet was dropped)
 *
 */

int netif_rx(struct sk_buff *skb)
{
	int ret;

	trace_netif_rx_entry(skb);

	ret = netif_rx_internal(skb);
	trace_netif_rx_exit(ret);

	return ret;
}
EXPORT_SYMBOL(netif_rx);

int netif_rx_ni(struct sk_buff *skb)
{
	int err;

	trace_netif_rx_ni_entry(skb);

	preempt_disable();
	err = netif_rx_internal(skb);
	if (local_softirq_pending())
		do_softirq();
	preempt_enable();
	trace_netif_rx_ni_exit(err);

	return err;
}
EXPORT_SYMBOL(netif_rx_ni);

static __latent_entropy void net_tx_action(struct softirq_action *h)
{
	struct softnet_data *sd = this_cpu_ptr(&softnet_data);

	if (sd->completion_queue) {
		struct sk_buff *clist;

		local_irq_disable();
		clist = sd->completion_queue;
		sd->completion_queue = NULL;
		local_irq_enable();

		while (clist) {
			struct sk_buff *skb = clist;

			clist = clist->next;

			WARN_ON(refcount_read(&skb->users));
			if (likely(get_kfree_skb_cb(skb)->reason == SKB_REASON_CONSUMED))
				trace_consume_skb(skb);
			else
				trace_kfree_skb(skb, net_tx_action);

			if (skb->fclone != SKB_FCLONE_UNAVAILABLE)
				__kfree_skb(skb);
			else
				__kfree_skb_defer(skb);
		}

		__kfree_skb_flush();
	}

	if (sd->output_queue) {
		struct Qdisc *head;

		local_irq_disable();
		head = sd->output_queue;
		sd->output_queue = NULL;
		sd->output_queue_tailp = &sd->output_queue;
		local_irq_enable();

		while (head) {
			struct Qdisc *q = head;
			spinlock_t *root_lock = NULL;

			head = head->next_sched;

			if (!(q->flags & TCQ_F_NOLOCK)) {
				root_lock = qdisc_lock(q);
				spin_lock(root_lock);
			}
			/* We need to make sure head->next_sched is read
			 * before clearing __QDISC_STATE_SCHED
			 */
			smp_mb__before_atomic();
			clear_bit(__QDISC_STATE_SCHED, &q->state);
			qdisc_run(q);
			if (root_lock)
				spin_unlock(root_lock);
		}
	}

	xfrm_dev_backlog(sd);
}

#if IS_ENABLED(CONFIG_BRIDGE) && IS_ENABLED(CONFIG_ATM_LANE)
/* This hook is defined here for ATM LANE */
int (*br_fdb_test_addr_hook)(struct net_device *dev,
			     unsigned char *addr) __read_mostly;
EXPORT_SYMBOL_GPL(br_fdb_test_addr_hook);
#endif

static inline struct sk_buff *
sch_handle_ingress(struct sk_buff *skb, struct packet_type **pt_prev, int *ret,
		   struct net_device *orig_dev)
{
#ifdef CONFIG_NET_CLS_ACT
	struct mini_Qdisc *miniq = rcu_dereference_bh(skb->dev->miniq_ingress);
	struct tcf_result cl_res;

	/* If there's at least one ingress present somewhere (so
	 * we get here via enabled static key), remaining devices
	 * that are not configured with an ingress qdisc will bail
	 * out here.
	 */
	if (!miniq)
		return skb;

	if (*pt_prev) {
		*ret = deliver_skb(skb, *pt_prev, orig_dev);
		*pt_prev = NULL;
	}

	qdisc_skb_cb(skb)->pkt_len = skb->len;
	skb->tc_at_ingress = 1;
	mini_qdisc_bstats_cpu_update(miniq, skb);

	switch (tcf_classify(skb, miniq->filter_list, &cl_res, false)) {
	case TC_ACT_OK:
	case TC_ACT_RECLASSIFY:
		skb->tc_index = TC_H_MIN(cl_res.classid);
		break;
	case TC_ACT_SHOT:
		mini_qdisc_qstats_cpu_drop(miniq);
		kfree_skb(skb);
		return NULL;
	case TC_ACT_STOLEN:
	case TC_ACT_QUEUED:
	case TC_ACT_TRAP:
		consume_skb(skb);
		return NULL;
	case TC_ACT_REDIRECT:
		/* skb_mac_header check was done by cls/act_bpf, so
		 * we can safely push the L2 header back before
		 * redirecting to another netdev
		 */
		__skb_push(skb, skb->mac_len);
		skb_do_redirect(skb);
		return NULL;
	case TC_ACT_REINSERT:
		/* this does not scrub the packet, and updates stats on error */
		skb_tc_reinsert(skb, &cl_res);
		return NULL;
	default:
		break;
	}
#endif /* CONFIG_NET_CLS_ACT */
	return skb;
}

/**
 *	netdev_is_rx_handler_busy - check if receive handler is registered
 *	@dev: device to check
 *
 *	Check if a receive handler is already registered for a given device.
 *	Return true if there one.
 *
 *	The caller must hold the rtnl_mutex.
 */
bool netdev_is_rx_handler_busy(struct net_device *dev)
{
	ASSERT_RTNL();
	return dev && rtnl_dereference(dev->rx_handler);
}
EXPORT_SYMBOL_GPL(netdev_is_rx_handler_busy);

/**
 *	netdev_rx_handler_register - register receive handler
 *	@dev: device to register a handler for
 *	@rx_handler: receive handler to register
 *	@rx_handler_data: data pointer that is used by rx handler
 *
 *	Register a receive handler for a device. This handler will then be
 *	called from __netif_receive_skb. A negative errno code is returned
 *	on a failure.
 *
 *	The caller must hold the rtnl_mutex.
 *
 *	For a general description of rx_handler, see enum rx_handler_result.
 */
int netdev_rx_handler_register(struct net_device *dev,
			       rx_handler_func_t *rx_handler,
			       void *rx_handler_data)
{
	if (netdev_is_rx_handler_busy(dev))
		return -EBUSY;

	if (dev->priv_flags & IFF_NO_RX_HANDLER)
		return -EINVAL;

	/* Note: rx_handler_data must be set before rx_handler */
	rcu_assign_pointer(dev->rx_handler_data, rx_handler_data);
	rcu_assign_pointer(dev->rx_handler, rx_handler);

	return 0;
}
EXPORT_SYMBOL_GPL(netdev_rx_handler_register);

/**
 *	netdev_rx_handler_unregister - unregister receive handler
 *	@dev: device to unregister a handler from
 *
 *	Unregister a receive handler from a device.
 *
 *	The caller must hold the rtnl_mutex.
 */
void netdev_rx_handler_unregister(struct net_device *dev)
{

	ASSERT_RTNL();
	RCU_INIT_POINTER(dev->rx_handler, NULL);
	/* a reader seeing a non NULL rx_handler in a rcu_read_lock()
	 * section has a guarantee to see a non NULL rx_handler_data
	 * as well.
	 */
	synchronize_net();
	RCU_INIT_POINTER(dev->rx_handler_data, NULL);
}
EXPORT_SYMBOL_GPL(netdev_rx_handler_unregister);

/*
 * Limit the use of PFMEMALLOC reserves to those protocols that implement
 * the special handling of PFMEMALLOC skbs.
 */
static bool skb_pfmemalloc_protocol(struct sk_buff *skb)
{
	switch (skb->protocol) {
	case htons(ETH_P_ARP):
	case htons(ETH_P_IP):
	case htons(ETH_P_IPV6):
	case htons(ETH_P_8021Q):
	case htons(ETH_P_8021AD):
		return true;
	default:
		return false;
	}
}

static inline int nf_ingress(struct sk_buff *skb, struct packet_type **pt_prev,
			     int *ret, struct net_device *orig_dev)
{
#ifdef CONFIG_NETFILTER_INGRESS
	if (nf_hook_ingress_active(skb)) {
		int ingress_retval;

		if (*pt_prev) {
			*ret = deliver_skb(skb, *pt_prev, orig_dev);
			*pt_prev = NULL;
		}

		rcu_read_lock();
		ingress_retval = nf_hook_ingress(skb);
		rcu_read_unlock();
		return ingress_retval;
	}
#endif /* CONFIG_NETFILTER_INGRESS */
	return 0;
}

static int __netif_receive_skb_core(struct sk_buff *skb, bool pfmemalloc,
				    struct packet_type **ppt_prev)
{
	struct packet_type *ptype, *pt_prev;
	rx_handler_func_t *rx_handler;
	struct net_device *orig_dev;
	bool deliver_exact = false;
	int ret = NET_RX_DROP;
	__be16 type;

	net_timestamp_check(!netdev_tstamp_prequeue, skb);

	trace_netif_receive_skb(skb);

	orig_dev = skb->dev;

	skb_reset_network_header(skb);
	if (!skb_transport_header_was_set(skb))
		skb_reset_transport_header(skb);
	skb_reset_mac_len(skb);

	pt_prev = NULL;

another_round:
	skb->skb_iif = skb->dev->ifindex;

	__this_cpu_inc(softnet_data.processed);

	if (static_branch_unlikely(&generic_xdp_needed_key)) {
		int ret2;

		preempt_disable();
		ret2 = do_xdp_generic(rcu_dereference(skb->dev->xdp_prog), skb);
		preempt_enable();

		if (ret2 != XDP_PASS)
			return NET_RX_DROP;
		skb_reset_mac_len(skb);
	}

	if (skb->protocol == cpu_to_be16(ETH_P_8021Q) ||
	    skb->protocol == cpu_to_be16(ETH_P_8021AD)) {
		skb = skb_vlan_untag(skb);
		if (unlikely(!skb))
			goto out;
	}

	if (skb_skip_tc_classify(skb))
		goto skip_classify;

	if (pfmemalloc)
		goto skip_taps;

	list_for_each_entry_rcu(ptype, &ptype_all, list) {
		if (pt_prev)
			ret = deliver_skb(skb, pt_prev, orig_dev);
		pt_prev = ptype;
	}

	list_for_each_entry_rcu(ptype, &skb->dev->ptype_all, list) {
		if (pt_prev)
			ret = deliver_skb(skb, pt_prev, orig_dev);
		pt_prev = ptype;
	}

skip_taps:
#ifdef CONFIG_NET_INGRESS
	if (static_branch_unlikely(&ingress_needed_key)) {
		skb = sch_handle_ingress(skb, &pt_prev, &ret, orig_dev);
		if (!skb)
			goto out;

		if (nf_ingress(skb, &pt_prev, &ret, orig_dev) < 0)
			goto out;
	}
#endif
	skb_reset_tc(skb);
skip_classify:
	if (pfmemalloc && !skb_pfmemalloc_protocol(skb))
		goto drop;

	if (skb_vlan_tag_present(skb)) {
		if (pt_prev) {
			ret = deliver_skb(skb, pt_prev, orig_dev);
			pt_prev = NULL;
		}
		if (vlan_do_receive(&skb))
			goto another_round;
		else if (unlikely(!skb))
			goto out;
	}

	rx_handler = rcu_dereference(skb->dev->rx_handler);
	if (rx_handler) {
		if (pt_prev) {
			ret = deliver_skb(skb, pt_prev, orig_dev);
			pt_prev = NULL;
		}
		switch (rx_handler(&skb)) {
		case RX_HANDLER_CONSUMED:
			ret = NET_RX_SUCCESS;
			goto out;
		case RX_HANDLER_ANOTHER:
			goto another_round;
		case RX_HANDLER_EXACT:
			deliver_exact = true;
		case RX_HANDLER_PASS:
			break;
		default:
			BUG();
		}
	}

	if (unlikely(skb_vlan_tag_present(skb))) {
check_vlan_id:
		if (skb_vlan_tag_get_id(skb)) {
			/* Vlan id is non 0 and vlan_do_receive() above couldn't
			 * find vlan device.
			 */
			skb->pkt_type = PACKET_OTHERHOST;
		} else if (skb->protocol == cpu_to_be16(ETH_P_8021Q) ||
			   skb->protocol == cpu_to_be16(ETH_P_8021AD)) {
			/* Outer header is 802.1P with vlan 0, inner header is
			 * 802.1Q or 802.1AD and vlan_do_receive() above could
			 * not find vlan dev for vlan id 0.
			 */
			__vlan_hwaccel_clear_tag(skb);
			skb = skb_vlan_untag(skb);
			if (unlikely(!skb))
				goto out;
			if (vlan_do_receive(&skb))
				/* After stripping off 802.1P header with vlan 0
				 * vlan dev is found for inner header.
				 */
				goto another_round;
			else if (unlikely(!skb))
				goto out;
			else
				/* We have stripped outer 802.1P vlan 0 header.
				 * But could not find vlan dev.
				 * check again for vlan id to set OTHERHOST.
				 */
				goto check_vlan_id;
		}
		/* Note: we might in the future use prio bits
		 * and set skb->priority like in vlan_do_receive()
		 * For the time being, just ignore Priority Code Point
		 */
		__vlan_hwaccel_clear_tag(skb);
	}

	type = skb->protocol;

	/* deliver only exact match when indicated */
	if (likely(!deliver_exact)) {
		deliver_ptype_list_skb(skb, &pt_prev, orig_dev, type,
				       &ptype_base[ntohs(type) &
						   PTYPE_HASH_MASK]);
	}

	deliver_ptype_list_skb(skb, &pt_prev, orig_dev, type,
			       &orig_dev->ptype_specific);

	if (unlikely(skb->dev != orig_dev)) {
		deliver_ptype_list_skb(skb, &pt_prev, orig_dev, type,
				       &skb->dev->ptype_specific);
	}

	if (pt_prev) {
		if (unlikely(skb_orphan_frags_rx(skb, GFP_ATOMIC)))
			goto drop;
		*ppt_prev = pt_prev;
	} else {
drop:
		if (!deliver_exact)
			atomic_long_inc(&skb->dev->rx_dropped);
		else
			atomic_long_inc(&skb->dev->rx_nohandler);
		kfree_skb(skb);
		/* Jamal, now you will not able to escape explaining
		 * me how you were going to use this. :-)
		 */
		ret = NET_RX_DROP;
	}

out:
	return ret;
}

static int __netif_receive_skb_one_core(struct sk_buff *skb, bool pfmemalloc)
{
	struct net_device *orig_dev = skb->dev;
	struct packet_type *pt_prev = NULL;
	int ret;

	ret = __netif_receive_skb_core(skb, pfmemalloc, &pt_prev);
	if (pt_prev)
		ret = INDIRECT_CALL_INET(pt_prev->func, ipv6_rcv, ip_rcv, skb,
					 skb->dev, pt_prev, orig_dev);
	return ret;
}

/**
 *	netif_receive_skb_core - special purpose version of netif_receive_skb
 *	@skb: buffer to process
 *
 *	More direct receive version of netif_receive_skb().  It should
 *	only be used by callers that have a need to skip RPS and Generic XDP.
 *	Caller must also take care of handling if (page_is_)pfmemalloc.
 *
 *	This function may only be called from softirq context and interrupts
 *	should be enabled.
 *
 *	Return values (usually ignored):
 *	NET_RX_SUCCESS: no congestion
 *	NET_RX_DROP: packet was dropped
 */
int netif_receive_skb_core(struct sk_buff *skb)
{
	int ret;

	rcu_read_lock();
	ret = __netif_receive_skb_one_core(skb, false);
	rcu_read_unlock();

	return ret;
}
EXPORT_SYMBOL(netif_receive_skb_core);

static inline void __netif_receive_skb_list_ptype(struct list_head *head,
						  struct packet_type *pt_prev,
						  struct net_device *orig_dev)
{
	struct sk_buff *skb, *next;

	if (!pt_prev)
		return;
	if (list_empty(head))
		return;
	if (pt_prev->list_func != NULL)
		INDIRECT_CALL_INET(pt_prev->list_func, ipv6_list_rcv,
				   ip_list_rcv, head, pt_prev, orig_dev);
	else
		list_for_each_entry_safe(skb, next, head, list) {
			skb_list_del_init(skb);
<<<<<<< HEAD
			INDIRECT_CALL_INET(pt_prev->func, ipv6_rcv, ip_rcv, skb,
					   skb->dev, pt_prev, orig_dev);
=======
			pt_prev->func(skb, skb->dev, pt_prev, orig_dev);
>>>>>>> 4b972a01
		}
}

static void __netif_receive_skb_list_core(struct list_head *head, bool pfmemalloc)
{
	/* Fast-path assumptions:
	 * - There is no RX handler.
	 * - Only one packet_type matches.
	 * If either of these fails, we will end up doing some per-packet
	 * processing in-line, then handling the 'last ptype' for the whole
	 * sublist.  This can't cause out-of-order delivery to any single ptype,
	 * because the 'last ptype' must be constant across the sublist, and all
	 * other ptypes are handled per-packet.
	 */
	/* Current (common) ptype of sublist */
	struct packet_type *pt_curr = NULL;
	/* Current (common) orig_dev of sublist */
	struct net_device *od_curr = NULL;
	struct list_head sublist;
	struct sk_buff *skb, *next;

	INIT_LIST_HEAD(&sublist);
	list_for_each_entry_safe(skb, next, head, list) {
		struct net_device *orig_dev = skb->dev;
		struct packet_type *pt_prev = NULL;

		skb_list_del_init(skb);
		__netif_receive_skb_core(skb, pfmemalloc, &pt_prev);
		if (!pt_prev)
			continue;
		if (pt_curr != pt_prev || od_curr != orig_dev) {
			/* dispatch old sublist */
			__netif_receive_skb_list_ptype(&sublist, pt_curr, od_curr);
			/* start new sublist */
			INIT_LIST_HEAD(&sublist);
			pt_curr = pt_prev;
			od_curr = orig_dev;
		}
		list_add_tail(&skb->list, &sublist);
	}

	/* dispatch final sublist */
	__netif_receive_skb_list_ptype(&sublist, pt_curr, od_curr);
}

static int __netif_receive_skb(struct sk_buff *skb)
{
	int ret;

	if (sk_memalloc_socks() && skb_pfmemalloc(skb)) {
		unsigned int noreclaim_flag;

		/*
		 * PFMEMALLOC skbs are special, they should
		 * - be delivered to SOCK_MEMALLOC sockets only
		 * - stay away from userspace
		 * - have bounded memory usage
		 *
		 * Use PF_MEMALLOC as this saves us from propagating the allocation
		 * context down to all allocation sites.
		 */
		noreclaim_flag = memalloc_noreclaim_save();
		ret = __netif_receive_skb_one_core(skb, true);
		memalloc_noreclaim_restore(noreclaim_flag);
	} else
		ret = __netif_receive_skb_one_core(skb, false);

	return ret;
}

static void __netif_receive_skb_list(struct list_head *head)
{
	unsigned long noreclaim_flag = 0;
	struct sk_buff *skb, *next;
	bool pfmemalloc = false; /* Is current sublist PF_MEMALLOC? */

	list_for_each_entry_safe(skb, next, head, list) {
		if ((sk_memalloc_socks() && skb_pfmemalloc(skb)) != pfmemalloc) {
			struct list_head sublist;

			/* Handle the previous sublist */
			list_cut_before(&sublist, head, &skb->list);
			if (!list_empty(&sublist))
				__netif_receive_skb_list_core(&sublist, pfmemalloc);
			pfmemalloc = !pfmemalloc;
			/* See comments in __netif_receive_skb */
			if (pfmemalloc)
				noreclaim_flag = memalloc_noreclaim_save();
			else
				memalloc_noreclaim_restore(noreclaim_flag);
		}
	}
	/* Handle the remaining sublist */
	if (!list_empty(head))
		__netif_receive_skb_list_core(head, pfmemalloc);
	/* Restore pflags */
	if (pfmemalloc)
		memalloc_noreclaim_restore(noreclaim_flag);
}

static int generic_xdp_install(struct net_device *dev, struct netdev_bpf *xdp)
{
	struct bpf_prog *old = rtnl_dereference(dev->xdp_prog);
	struct bpf_prog *new = xdp->prog;
	int ret = 0;

	switch (xdp->command) {
	case XDP_SETUP_PROG:
		rcu_assign_pointer(dev->xdp_prog, new);
		if (old)
			bpf_prog_put(old);

		if (old && !new) {
			static_branch_dec(&generic_xdp_needed_key);
		} else if (new && !old) {
			static_branch_inc(&generic_xdp_needed_key);
			dev_disable_lro(dev);
			dev_disable_gro_hw(dev);
		}
		break;

	case XDP_QUERY_PROG:
		xdp->prog_id = old ? old->aux->id : 0;
		break;

	default:
		ret = -EINVAL;
		break;
	}

	return ret;
}

static int netif_receive_skb_internal(struct sk_buff *skb)
{
	int ret;

	net_timestamp_check(netdev_tstamp_prequeue, skb);

	if (skb_defer_rx_timestamp(skb))
		return NET_RX_SUCCESS;

	rcu_read_lock();
#ifdef CONFIG_RPS
	if (static_branch_unlikely(&rps_needed)) {
		struct rps_dev_flow voidflow, *rflow = &voidflow;
		int cpu = get_rps_cpu(skb->dev, skb, &rflow);

		if (cpu >= 0) {
			ret = enqueue_to_backlog(skb, cpu, &rflow->last_qtail);
			rcu_read_unlock();
			return ret;
		}
	}
#endif
	ret = __netif_receive_skb(skb);
	rcu_read_unlock();
	return ret;
}

static void netif_receive_skb_list_internal(struct list_head *head)
{
	struct sk_buff *skb, *next;
	struct list_head sublist;

	INIT_LIST_HEAD(&sublist);
	list_for_each_entry_safe(skb, next, head, list) {
		net_timestamp_check(netdev_tstamp_prequeue, skb);
		skb_list_del_init(skb);
		if (!skb_defer_rx_timestamp(skb))
			list_add_tail(&skb->list, &sublist);
	}
	list_splice_init(&sublist, head);

	rcu_read_lock();
#ifdef CONFIG_RPS
	if (static_branch_unlikely(&rps_needed)) {
		list_for_each_entry_safe(skb, next, head, list) {
			struct rps_dev_flow voidflow, *rflow = &voidflow;
			int cpu = get_rps_cpu(skb->dev, skb, &rflow);

			if (cpu >= 0) {
				/* Will be handled, remove from list */
				skb_list_del_init(skb);
				enqueue_to_backlog(skb, cpu, &rflow->last_qtail);
			}
		}
	}
#endif
	__netif_receive_skb_list(head);
	rcu_read_unlock();
}

/**
 *	netif_receive_skb - process receive buffer from network
 *	@skb: buffer to process
 *
 *	netif_receive_skb() is the main receive data processing function.
 *	It always succeeds. The buffer may be dropped during processing
 *	for congestion control or by the protocol layers.
 *
 *	This function may only be called from softirq context and interrupts
 *	should be enabled.
 *
 *	Return values (usually ignored):
 *	NET_RX_SUCCESS: no congestion
 *	NET_RX_DROP: packet was dropped
 */
int netif_receive_skb(struct sk_buff *skb)
{
	int ret;

	trace_netif_receive_skb_entry(skb);

	ret = netif_receive_skb_internal(skb);
	trace_netif_receive_skb_exit(ret);

	return ret;
}
EXPORT_SYMBOL(netif_receive_skb);

/**
 *	netif_receive_skb_list - process many receive buffers from network
 *	@head: list of skbs to process.
 *
 *	Since return value of netif_receive_skb() is normally ignored, and
 *	wouldn't be meaningful for a list, this function returns void.
 *
 *	This function may only be called from softirq context and interrupts
 *	should be enabled.
 */
void netif_receive_skb_list(struct list_head *head)
{
	struct sk_buff *skb;

	if (list_empty(head))
		return;
	if (trace_netif_receive_skb_list_entry_enabled()) {
		list_for_each_entry(skb, head, list)
			trace_netif_receive_skb_list_entry(skb);
	}
	netif_receive_skb_list_internal(head);
	trace_netif_receive_skb_list_exit(0);
}
EXPORT_SYMBOL(netif_receive_skb_list);

DEFINE_PER_CPU(struct work_struct, flush_works);

/* Network device is going away, flush any packets still pending */
static void flush_backlog(struct work_struct *work)
{
	struct sk_buff *skb, *tmp;
	struct softnet_data *sd;

	local_bh_disable();
	sd = this_cpu_ptr(&softnet_data);

	local_irq_disable();
	rps_lock(sd);
	skb_queue_walk_safe(&sd->input_pkt_queue, skb, tmp) {
		if (skb->dev->reg_state == NETREG_UNREGISTERING) {
			__skb_unlink(skb, &sd->input_pkt_queue);
			kfree_skb(skb);
			input_queue_head_incr(sd);
		}
	}
	rps_unlock(sd);
	local_irq_enable();

	skb_queue_walk_safe(&sd->process_queue, skb, tmp) {
		if (skb->dev->reg_state == NETREG_UNREGISTERING) {
			__skb_unlink(skb, &sd->process_queue);
			kfree_skb(skb);
			input_queue_head_incr(sd);
		}
	}
	local_bh_enable();
}

static void flush_all_backlogs(void)
{
	unsigned int cpu;

	get_online_cpus();

	for_each_online_cpu(cpu)
		queue_work_on(cpu, system_highpri_wq,
			      per_cpu_ptr(&flush_works, cpu));

	for_each_online_cpu(cpu)
		flush_work(per_cpu_ptr(&flush_works, cpu));

	put_online_cpus();
}

INDIRECT_CALLABLE_DECLARE(int inet_gro_complete(struct sk_buff *, int));
INDIRECT_CALLABLE_DECLARE(int ipv6_gro_complete(struct sk_buff *, int));
static int napi_gro_complete(struct sk_buff *skb)
{
	struct packet_offload *ptype;
	__be16 type = skb->protocol;
	struct list_head *head = &offload_base;
	int err = -ENOENT;

	BUILD_BUG_ON(sizeof(struct napi_gro_cb) > sizeof(skb->cb));

	if (NAPI_GRO_CB(skb)->count == 1) {
		skb_shinfo(skb)->gso_size = 0;
		goto out;
	}

	rcu_read_lock();
	list_for_each_entry_rcu(ptype, head, list) {
		if (ptype->type != type || !ptype->callbacks.gro_complete)
			continue;

		err = INDIRECT_CALL_INET(ptype->callbacks.gro_complete,
					 ipv6_gro_complete, inet_gro_complete,
					 skb, 0);
		break;
	}
	rcu_read_unlock();

	if (err) {
		WARN_ON(&ptype->list == head);
		kfree_skb(skb);
		return NET_RX_SUCCESS;
	}

out:
	return netif_receive_skb_internal(skb);
}

static void __napi_gro_flush_chain(struct napi_struct *napi, u32 index,
				   bool flush_old)
{
	struct list_head *head = &napi->gro_hash[index].list;
	struct sk_buff *skb, *p;

	list_for_each_entry_safe_reverse(skb, p, head, list) {
		if (flush_old && NAPI_GRO_CB(skb)->age == jiffies)
			return;
		skb_list_del_init(skb);
		napi_gro_complete(skb);
		napi->gro_hash[index].count--;
	}

	if (!napi->gro_hash[index].count)
		__clear_bit(index, &napi->gro_bitmask);
}

/* napi->gro_hash[].list contains packets ordered by age.
 * youngest packets at the head of it.
 * Complete skbs in reverse order to reduce latencies.
 */
void napi_gro_flush(struct napi_struct *napi, bool flush_old)
{
	unsigned long bitmask = napi->gro_bitmask;
	unsigned int i, base = ~0U;

	while ((i = ffs(bitmask)) != 0) {
		bitmask >>= i;
		base += i;
		__napi_gro_flush_chain(napi, base, flush_old);
	}
}
EXPORT_SYMBOL(napi_gro_flush);

static struct list_head *gro_list_prepare(struct napi_struct *napi,
					  struct sk_buff *skb)
{
	unsigned int maclen = skb->dev->hard_header_len;
	u32 hash = skb_get_hash_raw(skb);
	struct list_head *head;
	struct sk_buff *p;

	head = &napi->gro_hash[hash & (GRO_HASH_BUCKETS - 1)].list;
	list_for_each_entry(p, head, list) {
		unsigned long diffs;

		NAPI_GRO_CB(p)->flush = 0;

		if (hash != skb_get_hash_raw(p)) {
			NAPI_GRO_CB(p)->same_flow = 0;
			continue;
		}

		diffs = (unsigned long)p->dev ^ (unsigned long)skb->dev;
		diffs |= skb_vlan_tag_present(p) ^ skb_vlan_tag_present(skb);
		if (skb_vlan_tag_present(p))
			diffs |= p->vlan_tci ^ skb->vlan_tci;
		diffs |= skb_metadata_dst_cmp(p, skb);
		diffs |= skb_metadata_differs(p, skb);
		if (maclen == ETH_HLEN)
			diffs |= compare_ether_header(skb_mac_header(p),
						      skb_mac_header(skb));
		else if (!diffs)
			diffs = memcmp(skb_mac_header(p),
				       skb_mac_header(skb),
				       maclen);
		NAPI_GRO_CB(p)->same_flow = !diffs;
	}

	return head;
}

static void skb_gro_reset_offset(struct sk_buff *skb)
{
	const struct skb_shared_info *pinfo = skb_shinfo(skb);
	const skb_frag_t *frag0 = &pinfo->frags[0];

	NAPI_GRO_CB(skb)->data_offset = 0;
	NAPI_GRO_CB(skb)->frag0 = NULL;
	NAPI_GRO_CB(skb)->frag0_len = 0;

	if (skb_mac_header(skb) == skb_tail_pointer(skb) &&
	    pinfo->nr_frags &&
	    !PageHighMem(skb_frag_page(frag0))) {
		NAPI_GRO_CB(skb)->frag0 = skb_frag_address(frag0);
		NAPI_GRO_CB(skb)->frag0_len = min_t(unsigned int,
						    skb_frag_size(frag0),
						    skb->end - skb->tail);
	}
}

static void gro_pull_from_frag0(struct sk_buff *skb, int grow)
{
	struct skb_shared_info *pinfo = skb_shinfo(skb);

	BUG_ON(skb->end - skb->tail < grow);

	memcpy(skb_tail_pointer(skb), NAPI_GRO_CB(skb)->frag0, grow);

	skb->data_len -= grow;
	skb->tail += grow;

	pinfo->frags[0].page_offset += grow;
	skb_frag_size_sub(&pinfo->frags[0], grow);

	if (unlikely(!skb_frag_size(&pinfo->frags[0]))) {
		skb_frag_unref(skb, 0);
		memmove(pinfo->frags, pinfo->frags + 1,
			--pinfo->nr_frags * sizeof(pinfo->frags[0]));
	}
}

static void gro_flush_oldest(struct list_head *head)
{
	struct sk_buff *oldest;

	oldest = list_last_entry(head, struct sk_buff, list);

	/* We are called with head length >= MAX_GRO_SKBS, so this is
	 * impossible.
	 */
	if (WARN_ON_ONCE(!oldest))
		return;

	/* Do not adjust napi->gro_hash[].count, caller is adding a new
	 * SKB to the chain.
	 */
	skb_list_del_init(oldest);
	napi_gro_complete(oldest);
}

INDIRECT_CALLABLE_DECLARE(struct sk_buff *inet_gro_receive(struct list_head *,
							   struct sk_buff *));
INDIRECT_CALLABLE_DECLARE(struct sk_buff *ipv6_gro_receive(struct list_head *,
							   struct sk_buff *));
static enum gro_result dev_gro_receive(struct napi_struct *napi, struct sk_buff *skb)
{
	u32 hash = skb_get_hash_raw(skb) & (GRO_HASH_BUCKETS - 1);
	struct list_head *head = &offload_base;
	struct packet_offload *ptype;
	__be16 type = skb->protocol;
	struct list_head *gro_head;
	struct sk_buff *pp = NULL;
	enum gro_result ret;
	int same_flow;
	int grow;

	if (netif_elide_gro(skb->dev))
		goto normal;

	gro_head = gro_list_prepare(napi, skb);

	rcu_read_lock();
	list_for_each_entry_rcu(ptype, head, list) {
		if (ptype->type != type || !ptype->callbacks.gro_receive)
			continue;

		skb_set_network_header(skb, skb_gro_offset(skb));
		skb_reset_mac_len(skb);
		NAPI_GRO_CB(skb)->same_flow = 0;
		NAPI_GRO_CB(skb)->flush = skb_is_gso(skb) || skb_has_frag_list(skb);
		NAPI_GRO_CB(skb)->free = 0;
		NAPI_GRO_CB(skb)->encap_mark = 0;
		NAPI_GRO_CB(skb)->recursion_counter = 0;
		NAPI_GRO_CB(skb)->is_fou = 0;
		NAPI_GRO_CB(skb)->is_atomic = 1;
		NAPI_GRO_CB(skb)->gro_remcsum_start = 0;

		/* Setup for GRO checksum validation */
		switch (skb->ip_summed) {
		case CHECKSUM_COMPLETE:
			NAPI_GRO_CB(skb)->csum = skb->csum;
			NAPI_GRO_CB(skb)->csum_valid = 1;
			NAPI_GRO_CB(skb)->csum_cnt = 0;
			break;
		case CHECKSUM_UNNECESSARY:
			NAPI_GRO_CB(skb)->csum_cnt = skb->csum_level + 1;
			NAPI_GRO_CB(skb)->csum_valid = 0;
			break;
		default:
			NAPI_GRO_CB(skb)->csum_cnt = 0;
			NAPI_GRO_CB(skb)->csum_valid = 0;
		}

		pp = INDIRECT_CALL_INET(ptype->callbacks.gro_receive,
					ipv6_gro_receive, inet_gro_receive,
					gro_head, skb);
		break;
	}
	rcu_read_unlock();

	if (&ptype->list == head)
		goto normal;

	if (IS_ERR(pp) && PTR_ERR(pp) == -EINPROGRESS) {
		ret = GRO_CONSUMED;
		goto ok;
	}

	same_flow = NAPI_GRO_CB(skb)->same_flow;
	ret = NAPI_GRO_CB(skb)->free ? GRO_MERGED_FREE : GRO_MERGED;

	if (pp) {
		skb_list_del_init(pp);
		napi_gro_complete(pp);
		napi->gro_hash[hash].count--;
	}

	if (same_flow)
		goto ok;

	if (NAPI_GRO_CB(skb)->flush)
		goto normal;

	if (unlikely(napi->gro_hash[hash].count >= MAX_GRO_SKBS)) {
		gro_flush_oldest(gro_head);
	} else {
		napi->gro_hash[hash].count++;
	}
	NAPI_GRO_CB(skb)->count = 1;
	NAPI_GRO_CB(skb)->age = jiffies;
	NAPI_GRO_CB(skb)->last = skb;
	skb_shinfo(skb)->gso_size = skb_gro_len(skb);
	list_add(&skb->list, gro_head);
	ret = GRO_HELD;

pull:
	grow = skb_gro_offset(skb) - skb_headlen(skb);
	if (grow > 0)
		gro_pull_from_frag0(skb, grow);
ok:
	if (napi->gro_hash[hash].count) {
		if (!test_bit(hash, &napi->gro_bitmask))
			__set_bit(hash, &napi->gro_bitmask);
	} else if (test_bit(hash, &napi->gro_bitmask)) {
		__clear_bit(hash, &napi->gro_bitmask);
	}

	return ret;

normal:
	ret = GRO_NORMAL;
	goto pull;
}

struct packet_offload *gro_find_receive_by_type(__be16 type)
{
	struct list_head *offload_head = &offload_base;
	struct packet_offload *ptype;

	list_for_each_entry_rcu(ptype, offload_head, list) {
		if (ptype->type != type || !ptype->callbacks.gro_receive)
			continue;
		return ptype;
	}
	return NULL;
}
EXPORT_SYMBOL(gro_find_receive_by_type);

struct packet_offload *gro_find_complete_by_type(__be16 type)
{
	struct list_head *offload_head = &offload_base;
	struct packet_offload *ptype;

	list_for_each_entry_rcu(ptype, offload_head, list) {
		if (ptype->type != type || !ptype->callbacks.gro_complete)
			continue;
		return ptype;
	}
	return NULL;
}
EXPORT_SYMBOL(gro_find_complete_by_type);

static void napi_skb_free_stolen_head(struct sk_buff *skb)
{
	skb_dst_drop(skb);
	secpath_reset(skb);
	kmem_cache_free(skbuff_head_cache, skb);
}

static gro_result_t napi_skb_finish(gro_result_t ret, struct sk_buff *skb)
{
	switch (ret) {
	case GRO_NORMAL:
		if (netif_receive_skb_internal(skb))
			ret = GRO_DROP;
		break;

	case GRO_DROP:
		kfree_skb(skb);
		break;

	case GRO_MERGED_FREE:
		if (NAPI_GRO_CB(skb)->free == NAPI_GRO_FREE_STOLEN_HEAD)
			napi_skb_free_stolen_head(skb);
		else
			__kfree_skb(skb);
		break;

	case GRO_HELD:
	case GRO_MERGED:
	case GRO_CONSUMED:
		break;
	}

	return ret;
}

gro_result_t napi_gro_receive(struct napi_struct *napi, struct sk_buff *skb)
{
	gro_result_t ret;

	skb_mark_napi_id(skb, napi);
	trace_napi_gro_receive_entry(skb);

	skb_gro_reset_offset(skb);

	ret = napi_skb_finish(dev_gro_receive(napi, skb), skb);
	trace_napi_gro_receive_exit(ret);

	return ret;
}
EXPORT_SYMBOL(napi_gro_receive);

static void napi_reuse_skb(struct napi_struct *napi, struct sk_buff *skb)
{
	if (unlikely(skb->pfmemalloc)) {
		consume_skb(skb);
		return;
	}
	__skb_pull(skb, skb_headlen(skb));
	/* restore the reserve we had after netdev_alloc_skb_ip_align() */
	skb_reserve(skb, NET_SKB_PAD + NET_IP_ALIGN - skb_headroom(skb));
	__vlan_hwaccel_clear_tag(skb);
	skb->dev = napi->dev;
	skb->skb_iif = 0;

	/* eth_type_trans() assumes pkt_type is PACKET_HOST */
	skb->pkt_type = PACKET_HOST;

	skb->encapsulation = 0;
	skb_shinfo(skb)->gso_type = 0;
	skb->truesize = SKB_TRUESIZE(skb_end_offset(skb));
	secpath_reset(skb);

	napi->skb = skb;
}

struct sk_buff *napi_get_frags(struct napi_struct *napi)
{
	struct sk_buff *skb = napi->skb;

	if (!skb) {
		skb = napi_alloc_skb(napi, GRO_MAX_HEAD);
		if (skb) {
			napi->skb = skb;
			skb_mark_napi_id(skb, napi);
		}
	}
	return skb;
}
EXPORT_SYMBOL(napi_get_frags);

static gro_result_t napi_frags_finish(struct napi_struct *napi,
				      struct sk_buff *skb,
				      gro_result_t ret)
{
	switch (ret) {
	case GRO_NORMAL:
	case GRO_HELD:
		__skb_push(skb, ETH_HLEN);
		skb->protocol = eth_type_trans(skb, skb->dev);
		if (ret == GRO_NORMAL && netif_receive_skb_internal(skb))
			ret = GRO_DROP;
		break;

	case GRO_DROP:
		napi_reuse_skb(napi, skb);
		break;

	case GRO_MERGED_FREE:
		if (NAPI_GRO_CB(skb)->free == NAPI_GRO_FREE_STOLEN_HEAD)
			napi_skb_free_stolen_head(skb);
		else
			napi_reuse_skb(napi, skb);
		break;

	case GRO_MERGED:
	case GRO_CONSUMED:
		break;
	}

	return ret;
}

/* Upper GRO stack assumes network header starts at gro_offset=0
 * Drivers could call both napi_gro_frags() and napi_gro_receive()
 * We copy ethernet header into skb->data to have a common layout.
 */
static struct sk_buff *napi_frags_skb(struct napi_struct *napi)
{
	struct sk_buff *skb = napi->skb;
	const struct ethhdr *eth;
	unsigned int hlen = sizeof(*eth);

	napi->skb = NULL;

	skb_reset_mac_header(skb);
	skb_gro_reset_offset(skb);

	if (unlikely(skb_gro_header_hard(skb, hlen))) {
		eth = skb_gro_header_slow(skb, hlen, 0);
		if (unlikely(!eth)) {
			net_warn_ratelimited("%s: dropping impossible skb from %s\n",
					     __func__, napi->dev->name);
			napi_reuse_skb(napi, skb);
			return NULL;
		}
	} else {
		eth = (const struct ethhdr *)skb->data;
		gro_pull_from_frag0(skb, hlen);
		NAPI_GRO_CB(skb)->frag0 += hlen;
		NAPI_GRO_CB(skb)->frag0_len -= hlen;
	}
	__skb_pull(skb, hlen);

	/*
	 * This works because the only protocols we care about don't require
	 * special handling.
	 * We'll fix it up properly in napi_frags_finish()
	 */
	skb->protocol = eth->h_proto;

	return skb;
}

gro_result_t napi_gro_frags(struct napi_struct *napi)
{
	gro_result_t ret;
	struct sk_buff *skb = napi_frags_skb(napi);

	if (!skb)
		return GRO_DROP;

	trace_napi_gro_frags_entry(skb);

	ret = napi_frags_finish(napi, skb, dev_gro_receive(napi, skb));
	trace_napi_gro_frags_exit(ret);

	return ret;
}
EXPORT_SYMBOL(napi_gro_frags);

/* Compute the checksum from gro_offset and return the folded value
 * after adding in any pseudo checksum.
 */
__sum16 __skb_gro_checksum_complete(struct sk_buff *skb)
{
	__wsum wsum;
	__sum16 sum;

	wsum = skb_checksum(skb, skb_gro_offset(skb), skb_gro_len(skb), 0);

	/* NAPI_GRO_CB(skb)->csum holds pseudo checksum */
	sum = csum_fold(csum_add(NAPI_GRO_CB(skb)->csum, wsum));
	/* See comments in __skb_checksum_complete(). */
	if (likely(!sum)) {
		if (unlikely(skb->ip_summed == CHECKSUM_COMPLETE) &&
		    !skb->csum_complete_sw)
			netdev_rx_csum_fault(skb->dev, skb);
	}

	NAPI_GRO_CB(skb)->csum = wsum;
	NAPI_GRO_CB(skb)->csum_valid = 1;

	return sum;
}
EXPORT_SYMBOL(__skb_gro_checksum_complete);

static void net_rps_send_ipi(struct softnet_data *remsd)
{
#ifdef CONFIG_RPS
	while (remsd) {
		struct softnet_data *next = remsd->rps_ipi_next;

		if (cpu_online(remsd->cpu))
			smp_call_function_single_async(remsd->cpu, &remsd->csd);
		remsd = next;
	}
#endif
}

/*
 * net_rps_action_and_irq_enable sends any pending IPI's for rps.
 * Note: called with local irq disabled, but exits with local irq enabled.
 */
static void net_rps_action_and_irq_enable(struct softnet_data *sd)
{
#ifdef CONFIG_RPS
	struct softnet_data *remsd = sd->rps_ipi_list;

	if (remsd) {
		sd->rps_ipi_list = NULL;

		local_irq_enable();

		/* Send pending IPI's to kick RPS processing on remote cpus. */
		net_rps_send_ipi(remsd);
	} else
#endif
		local_irq_enable();
}

static bool sd_has_rps_ipi_waiting(struct softnet_data *sd)
{
#ifdef CONFIG_RPS
	return sd->rps_ipi_list != NULL;
#else
	return false;
#endif
}

static int process_backlog(struct napi_struct *napi, int quota)
{
	struct softnet_data *sd = container_of(napi, struct softnet_data, backlog);
	bool again = true;
	int work = 0;

	/* Check if we have pending ipi, its better to send them now,
	 * not waiting net_rx_action() end.
	 */
	if (sd_has_rps_ipi_waiting(sd)) {
		local_irq_disable();
		net_rps_action_and_irq_enable(sd);
	}

	napi->weight = dev_rx_weight;
	while (again) {
		struct sk_buff *skb;

		while ((skb = __skb_dequeue(&sd->process_queue))) {
			rcu_read_lock();
			__netif_receive_skb(skb);
			rcu_read_unlock();
			input_queue_head_incr(sd);
			if (++work >= quota)
				return work;

		}

		local_irq_disable();
		rps_lock(sd);
		if (skb_queue_empty(&sd->input_pkt_queue)) {
			/*
			 * Inline a custom version of __napi_complete().
			 * only current cpu owns and manipulates this napi,
			 * and NAPI_STATE_SCHED is the only possible flag set
			 * on backlog.
			 * We can use a plain write instead of clear_bit(),
			 * and we dont need an smp_mb() memory barrier.
			 */
			napi->state = 0;
			again = false;
		} else {
			skb_queue_splice_tail_init(&sd->input_pkt_queue,
						   &sd->process_queue);
		}
		rps_unlock(sd);
		local_irq_enable();
	}

	return work;
}

/**
 * __napi_schedule - schedule for receive
 * @n: entry to schedule
 *
 * The entry's receive function will be scheduled to run.
 * Consider using __napi_schedule_irqoff() if hard irqs are masked.
 */
void __napi_schedule(struct napi_struct *n)
{
	unsigned long flags;

	local_irq_save(flags);
	____napi_schedule(this_cpu_ptr(&softnet_data), n);
	local_irq_restore(flags);
}
EXPORT_SYMBOL(__napi_schedule);

/**
 *	napi_schedule_prep - check if napi can be scheduled
 *	@n: napi context
 *
 * Test if NAPI routine is already running, and if not mark
 * it as running.  This is used as a condition variable
 * insure only one NAPI poll instance runs.  We also make
 * sure there is no pending NAPI disable.
 */
bool napi_schedule_prep(struct napi_struct *n)
{
	unsigned long val, new;

	do {
		val = READ_ONCE(n->state);
		if (unlikely(val & NAPIF_STATE_DISABLE))
			return false;
		new = val | NAPIF_STATE_SCHED;

		/* Sets STATE_MISSED bit if STATE_SCHED was already set
		 * This was suggested by Alexander Duyck, as compiler
		 * emits better code than :
		 * if (val & NAPIF_STATE_SCHED)
		 *     new |= NAPIF_STATE_MISSED;
		 */
		new |= (val & NAPIF_STATE_SCHED) / NAPIF_STATE_SCHED *
						   NAPIF_STATE_MISSED;
	} while (cmpxchg(&n->state, val, new) != val);

	return !(val & NAPIF_STATE_SCHED);
}
EXPORT_SYMBOL(napi_schedule_prep);

/**
 * __napi_schedule_irqoff - schedule for receive
 * @n: entry to schedule
 *
 * Variant of __napi_schedule() assuming hard irqs are masked
 */
void __napi_schedule_irqoff(struct napi_struct *n)
{
	____napi_schedule(this_cpu_ptr(&softnet_data), n);
}
EXPORT_SYMBOL(__napi_schedule_irqoff);

bool napi_complete_done(struct napi_struct *n, int work_done)
{
	unsigned long flags, val, new;

	/*
	 * 1) Don't let napi dequeue from the cpu poll list
	 *    just in case its running on a different cpu.
	 * 2) If we are busy polling, do nothing here, we have
	 *    the guarantee we will be called later.
	 */
	if (unlikely(n->state & (NAPIF_STATE_NPSVC |
				 NAPIF_STATE_IN_BUSY_POLL)))
		return false;

	if (n->gro_bitmask) {
		unsigned long timeout = 0;

		if (work_done)
			timeout = n->dev->gro_flush_timeout;

		/* When the NAPI instance uses a timeout and keeps postponing
		 * it, we need to bound somehow the time packets are kept in
		 * the GRO layer
		 */
		napi_gro_flush(n, !!timeout);
		if (timeout)
			hrtimer_start(&n->timer, ns_to_ktime(timeout),
				      HRTIMER_MODE_REL_PINNED);
	}
	if (unlikely(!list_empty(&n->poll_list))) {
		/* If n->poll_list is not empty, we need to mask irqs */
		local_irq_save(flags);
		list_del_init(&n->poll_list);
		local_irq_restore(flags);
	}

	do {
		val = READ_ONCE(n->state);

		WARN_ON_ONCE(!(val & NAPIF_STATE_SCHED));

		new = val & ~(NAPIF_STATE_MISSED | NAPIF_STATE_SCHED);

		/* If STATE_MISSED was set, leave STATE_SCHED set,
		 * because we will call napi->poll() one more time.
		 * This C code was suggested by Alexander Duyck to help gcc.
		 */
		new |= (val & NAPIF_STATE_MISSED) / NAPIF_STATE_MISSED *
						    NAPIF_STATE_SCHED;
	} while (cmpxchg(&n->state, val, new) != val);

	if (unlikely(val & NAPIF_STATE_MISSED)) {
		__napi_schedule(n);
		return false;
	}

	return true;
}
EXPORT_SYMBOL(napi_complete_done);

/* must be called under rcu_read_lock(), as we dont take a reference */
static struct napi_struct *napi_by_id(unsigned int napi_id)
{
	unsigned int hash = napi_id % HASH_SIZE(napi_hash);
	struct napi_struct *napi;

	hlist_for_each_entry_rcu(napi, &napi_hash[hash], napi_hash_node)
		if (napi->napi_id == napi_id)
			return napi;

	return NULL;
}

#if defined(CONFIG_NET_RX_BUSY_POLL)

#define BUSY_POLL_BUDGET 8

static void busy_poll_stop(struct napi_struct *napi, void *have_poll_lock)
{
	int rc;

	/* Busy polling means there is a high chance device driver hard irq
	 * could not grab NAPI_STATE_SCHED, and that NAPI_STATE_MISSED was
	 * set in napi_schedule_prep().
	 * Since we are about to call napi->poll() once more, we can safely
	 * clear NAPI_STATE_MISSED.
	 *
	 * Note: x86 could use a single "lock and ..." instruction
	 * to perform these two clear_bit()
	 */
	clear_bit(NAPI_STATE_MISSED, &napi->state);
	clear_bit(NAPI_STATE_IN_BUSY_POLL, &napi->state);

	local_bh_disable();

	/* All we really want here is to re-enable device interrupts.
	 * Ideally, a new ndo_busy_poll_stop() could avoid another round.
	 */
	rc = napi->poll(napi, BUSY_POLL_BUDGET);
	trace_napi_poll(napi, rc, BUSY_POLL_BUDGET);
	netpoll_poll_unlock(have_poll_lock);
	if (rc == BUSY_POLL_BUDGET)
		__napi_schedule(napi);
	local_bh_enable();
}

void napi_busy_loop(unsigned int napi_id,
		    bool (*loop_end)(void *, unsigned long),
		    void *loop_end_arg)
{
	unsigned long start_time = loop_end ? busy_loop_current_time() : 0;
	int (*napi_poll)(struct napi_struct *napi, int budget);
	void *have_poll_lock = NULL;
	struct napi_struct *napi;

restart:
	napi_poll = NULL;

	rcu_read_lock();

	napi = napi_by_id(napi_id);
	if (!napi)
		goto out;

	preempt_disable();
	for (;;) {
		int work = 0;

		local_bh_disable();
		if (!napi_poll) {
			unsigned long val = READ_ONCE(napi->state);

			/* If multiple threads are competing for this napi,
			 * we avoid dirtying napi->state as much as we can.
			 */
			if (val & (NAPIF_STATE_DISABLE | NAPIF_STATE_SCHED |
				   NAPIF_STATE_IN_BUSY_POLL))
				goto count;
			if (cmpxchg(&napi->state, val,
				    val | NAPIF_STATE_IN_BUSY_POLL |
					  NAPIF_STATE_SCHED) != val)
				goto count;
			have_poll_lock = netpoll_poll_lock(napi);
			napi_poll = napi->poll;
		}
		work = napi_poll(napi, BUSY_POLL_BUDGET);
		trace_napi_poll(napi, work, BUSY_POLL_BUDGET);
count:
		if (work > 0)
			__NET_ADD_STATS(dev_net(napi->dev),
					LINUX_MIB_BUSYPOLLRXPACKETS, work);
		local_bh_enable();

		if (!loop_end || loop_end(loop_end_arg, start_time))
			break;

		if (unlikely(need_resched())) {
			if (napi_poll)
				busy_poll_stop(napi, have_poll_lock);
			preempt_enable();
			rcu_read_unlock();
			cond_resched();
			if (loop_end(loop_end_arg, start_time))
				return;
			goto restart;
		}
		cpu_relax();
	}
	if (napi_poll)
		busy_poll_stop(napi, have_poll_lock);
	preempt_enable();
out:
	rcu_read_unlock();
}
EXPORT_SYMBOL(napi_busy_loop);

#endif /* CONFIG_NET_RX_BUSY_POLL */

static void napi_hash_add(struct napi_struct *napi)
{
	if (test_bit(NAPI_STATE_NO_BUSY_POLL, &napi->state) ||
	    test_and_set_bit(NAPI_STATE_HASHED, &napi->state))
		return;

	spin_lock(&napi_hash_lock);

	/* 0..NR_CPUS range is reserved for sender_cpu use */
	do {
		if (unlikely(++napi_gen_id < MIN_NAPI_ID))
			napi_gen_id = MIN_NAPI_ID;
	} while (napi_by_id(napi_gen_id));
	napi->napi_id = napi_gen_id;

	hlist_add_head_rcu(&napi->napi_hash_node,
			   &napi_hash[napi->napi_id % HASH_SIZE(napi_hash)]);

	spin_unlock(&napi_hash_lock);
}

/* Warning : caller is responsible to make sure rcu grace period
 * is respected before freeing memory containing @napi
 */
bool napi_hash_del(struct napi_struct *napi)
{
	bool rcu_sync_needed = false;

	spin_lock(&napi_hash_lock);

	if (test_and_clear_bit(NAPI_STATE_HASHED, &napi->state)) {
		rcu_sync_needed = true;
		hlist_del_rcu(&napi->napi_hash_node);
	}
	spin_unlock(&napi_hash_lock);
	return rcu_sync_needed;
}
EXPORT_SYMBOL_GPL(napi_hash_del);

static enum hrtimer_restart napi_watchdog(struct hrtimer *timer)
{
	struct napi_struct *napi;

	napi = container_of(timer, struct napi_struct, timer);

	/* Note : we use a relaxed variant of napi_schedule_prep() not setting
	 * NAPI_STATE_MISSED, since we do not react to a device IRQ.
	 */
	if (napi->gro_bitmask && !napi_disable_pending(napi) &&
	    !test_and_set_bit(NAPI_STATE_SCHED, &napi->state))
		__napi_schedule_irqoff(napi);

	return HRTIMER_NORESTART;
}

static void init_gro_hash(struct napi_struct *napi)
{
	int i;

	for (i = 0; i < GRO_HASH_BUCKETS; i++) {
		INIT_LIST_HEAD(&napi->gro_hash[i].list);
		napi->gro_hash[i].count = 0;
	}
	napi->gro_bitmask = 0;
}

void netif_napi_add(struct net_device *dev, struct napi_struct *napi,
		    int (*poll)(struct napi_struct *, int), int weight)
{
	INIT_LIST_HEAD(&napi->poll_list);
	hrtimer_init(&napi->timer, CLOCK_MONOTONIC, HRTIMER_MODE_REL_PINNED);
	napi->timer.function = napi_watchdog;
	init_gro_hash(napi);
	napi->skb = NULL;
	napi->poll = poll;
	if (weight > NAPI_POLL_WEIGHT)
		netdev_err_once(dev, "%s() called with weight %d\n", __func__,
				weight);
	napi->weight = weight;
	list_add(&napi->dev_list, &dev->napi_list);
	napi->dev = dev;
#ifdef CONFIG_NETPOLL
	napi->poll_owner = -1;
#endif
	set_bit(NAPI_STATE_SCHED, &napi->state);
	napi_hash_add(napi);
}
EXPORT_SYMBOL(netif_napi_add);

void napi_disable(struct napi_struct *n)
{
	might_sleep();
	set_bit(NAPI_STATE_DISABLE, &n->state);

	while (test_and_set_bit(NAPI_STATE_SCHED, &n->state))
		msleep(1);
	while (test_and_set_bit(NAPI_STATE_NPSVC, &n->state))
		msleep(1);

	hrtimer_cancel(&n->timer);

	clear_bit(NAPI_STATE_DISABLE, &n->state);
}
EXPORT_SYMBOL(napi_disable);

static void flush_gro_hash(struct napi_struct *napi)
{
	int i;

	for (i = 0; i < GRO_HASH_BUCKETS; i++) {
		struct sk_buff *skb, *n;

		list_for_each_entry_safe(skb, n, &napi->gro_hash[i].list, list)
			kfree_skb(skb);
		napi->gro_hash[i].count = 0;
	}
}

/* Must be called in process context */
void netif_napi_del(struct napi_struct *napi)
{
	might_sleep();
	if (napi_hash_del(napi))
		synchronize_net();
	list_del_init(&napi->dev_list);
	napi_free_frags(napi);

	flush_gro_hash(napi);
	napi->gro_bitmask = 0;
}
EXPORT_SYMBOL(netif_napi_del);

static int napi_poll(struct napi_struct *n, struct list_head *repoll)
{
	void *have;
	int work, weight;

	list_del_init(&n->poll_list);

	have = netpoll_poll_lock(n);

	weight = n->weight;

	/* This NAPI_STATE_SCHED test is for avoiding a race
	 * with netpoll's poll_napi().  Only the entity which
	 * obtains the lock and sees NAPI_STATE_SCHED set will
	 * actually make the ->poll() call.  Therefore we avoid
	 * accidentally calling ->poll() when NAPI is not scheduled.
	 */
	work = 0;
	if (test_bit(NAPI_STATE_SCHED, &n->state)) {
		work = n->poll(n, weight);
		trace_napi_poll(n, work, weight);
	}

	WARN_ON_ONCE(work > weight);

	if (likely(work < weight))
		goto out_unlock;

	/* Drivers must not modify the NAPI state if they
	 * consume the entire weight.  In such cases this code
	 * still "owns" the NAPI instance and therefore can
	 * move the instance around on the list at-will.
	 */
	if (unlikely(napi_disable_pending(n))) {
		napi_complete(n);
		goto out_unlock;
	}

	if (n->gro_bitmask) {
		/* flush too old packets
		 * If HZ < 1000, flush all packets.
		 */
		napi_gro_flush(n, HZ >= 1000);
	}

	/* Some drivers may have called napi_schedule
	 * prior to exhausting their budget.
	 */
	if (unlikely(!list_empty(&n->poll_list))) {
		pr_warn_once("%s: Budget exhausted after napi rescheduled\n",
			     n->dev ? n->dev->name : "backlog");
		goto out_unlock;
	}

	list_add_tail(&n->poll_list, repoll);

out_unlock:
	netpoll_poll_unlock(have);

	return work;
}

static __latent_entropy void net_rx_action(struct softirq_action *h)
{
	struct softnet_data *sd = this_cpu_ptr(&softnet_data);
	unsigned long time_limit = jiffies +
		usecs_to_jiffies(netdev_budget_usecs);
	int budget = netdev_budget;
	LIST_HEAD(list);
	LIST_HEAD(repoll);

	local_irq_disable();
	list_splice_init(&sd->poll_list, &list);
	local_irq_enable();

	for (;;) {
		struct napi_struct *n;

		if (list_empty(&list)) {
			if (!sd_has_rps_ipi_waiting(sd) && list_empty(&repoll))
				goto out;
			break;
		}

		n = list_first_entry(&list, struct napi_struct, poll_list);
		budget -= napi_poll(n, &repoll);

		/* If softirq window is exhausted then punt.
		 * Allow this to run for 2 jiffies since which will allow
		 * an average latency of 1.5/HZ.
		 */
		if (unlikely(budget <= 0 ||
			     time_after_eq(jiffies, time_limit))) {
			sd->time_squeeze++;
			break;
		}
	}

	local_irq_disable();

	list_splice_tail_init(&sd->poll_list, &list);
	list_splice_tail(&repoll, &list);
	list_splice(&list, &sd->poll_list);
	if (!list_empty(&sd->poll_list))
		__raise_softirq_irqoff(NET_RX_SOFTIRQ);

	net_rps_action_and_irq_enable(sd);
out:
	__kfree_skb_flush();
}

struct netdev_adjacent {
	struct net_device *dev;

	/* upper master flag, there can only be one master device per list */
	bool master;

	/* counter for the number of times this device was added to us */
	u16 ref_nr;

	/* private field for the users */
	void *private;

	struct list_head list;
	struct rcu_head rcu;
};

static struct netdev_adjacent *__netdev_find_adj(struct net_device *adj_dev,
						 struct list_head *adj_list)
{
	struct netdev_adjacent *adj;

	list_for_each_entry(adj, adj_list, list) {
		if (adj->dev == adj_dev)
			return adj;
	}
	return NULL;
}

static int __netdev_has_upper_dev(struct net_device *upper_dev, void *data)
{
	struct net_device *dev = data;

	return upper_dev == dev;
}

/**
 * netdev_has_upper_dev - Check if device is linked to an upper device
 * @dev: device
 * @upper_dev: upper device to check
 *
 * Find out if a device is linked to specified upper device and return true
 * in case it is. Note that this checks only immediate upper device,
 * not through a complete stack of devices. The caller must hold the RTNL lock.
 */
bool netdev_has_upper_dev(struct net_device *dev,
			  struct net_device *upper_dev)
{
	ASSERT_RTNL();

	return netdev_walk_all_upper_dev_rcu(dev, __netdev_has_upper_dev,
					     upper_dev);
}
EXPORT_SYMBOL(netdev_has_upper_dev);

/**
 * netdev_has_upper_dev_all - Check if device is linked to an upper device
 * @dev: device
 * @upper_dev: upper device to check
 *
 * Find out if a device is linked to specified upper device and return true
 * in case it is. Note that this checks the entire upper device chain.
 * The caller must hold rcu lock.
 */

bool netdev_has_upper_dev_all_rcu(struct net_device *dev,
				  struct net_device *upper_dev)
{
	return !!netdev_walk_all_upper_dev_rcu(dev, __netdev_has_upper_dev,
					       upper_dev);
}
EXPORT_SYMBOL(netdev_has_upper_dev_all_rcu);

/**
 * netdev_has_any_upper_dev - Check if device is linked to some device
 * @dev: device
 *
 * Find out if a device is linked to an upper device and return true in case
 * it is. The caller must hold the RTNL lock.
 */
bool netdev_has_any_upper_dev(struct net_device *dev)
{
	ASSERT_RTNL();

	return !list_empty(&dev->adj_list.upper);
}
EXPORT_SYMBOL(netdev_has_any_upper_dev);

/**
 * netdev_master_upper_dev_get - Get master upper device
 * @dev: device
 *
 * Find a master upper device and return pointer to it or NULL in case
 * it's not there. The caller must hold the RTNL lock.
 */
struct net_device *netdev_master_upper_dev_get(struct net_device *dev)
{
	struct netdev_adjacent *upper;

	ASSERT_RTNL();

	if (list_empty(&dev->adj_list.upper))
		return NULL;

	upper = list_first_entry(&dev->adj_list.upper,
				 struct netdev_adjacent, list);
	if (likely(upper->master))
		return upper->dev;
	return NULL;
}
EXPORT_SYMBOL(netdev_master_upper_dev_get);

/**
 * netdev_has_any_lower_dev - Check if device is linked to some device
 * @dev: device
 *
 * Find out if a device is linked to a lower device and return true in case
 * it is. The caller must hold the RTNL lock.
 */
static bool netdev_has_any_lower_dev(struct net_device *dev)
{
	ASSERT_RTNL();

	return !list_empty(&dev->adj_list.lower);
}

void *netdev_adjacent_get_private(struct list_head *adj_list)
{
	struct netdev_adjacent *adj;

	adj = list_entry(adj_list, struct netdev_adjacent, list);

	return adj->private;
}
EXPORT_SYMBOL(netdev_adjacent_get_private);

/**
 * netdev_upper_get_next_dev_rcu - Get the next dev from upper list
 * @dev: device
 * @iter: list_head ** of the current position
 *
 * Gets the next device from the dev's upper list, starting from iter
 * position. The caller must hold RCU read lock.
 */
struct net_device *netdev_upper_get_next_dev_rcu(struct net_device *dev,
						 struct list_head **iter)
{
	struct netdev_adjacent *upper;

	WARN_ON_ONCE(!rcu_read_lock_held() && !lockdep_rtnl_is_held());

	upper = list_entry_rcu((*iter)->next, struct netdev_adjacent, list);

	if (&upper->list == &dev->adj_list.upper)
		return NULL;

	*iter = &upper->list;

	return upper->dev;
}
EXPORT_SYMBOL(netdev_upper_get_next_dev_rcu);

static struct net_device *netdev_next_upper_dev_rcu(struct net_device *dev,
						    struct list_head **iter)
{
	struct netdev_adjacent *upper;

	WARN_ON_ONCE(!rcu_read_lock_held() && !lockdep_rtnl_is_held());

	upper = list_entry_rcu((*iter)->next, struct netdev_adjacent, list);

	if (&upper->list == &dev->adj_list.upper)
		return NULL;

	*iter = &upper->list;

	return upper->dev;
}

int netdev_walk_all_upper_dev_rcu(struct net_device *dev,
				  int (*fn)(struct net_device *dev,
					    void *data),
				  void *data)
{
	struct net_device *udev;
	struct list_head *iter;
	int ret;

	for (iter = &dev->adj_list.upper,
	     udev = netdev_next_upper_dev_rcu(dev, &iter);
	     udev;
	     udev = netdev_next_upper_dev_rcu(dev, &iter)) {
		/* first is the upper device itself */
		ret = fn(udev, data);
		if (ret)
			return ret;

		/* then look at all of its upper devices */
		ret = netdev_walk_all_upper_dev_rcu(udev, fn, data);
		if (ret)
			return ret;
	}

	return 0;
}
EXPORT_SYMBOL_GPL(netdev_walk_all_upper_dev_rcu);

/**
 * netdev_lower_get_next_private - Get the next ->private from the
 *				   lower neighbour list
 * @dev: device
 * @iter: list_head ** of the current position
 *
 * Gets the next netdev_adjacent->private from the dev's lower neighbour
 * list, starting from iter position. The caller must hold either hold the
 * RTNL lock or its own locking that guarantees that the neighbour lower
 * list will remain unchanged.
 */
void *netdev_lower_get_next_private(struct net_device *dev,
				    struct list_head **iter)
{
	struct netdev_adjacent *lower;

	lower = list_entry(*iter, struct netdev_adjacent, list);

	if (&lower->list == &dev->adj_list.lower)
		return NULL;

	*iter = lower->list.next;

	return lower->private;
}
EXPORT_SYMBOL(netdev_lower_get_next_private);

/**
 * netdev_lower_get_next_private_rcu - Get the next ->private from the
 *				       lower neighbour list, RCU
 *				       variant
 * @dev: device
 * @iter: list_head ** of the current position
 *
 * Gets the next netdev_adjacent->private from the dev's lower neighbour
 * list, starting from iter position. The caller must hold RCU read lock.
 */
void *netdev_lower_get_next_private_rcu(struct net_device *dev,
					struct list_head **iter)
{
	struct netdev_adjacent *lower;

	WARN_ON_ONCE(!rcu_read_lock_held());

	lower = list_entry_rcu((*iter)->next, struct netdev_adjacent, list);

	if (&lower->list == &dev->adj_list.lower)
		return NULL;

	*iter = &lower->list;

	return lower->private;
}
EXPORT_SYMBOL(netdev_lower_get_next_private_rcu);

/**
 * netdev_lower_get_next - Get the next device from the lower neighbour
 *                         list
 * @dev: device
 * @iter: list_head ** of the current position
 *
 * Gets the next netdev_adjacent from the dev's lower neighbour
 * list, starting from iter position. The caller must hold RTNL lock or
 * its own locking that guarantees that the neighbour lower
 * list will remain unchanged.
 */
void *netdev_lower_get_next(struct net_device *dev, struct list_head **iter)
{
	struct netdev_adjacent *lower;

	lower = list_entry(*iter, struct netdev_adjacent, list);

	if (&lower->list == &dev->adj_list.lower)
		return NULL;

	*iter = lower->list.next;

	return lower->dev;
}
EXPORT_SYMBOL(netdev_lower_get_next);

static struct net_device *netdev_next_lower_dev(struct net_device *dev,
						struct list_head **iter)
{
	struct netdev_adjacent *lower;

	lower = list_entry((*iter)->next, struct netdev_adjacent, list);

	if (&lower->list == &dev->adj_list.lower)
		return NULL;

	*iter = &lower->list;

	return lower->dev;
}

int netdev_walk_all_lower_dev(struct net_device *dev,
			      int (*fn)(struct net_device *dev,
					void *data),
			      void *data)
{
	struct net_device *ldev;
	struct list_head *iter;
	int ret;

	for (iter = &dev->adj_list.lower,
	     ldev = netdev_next_lower_dev(dev, &iter);
	     ldev;
	     ldev = netdev_next_lower_dev(dev, &iter)) {
		/* first is the lower device itself */
		ret = fn(ldev, data);
		if (ret)
			return ret;

		/* then look at all of its lower devices */
		ret = netdev_walk_all_lower_dev(ldev, fn, data);
		if (ret)
			return ret;
	}

	return 0;
}
EXPORT_SYMBOL_GPL(netdev_walk_all_lower_dev);

static struct net_device *netdev_next_lower_dev_rcu(struct net_device *dev,
						    struct list_head **iter)
{
	struct netdev_adjacent *lower;

	lower = list_entry_rcu((*iter)->next, struct netdev_adjacent, list);
	if (&lower->list == &dev->adj_list.lower)
		return NULL;

	*iter = &lower->list;

	return lower->dev;
}

int netdev_walk_all_lower_dev_rcu(struct net_device *dev,
				  int (*fn)(struct net_device *dev,
					    void *data),
				  void *data)
{
	struct net_device *ldev;
	struct list_head *iter;
	int ret;

	for (iter = &dev->adj_list.lower,
	     ldev = netdev_next_lower_dev_rcu(dev, &iter);
	     ldev;
	     ldev = netdev_next_lower_dev_rcu(dev, &iter)) {
		/* first is the lower device itself */
		ret = fn(ldev, data);
		if (ret)
			return ret;

		/* then look at all of its lower devices */
		ret = netdev_walk_all_lower_dev_rcu(ldev, fn, data);
		if (ret)
			return ret;
	}

	return 0;
}
EXPORT_SYMBOL_GPL(netdev_walk_all_lower_dev_rcu);

/**
 * netdev_lower_get_first_private_rcu - Get the first ->private from the
 *				       lower neighbour list, RCU
 *				       variant
 * @dev: device
 *
 * Gets the first netdev_adjacent->private from the dev's lower neighbour
 * list. The caller must hold RCU read lock.
 */
void *netdev_lower_get_first_private_rcu(struct net_device *dev)
{
	struct netdev_adjacent *lower;

	lower = list_first_or_null_rcu(&dev->adj_list.lower,
			struct netdev_adjacent, list);
	if (lower)
		return lower->private;
	return NULL;
}
EXPORT_SYMBOL(netdev_lower_get_first_private_rcu);

/**
 * netdev_master_upper_dev_get_rcu - Get master upper device
 * @dev: device
 *
 * Find a master upper device and return pointer to it or NULL in case
 * it's not there. The caller must hold the RCU read lock.
 */
struct net_device *netdev_master_upper_dev_get_rcu(struct net_device *dev)
{
	struct netdev_adjacent *upper;

	upper = list_first_or_null_rcu(&dev->adj_list.upper,
				       struct netdev_adjacent, list);
	if (upper && likely(upper->master))
		return upper->dev;
	return NULL;
}
EXPORT_SYMBOL(netdev_master_upper_dev_get_rcu);

static int netdev_adjacent_sysfs_add(struct net_device *dev,
			      struct net_device *adj_dev,
			      struct list_head *dev_list)
{
	char linkname[IFNAMSIZ+7];

	sprintf(linkname, dev_list == &dev->adj_list.upper ?
		"upper_%s" : "lower_%s", adj_dev->name);
	return sysfs_create_link(&(dev->dev.kobj), &(adj_dev->dev.kobj),
				 linkname);
}
static void netdev_adjacent_sysfs_del(struct net_device *dev,
			       char *name,
			       struct list_head *dev_list)
{
	char linkname[IFNAMSIZ+7];

	sprintf(linkname, dev_list == &dev->adj_list.upper ?
		"upper_%s" : "lower_%s", name);
	sysfs_remove_link(&(dev->dev.kobj), linkname);
}

static inline bool netdev_adjacent_is_neigh_list(struct net_device *dev,
						 struct net_device *adj_dev,
						 struct list_head *dev_list)
{
	return (dev_list == &dev->adj_list.upper ||
		dev_list == &dev->adj_list.lower) &&
		net_eq(dev_net(dev), dev_net(adj_dev));
}

static int __netdev_adjacent_dev_insert(struct net_device *dev,
					struct net_device *adj_dev,
					struct list_head *dev_list,
					void *private, bool master)
{
	struct netdev_adjacent *adj;
	int ret;

	adj = __netdev_find_adj(adj_dev, dev_list);

	if (adj) {
		adj->ref_nr += 1;
		pr_debug("Insert adjacency: dev %s adj_dev %s adj->ref_nr %d\n",
			 dev->name, adj_dev->name, adj->ref_nr);

		return 0;
	}

	adj = kmalloc(sizeof(*adj), GFP_KERNEL);
	if (!adj)
		return -ENOMEM;

	adj->dev = adj_dev;
	adj->master = master;
	adj->ref_nr = 1;
	adj->private = private;
	dev_hold(adj_dev);

	pr_debug("Insert adjacency: dev %s adj_dev %s adj->ref_nr %d; dev_hold on %s\n",
		 dev->name, adj_dev->name, adj->ref_nr, adj_dev->name);

	if (netdev_adjacent_is_neigh_list(dev, adj_dev, dev_list)) {
		ret = netdev_adjacent_sysfs_add(dev, adj_dev, dev_list);
		if (ret)
			goto free_adj;
	}

	/* Ensure that master link is always the first item in list. */
	if (master) {
		ret = sysfs_create_link(&(dev->dev.kobj),
					&(adj_dev->dev.kobj), "master");
		if (ret)
			goto remove_symlinks;

		list_add_rcu(&adj->list, dev_list);
	} else {
		list_add_tail_rcu(&adj->list, dev_list);
	}

	return 0;

remove_symlinks:
	if (netdev_adjacent_is_neigh_list(dev, adj_dev, dev_list))
		netdev_adjacent_sysfs_del(dev, adj_dev->name, dev_list);
free_adj:
	kfree(adj);
	dev_put(adj_dev);

	return ret;
}

static void __netdev_adjacent_dev_remove(struct net_device *dev,
					 struct net_device *adj_dev,
					 u16 ref_nr,
					 struct list_head *dev_list)
{
	struct netdev_adjacent *adj;

	pr_debug("Remove adjacency: dev %s adj_dev %s ref_nr %d\n",
		 dev->name, adj_dev->name, ref_nr);

	adj = __netdev_find_adj(adj_dev, dev_list);

	if (!adj) {
		pr_err("Adjacency does not exist for device %s from %s\n",
		       dev->name, adj_dev->name);
		WARN_ON(1);
		return;
	}

	if (adj->ref_nr > ref_nr) {
		pr_debug("adjacency: %s to %s ref_nr - %d = %d\n",
			 dev->name, adj_dev->name, ref_nr,
			 adj->ref_nr - ref_nr);
		adj->ref_nr -= ref_nr;
		return;
	}

	if (adj->master)
		sysfs_remove_link(&(dev->dev.kobj), "master");

	if (netdev_adjacent_is_neigh_list(dev, adj_dev, dev_list))
		netdev_adjacent_sysfs_del(dev, adj_dev->name, dev_list);

	list_del_rcu(&adj->list);
	pr_debug("adjacency: dev_put for %s, because link removed from %s to %s\n",
		 adj_dev->name, dev->name, adj_dev->name);
	dev_put(adj_dev);
	kfree_rcu(adj, rcu);
}

static int __netdev_adjacent_dev_link_lists(struct net_device *dev,
					    struct net_device *upper_dev,
					    struct list_head *up_list,
					    struct list_head *down_list,
					    void *private, bool master)
{
	int ret;

	ret = __netdev_adjacent_dev_insert(dev, upper_dev, up_list,
					   private, master);
	if (ret)
		return ret;

	ret = __netdev_adjacent_dev_insert(upper_dev, dev, down_list,
					   private, false);
	if (ret) {
		__netdev_adjacent_dev_remove(dev, upper_dev, 1, up_list);
		return ret;
	}

	return 0;
}

static void __netdev_adjacent_dev_unlink_lists(struct net_device *dev,
					       struct net_device *upper_dev,
					       u16 ref_nr,
					       struct list_head *up_list,
					       struct list_head *down_list)
{
	__netdev_adjacent_dev_remove(dev, upper_dev, ref_nr, up_list);
	__netdev_adjacent_dev_remove(upper_dev, dev, ref_nr, down_list);
}

static int __netdev_adjacent_dev_link_neighbour(struct net_device *dev,
						struct net_device *upper_dev,
						void *private, bool master)
{
	return __netdev_adjacent_dev_link_lists(dev, upper_dev,
						&dev->adj_list.upper,
						&upper_dev->adj_list.lower,
						private, master);
}

static void __netdev_adjacent_dev_unlink_neighbour(struct net_device *dev,
						   struct net_device *upper_dev)
{
	__netdev_adjacent_dev_unlink_lists(dev, upper_dev, 1,
					   &dev->adj_list.upper,
					   &upper_dev->adj_list.lower);
}

static int __netdev_upper_dev_link(struct net_device *dev,
				   struct net_device *upper_dev, bool master,
				   void *upper_priv, void *upper_info,
				   struct netlink_ext_ack *extack)
{
	struct netdev_notifier_changeupper_info changeupper_info = {
		.info = {
			.dev = dev,
			.extack = extack,
		},
		.upper_dev = upper_dev,
		.master = master,
		.linking = true,
		.upper_info = upper_info,
	};
	struct net_device *master_dev;
	int ret = 0;

	ASSERT_RTNL();

	if (dev == upper_dev)
		return -EBUSY;

	/* To prevent loops, check if dev is not upper device to upper_dev. */
	if (netdev_has_upper_dev(upper_dev, dev))
		return -EBUSY;

	if (!master) {
		if (netdev_has_upper_dev(dev, upper_dev))
			return -EEXIST;
	} else {
		master_dev = netdev_master_upper_dev_get(dev);
		if (master_dev)
			return master_dev == upper_dev ? -EEXIST : -EBUSY;
	}

	ret = call_netdevice_notifiers_info(NETDEV_PRECHANGEUPPER,
					    &changeupper_info.info);
	ret = notifier_to_errno(ret);
	if (ret)
		return ret;

	ret = __netdev_adjacent_dev_link_neighbour(dev, upper_dev, upper_priv,
						   master);
	if (ret)
		return ret;

	ret = call_netdevice_notifiers_info(NETDEV_CHANGEUPPER,
					    &changeupper_info.info);
	ret = notifier_to_errno(ret);
	if (ret)
		goto rollback;

	return 0;

rollback:
	__netdev_adjacent_dev_unlink_neighbour(dev, upper_dev);

	return ret;
}

/**
 * netdev_upper_dev_link - Add a link to the upper device
 * @dev: device
 * @upper_dev: new upper device
 * @extack: netlink extended ack
 *
 * Adds a link to device which is upper to this one. The caller must hold
 * the RTNL lock. On a failure a negative errno code is returned.
 * On success the reference counts are adjusted and the function
 * returns zero.
 */
int netdev_upper_dev_link(struct net_device *dev,
			  struct net_device *upper_dev,
			  struct netlink_ext_ack *extack)
{
	return __netdev_upper_dev_link(dev, upper_dev, false,
				       NULL, NULL, extack);
}
EXPORT_SYMBOL(netdev_upper_dev_link);

/**
 * netdev_master_upper_dev_link - Add a master link to the upper device
 * @dev: device
 * @upper_dev: new upper device
 * @upper_priv: upper device private
 * @upper_info: upper info to be passed down via notifier
 * @extack: netlink extended ack
 *
 * Adds a link to device which is upper to this one. In this case, only
 * one master upper device can be linked, although other non-master devices
 * might be linked as well. The caller must hold the RTNL lock.
 * On a failure a negative errno code is returned. On success the reference
 * counts are adjusted and the function returns zero.
 */
int netdev_master_upper_dev_link(struct net_device *dev,
				 struct net_device *upper_dev,
				 void *upper_priv, void *upper_info,
				 struct netlink_ext_ack *extack)
{
	return __netdev_upper_dev_link(dev, upper_dev, true,
				       upper_priv, upper_info, extack);
}
EXPORT_SYMBOL(netdev_master_upper_dev_link);

/**
 * netdev_upper_dev_unlink - Removes a link to upper device
 * @dev: device
 * @upper_dev: new upper device
 *
 * Removes a link to device which is upper to this one. The caller must hold
 * the RTNL lock.
 */
void netdev_upper_dev_unlink(struct net_device *dev,
			     struct net_device *upper_dev)
{
	struct netdev_notifier_changeupper_info changeupper_info = {
		.info = {
			.dev = dev,
		},
		.upper_dev = upper_dev,
		.linking = false,
	};

	ASSERT_RTNL();

	changeupper_info.master = netdev_master_upper_dev_get(dev) == upper_dev;

	call_netdevice_notifiers_info(NETDEV_PRECHANGEUPPER,
				      &changeupper_info.info);

	__netdev_adjacent_dev_unlink_neighbour(dev, upper_dev);

	call_netdevice_notifiers_info(NETDEV_CHANGEUPPER,
				      &changeupper_info.info);
}
EXPORT_SYMBOL(netdev_upper_dev_unlink);

/**
 * netdev_bonding_info_change - Dispatch event about slave change
 * @dev: device
 * @bonding_info: info to dispatch
 *
 * Send NETDEV_BONDING_INFO to netdev notifiers with info.
 * The caller must hold the RTNL lock.
 */
void netdev_bonding_info_change(struct net_device *dev,
				struct netdev_bonding_info *bonding_info)
{
	struct netdev_notifier_bonding_info info = {
		.info.dev = dev,
	};

	memcpy(&info.bonding_info, bonding_info,
	       sizeof(struct netdev_bonding_info));
	call_netdevice_notifiers_info(NETDEV_BONDING_INFO,
				      &info.info);
}
EXPORT_SYMBOL(netdev_bonding_info_change);

static void netdev_adjacent_add_links(struct net_device *dev)
{
	struct netdev_adjacent *iter;

	struct net *net = dev_net(dev);

	list_for_each_entry(iter, &dev->adj_list.upper, list) {
		if (!net_eq(net, dev_net(iter->dev)))
			continue;
		netdev_adjacent_sysfs_add(iter->dev, dev,
					  &iter->dev->adj_list.lower);
		netdev_adjacent_sysfs_add(dev, iter->dev,
					  &dev->adj_list.upper);
	}

	list_for_each_entry(iter, &dev->adj_list.lower, list) {
		if (!net_eq(net, dev_net(iter->dev)))
			continue;
		netdev_adjacent_sysfs_add(iter->dev, dev,
					  &iter->dev->adj_list.upper);
		netdev_adjacent_sysfs_add(dev, iter->dev,
					  &dev->adj_list.lower);
	}
}

static void netdev_adjacent_del_links(struct net_device *dev)
{
	struct netdev_adjacent *iter;

	struct net *net = dev_net(dev);

	list_for_each_entry(iter, &dev->adj_list.upper, list) {
		if (!net_eq(net, dev_net(iter->dev)))
			continue;
		netdev_adjacent_sysfs_del(iter->dev, dev->name,
					  &iter->dev->adj_list.lower);
		netdev_adjacent_sysfs_del(dev, iter->dev->name,
					  &dev->adj_list.upper);
	}

	list_for_each_entry(iter, &dev->adj_list.lower, list) {
		if (!net_eq(net, dev_net(iter->dev)))
			continue;
		netdev_adjacent_sysfs_del(iter->dev, dev->name,
					  &iter->dev->adj_list.upper);
		netdev_adjacent_sysfs_del(dev, iter->dev->name,
					  &dev->adj_list.lower);
	}
}

void netdev_adjacent_rename_links(struct net_device *dev, char *oldname)
{
	struct netdev_adjacent *iter;

	struct net *net = dev_net(dev);

	list_for_each_entry(iter, &dev->adj_list.upper, list) {
		if (!net_eq(net, dev_net(iter->dev)))
			continue;
		netdev_adjacent_sysfs_del(iter->dev, oldname,
					  &iter->dev->adj_list.lower);
		netdev_adjacent_sysfs_add(iter->dev, dev,
					  &iter->dev->adj_list.lower);
	}

	list_for_each_entry(iter, &dev->adj_list.lower, list) {
		if (!net_eq(net, dev_net(iter->dev)))
			continue;
		netdev_adjacent_sysfs_del(iter->dev, oldname,
					  &iter->dev->adj_list.upper);
		netdev_adjacent_sysfs_add(iter->dev, dev,
					  &iter->dev->adj_list.upper);
	}
}

void *netdev_lower_dev_get_private(struct net_device *dev,
				   struct net_device *lower_dev)
{
	struct netdev_adjacent *lower;

	if (!lower_dev)
		return NULL;
	lower = __netdev_find_adj(lower_dev, &dev->adj_list.lower);
	if (!lower)
		return NULL;

	return lower->private;
}
EXPORT_SYMBOL(netdev_lower_dev_get_private);


int dev_get_nest_level(struct net_device *dev)
{
	struct net_device *lower = NULL;
	struct list_head *iter;
	int max_nest = -1;
	int nest;

	ASSERT_RTNL();

	netdev_for_each_lower_dev(dev, lower, iter) {
		nest = dev_get_nest_level(lower);
		if (max_nest < nest)
			max_nest = nest;
	}

	return max_nest + 1;
}
EXPORT_SYMBOL(dev_get_nest_level);

/**
 * netdev_lower_change - Dispatch event about lower device state change
 * @lower_dev: device
 * @lower_state_info: state to dispatch
 *
 * Send NETDEV_CHANGELOWERSTATE to netdev notifiers with info.
 * The caller must hold the RTNL lock.
 */
void netdev_lower_state_changed(struct net_device *lower_dev,
				void *lower_state_info)
{
	struct netdev_notifier_changelowerstate_info changelowerstate_info = {
		.info.dev = lower_dev,
	};

	ASSERT_RTNL();
	changelowerstate_info.lower_state_info = lower_state_info;
	call_netdevice_notifiers_info(NETDEV_CHANGELOWERSTATE,
				      &changelowerstate_info.info);
}
EXPORT_SYMBOL(netdev_lower_state_changed);

static void dev_change_rx_flags(struct net_device *dev, int flags)
{
	const struct net_device_ops *ops = dev->netdev_ops;

	if (ops->ndo_change_rx_flags)
		ops->ndo_change_rx_flags(dev, flags);
}

static int __dev_set_promiscuity(struct net_device *dev, int inc, bool notify)
{
	unsigned int old_flags = dev->flags;
	kuid_t uid;
	kgid_t gid;

	ASSERT_RTNL();

	dev->flags |= IFF_PROMISC;
	dev->promiscuity += inc;
	if (dev->promiscuity == 0) {
		/*
		 * Avoid overflow.
		 * If inc causes overflow, untouch promisc and return error.
		 */
		if (inc < 0)
			dev->flags &= ~IFF_PROMISC;
		else {
			dev->promiscuity -= inc;
			pr_warn("%s: promiscuity touches roof, set promiscuity failed. promiscuity feature of device might be broken.\n",
				dev->name);
			return -EOVERFLOW;
		}
	}
	if (dev->flags != old_flags) {
		pr_info("device %s %s promiscuous mode\n",
			dev->name,
			dev->flags & IFF_PROMISC ? "entered" : "left");
		if (audit_enabled) {
			current_uid_gid(&uid, &gid);
			audit_log(audit_context(), GFP_ATOMIC,
				  AUDIT_ANOM_PROMISCUOUS,
				  "dev=%s prom=%d old_prom=%d auid=%u uid=%u gid=%u ses=%u",
				  dev->name, (dev->flags & IFF_PROMISC),
				  (old_flags & IFF_PROMISC),
				  from_kuid(&init_user_ns, audit_get_loginuid(current)),
				  from_kuid(&init_user_ns, uid),
				  from_kgid(&init_user_ns, gid),
				  audit_get_sessionid(current));
		}

		dev_change_rx_flags(dev, IFF_PROMISC);
	}
	if (notify)
		__dev_notify_flags(dev, old_flags, IFF_PROMISC);
	return 0;
}

/**
 *	dev_set_promiscuity	- update promiscuity count on a device
 *	@dev: device
 *	@inc: modifier
 *
 *	Add or remove promiscuity from a device. While the count in the device
 *	remains above zero the interface remains promiscuous. Once it hits zero
 *	the device reverts back to normal filtering operation. A negative inc
 *	value is used to drop promiscuity on the device.
 *	Return 0 if successful or a negative errno code on error.
 */
int dev_set_promiscuity(struct net_device *dev, int inc)
{
	unsigned int old_flags = dev->flags;
	int err;

	err = __dev_set_promiscuity(dev, inc, true);
	if (err < 0)
		return err;
	if (dev->flags != old_flags)
		dev_set_rx_mode(dev);
	return err;
}
EXPORT_SYMBOL(dev_set_promiscuity);

static int __dev_set_allmulti(struct net_device *dev, int inc, bool notify)
{
	unsigned int old_flags = dev->flags, old_gflags = dev->gflags;

	ASSERT_RTNL();

	dev->flags |= IFF_ALLMULTI;
	dev->allmulti += inc;
	if (dev->allmulti == 0) {
		/*
		 * Avoid overflow.
		 * If inc causes overflow, untouch allmulti and return error.
		 */
		if (inc < 0)
			dev->flags &= ~IFF_ALLMULTI;
		else {
			dev->allmulti -= inc;
			pr_warn("%s: allmulti touches roof, set allmulti failed. allmulti feature of device might be broken.\n",
				dev->name);
			return -EOVERFLOW;
		}
	}
	if (dev->flags ^ old_flags) {
		dev_change_rx_flags(dev, IFF_ALLMULTI);
		dev_set_rx_mode(dev);
		if (notify)
			__dev_notify_flags(dev, old_flags,
					   dev->gflags ^ old_gflags);
	}
	return 0;
}

/**
 *	dev_set_allmulti	- update allmulti count on a device
 *	@dev: device
 *	@inc: modifier
 *
 *	Add or remove reception of all multicast frames to a device. While the
 *	count in the device remains above zero the interface remains listening
 *	to all interfaces. Once it hits zero the device reverts back to normal
 *	filtering operation. A negative @inc value is used to drop the counter
 *	when releasing a resource needing all multicasts.
 *	Return 0 if successful or a negative errno code on error.
 */

int dev_set_allmulti(struct net_device *dev, int inc)
{
	return __dev_set_allmulti(dev, inc, true);
}
EXPORT_SYMBOL(dev_set_allmulti);

/*
 *	Upload unicast and multicast address lists to device and
 *	configure RX filtering. When the device doesn't support unicast
 *	filtering it is put in promiscuous mode while unicast addresses
 *	are present.
 */
void __dev_set_rx_mode(struct net_device *dev)
{
	const struct net_device_ops *ops = dev->netdev_ops;

	/* dev_open will call this function so the list will stay sane. */
	if (!(dev->flags&IFF_UP))
		return;

	if (!netif_device_present(dev))
		return;

	if (!(dev->priv_flags & IFF_UNICAST_FLT)) {
		/* Unicast addresses changes may only happen under the rtnl,
		 * therefore calling __dev_set_promiscuity here is safe.
		 */
		if (!netdev_uc_empty(dev) && !dev->uc_promisc) {
			__dev_set_promiscuity(dev, 1, false);
			dev->uc_promisc = true;
		} else if (netdev_uc_empty(dev) && dev->uc_promisc) {
			__dev_set_promiscuity(dev, -1, false);
			dev->uc_promisc = false;
		}
	}

	if (ops->ndo_set_rx_mode)
		ops->ndo_set_rx_mode(dev);
}

void dev_set_rx_mode(struct net_device *dev)
{
	netif_addr_lock_bh(dev);
	__dev_set_rx_mode(dev);
	netif_addr_unlock_bh(dev);
}

/**
 *	dev_get_flags - get flags reported to userspace
 *	@dev: device
 *
 *	Get the combination of flag bits exported through APIs to userspace.
 */
unsigned int dev_get_flags(const struct net_device *dev)
{
	unsigned int flags;

	flags = (dev->flags & ~(IFF_PROMISC |
				IFF_ALLMULTI |
				IFF_RUNNING |
				IFF_LOWER_UP |
				IFF_DORMANT)) |
		(dev->gflags & (IFF_PROMISC |
				IFF_ALLMULTI));

	if (netif_running(dev)) {
		if (netif_oper_up(dev))
			flags |= IFF_RUNNING;
		if (netif_carrier_ok(dev))
			flags |= IFF_LOWER_UP;
		if (netif_dormant(dev))
			flags |= IFF_DORMANT;
	}

	return flags;
}
EXPORT_SYMBOL(dev_get_flags);

int __dev_change_flags(struct net_device *dev, unsigned int flags,
		       struct netlink_ext_ack *extack)
{
	unsigned int old_flags = dev->flags;
	int ret;

	ASSERT_RTNL();

	/*
	 *	Set the flags on our device.
	 */

	dev->flags = (flags & (IFF_DEBUG | IFF_NOTRAILERS | IFF_NOARP |
			       IFF_DYNAMIC | IFF_MULTICAST | IFF_PORTSEL |
			       IFF_AUTOMEDIA)) |
		     (dev->flags & (IFF_UP | IFF_VOLATILE | IFF_PROMISC |
				    IFF_ALLMULTI));

	/*
	 *	Load in the correct multicast list now the flags have changed.
	 */

	if ((old_flags ^ flags) & IFF_MULTICAST)
		dev_change_rx_flags(dev, IFF_MULTICAST);

	dev_set_rx_mode(dev);

	/*
	 *	Have we downed the interface. We handle IFF_UP ourselves
	 *	according to user attempts to set it, rather than blindly
	 *	setting it.
	 */

	ret = 0;
	if ((old_flags ^ flags) & IFF_UP) {
		if (old_flags & IFF_UP)
			__dev_close(dev);
		else
			ret = __dev_open(dev, extack);
	}

	if ((flags ^ dev->gflags) & IFF_PROMISC) {
		int inc = (flags & IFF_PROMISC) ? 1 : -1;
		unsigned int old_flags = dev->flags;

		dev->gflags ^= IFF_PROMISC;

		if (__dev_set_promiscuity(dev, inc, false) >= 0)
			if (dev->flags != old_flags)
				dev_set_rx_mode(dev);
	}

	/* NOTE: order of synchronization of IFF_PROMISC and IFF_ALLMULTI
	 * is important. Some (broken) drivers set IFF_PROMISC, when
	 * IFF_ALLMULTI is requested not asking us and not reporting.
	 */
	if ((flags ^ dev->gflags) & IFF_ALLMULTI) {
		int inc = (flags & IFF_ALLMULTI) ? 1 : -1;

		dev->gflags ^= IFF_ALLMULTI;
		__dev_set_allmulti(dev, inc, false);
	}

	return ret;
}

void __dev_notify_flags(struct net_device *dev, unsigned int old_flags,
			unsigned int gchanges)
{
	unsigned int changes = dev->flags ^ old_flags;

	if (gchanges)
		rtmsg_ifinfo(RTM_NEWLINK, dev, gchanges, GFP_ATOMIC);

	if (changes & IFF_UP) {
		if (dev->flags & IFF_UP)
			call_netdevice_notifiers(NETDEV_UP, dev);
		else
			call_netdevice_notifiers(NETDEV_DOWN, dev);
	}

	if (dev->flags & IFF_UP &&
	    (changes & ~(IFF_UP | IFF_PROMISC | IFF_ALLMULTI | IFF_VOLATILE))) {
		struct netdev_notifier_change_info change_info = {
			.info = {
				.dev = dev,
			},
			.flags_changed = changes,
		};

		call_netdevice_notifiers_info(NETDEV_CHANGE, &change_info.info);
	}
}

/**
 *	dev_change_flags - change device settings
 *	@dev: device
 *	@flags: device state flags
 *	@extack: netlink extended ack
 *
 *	Change settings on device based state flags. The flags are
 *	in the userspace exported format.
 */
int dev_change_flags(struct net_device *dev, unsigned int flags,
		     struct netlink_ext_ack *extack)
{
	int ret;
	unsigned int changes, old_flags = dev->flags, old_gflags = dev->gflags;

	ret = __dev_change_flags(dev, flags, extack);
	if (ret < 0)
		return ret;

	changes = (old_flags ^ dev->flags) | (old_gflags ^ dev->gflags);
	__dev_notify_flags(dev, old_flags, changes);
	return ret;
}
EXPORT_SYMBOL(dev_change_flags);

int __dev_set_mtu(struct net_device *dev, int new_mtu)
{
	const struct net_device_ops *ops = dev->netdev_ops;

	if (ops->ndo_change_mtu)
		return ops->ndo_change_mtu(dev, new_mtu);

	dev->mtu = new_mtu;
	return 0;
}
EXPORT_SYMBOL(__dev_set_mtu);

/**
 *	dev_set_mtu_ext - Change maximum transfer unit
 *	@dev: device
 *	@new_mtu: new transfer unit
 *	@extack: netlink extended ack
 *
 *	Change the maximum transfer size of the network device.
 */
int dev_set_mtu_ext(struct net_device *dev, int new_mtu,
		    struct netlink_ext_ack *extack)
{
	int err, orig_mtu;

	if (new_mtu == dev->mtu)
		return 0;

	/* MTU must be positive, and in range */
	if (new_mtu < 0 || new_mtu < dev->min_mtu) {
		NL_SET_ERR_MSG(extack, "mtu less than device minimum");
		return -EINVAL;
	}

	if (dev->max_mtu > 0 && new_mtu > dev->max_mtu) {
		NL_SET_ERR_MSG(extack, "mtu greater than device maximum");
		return -EINVAL;
	}

	if (!netif_device_present(dev))
		return -ENODEV;

	err = call_netdevice_notifiers(NETDEV_PRECHANGEMTU, dev);
	err = notifier_to_errno(err);
	if (err)
		return err;

	orig_mtu = dev->mtu;
	err = __dev_set_mtu(dev, new_mtu);

	if (!err) {
		err = call_netdevice_notifiers_mtu(NETDEV_CHANGEMTU, dev,
						   orig_mtu);
		err = notifier_to_errno(err);
		if (err) {
			/* setting mtu back and notifying everyone again,
			 * so that they have a chance to revert changes.
			 */
			__dev_set_mtu(dev, orig_mtu);
			call_netdevice_notifiers_mtu(NETDEV_CHANGEMTU, dev,
						     new_mtu);
		}
	}
	return err;
}

int dev_set_mtu(struct net_device *dev, int new_mtu)
{
	struct netlink_ext_ack extack;
	int err;

	memset(&extack, 0, sizeof(extack));
	err = dev_set_mtu_ext(dev, new_mtu, &extack);
	if (err && extack._msg)
		net_err_ratelimited("%s: %s\n", dev->name, extack._msg);
	return err;
}
EXPORT_SYMBOL(dev_set_mtu);

/**
 *	dev_change_tx_queue_len - Change TX queue length of a netdevice
 *	@dev: device
 *	@new_len: new tx queue length
 */
int dev_change_tx_queue_len(struct net_device *dev, unsigned long new_len)
{
	unsigned int orig_len = dev->tx_queue_len;
	int res;

	if (new_len != (unsigned int)new_len)
		return -ERANGE;

	if (new_len != orig_len) {
		dev->tx_queue_len = new_len;
		res = call_netdevice_notifiers(NETDEV_CHANGE_TX_QUEUE_LEN, dev);
		res = notifier_to_errno(res);
		if (res)
			goto err_rollback;
		res = dev_qdisc_change_tx_queue_len(dev);
		if (res)
			goto err_rollback;
	}

	return 0;

err_rollback:
	netdev_err(dev, "refused to change device tx_queue_len\n");
	dev->tx_queue_len = orig_len;
	return res;
}

/**
 *	dev_set_group - Change group this device belongs to
 *	@dev: device
 *	@new_group: group this device should belong to
 */
void dev_set_group(struct net_device *dev, int new_group)
{
	dev->group = new_group;
}
EXPORT_SYMBOL(dev_set_group);

/**
 *	dev_pre_changeaddr_notify - Call NETDEV_PRE_CHANGEADDR.
 *	@dev: device
 *	@addr: new address
 *	@extack: netlink extended ack
 */
int dev_pre_changeaddr_notify(struct net_device *dev, const char *addr,
			      struct netlink_ext_ack *extack)
{
	struct netdev_notifier_pre_changeaddr_info info = {
		.info.dev = dev,
		.info.extack = extack,
		.dev_addr = addr,
	};
	int rc;

	rc = call_netdevice_notifiers_info(NETDEV_PRE_CHANGEADDR, &info.info);
	return notifier_to_errno(rc);
}
EXPORT_SYMBOL(dev_pre_changeaddr_notify);

/**
 *	dev_set_mac_address - Change Media Access Control Address
 *	@dev: device
 *	@sa: new address
 *	@extack: netlink extended ack
 *
 *	Change the hardware (MAC) address of the device
 */
int dev_set_mac_address(struct net_device *dev, struct sockaddr *sa,
			struct netlink_ext_ack *extack)
{
	const struct net_device_ops *ops = dev->netdev_ops;
	int err;

	if (!ops->ndo_set_mac_address)
		return -EOPNOTSUPP;
	if (sa->sa_family != dev->type)
		return -EINVAL;
	if (!netif_device_present(dev))
		return -ENODEV;
	err = dev_pre_changeaddr_notify(dev, sa->sa_data, extack);
	if (err)
		return err;
	err = ops->ndo_set_mac_address(dev, sa);
	if (err)
		return err;
	dev->addr_assign_type = NET_ADDR_SET;
	call_netdevice_notifiers(NETDEV_CHANGEADDR, dev);
	add_device_randomness(dev->dev_addr, dev->addr_len);
	return 0;
}
EXPORT_SYMBOL(dev_set_mac_address);

/**
 *	dev_change_carrier - Change device carrier
 *	@dev: device
 *	@new_carrier: new value
 *
 *	Change device carrier
 */
int dev_change_carrier(struct net_device *dev, bool new_carrier)
{
	const struct net_device_ops *ops = dev->netdev_ops;

	if (!ops->ndo_change_carrier)
		return -EOPNOTSUPP;
	if (!netif_device_present(dev))
		return -ENODEV;
	return ops->ndo_change_carrier(dev, new_carrier);
}
EXPORT_SYMBOL(dev_change_carrier);

/**
 *	dev_get_phys_port_id - Get device physical port ID
 *	@dev: device
 *	@ppid: port ID
 *
 *	Get device physical port ID
 */
int dev_get_phys_port_id(struct net_device *dev,
			 struct netdev_phys_item_id *ppid)
{
	const struct net_device_ops *ops = dev->netdev_ops;

	if (!ops->ndo_get_phys_port_id)
		return -EOPNOTSUPP;
	return ops->ndo_get_phys_port_id(dev, ppid);
}
EXPORT_SYMBOL(dev_get_phys_port_id);

/**
 *	dev_get_phys_port_name - Get device physical port name
 *	@dev: device
 *	@name: port name
 *	@len: limit of bytes to copy to name
 *
 *	Get device physical port name
 */
int dev_get_phys_port_name(struct net_device *dev,
			   char *name, size_t len)
{
	const struct net_device_ops *ops = dev->netdev_ops;
	int err;

	if (ops->ndo_get_phys_port_name) {
		err = ops->ndo_get_phys_port_name(dev, name, len);
		if (err != -EOPNOTSUPP)
			return err;
	}
	return devlink_compat_phys_port_name_get(dev, name, len);
}
EXPORT_SYMBOL(dev_get_phys_port_name);

/**
 *	dev_get_port_parent_id - Get the device's port parent identifier
 *	@dev: network device
 *	@ppid: pointer to a storage for the port's parent identifier
 *	@recurse: allow/disallow recursion to lower devices
 *
 *	Get the devices's port parent identifier
 */
int dev_get_port_parent_id(struct net_device *dev,
			   struct netdev_phys_item_id *ppid,
			   bool recurse)
{
	const struct net_device_ops *ops = dev->netdev_ops;
	struct netdev_phys_item_id first = { };
	struct net_device *lower_dev;
	struct list_head *iter;
	int err;
<<<<<<< HEAD

	if (ops->ndo_get_port_parent_id) {
		err = ops->ndo_get_port_parent_id(dev, ppid);
		if (err != -EOPNOTSUPP)
			return err;
	}

	err = devlink_compat_switch_id_get(dev, ppid);
	if (!err || err != -EOPNOTSUPP)
		return err;
=======

	if (ops->ndo_get_port_parent_id) {
		err = ops->ndo_get_port_parent_id(dev, ppid);
		if (err != -EOPNOTSUPP)
			return err;
	}

	err = devlink_compat_switch_id_get(dev, ppid);
	if (!err || err != -EOPNOTSUPP)
		return err;

	if (!recurse)
		return -EOPNOTSUPP;
>>>>>>> 4b972a01

	if (!recurse)
		return -EOPNOTSUPP;

	netdev_for_each_lower_dev(dev, lower_dev, iter) {
		err = dev_get_port_parent_id(lower_dev, ppid, recurse);
		if (err)
			break;
		if (!first.id_len)
			first = *ppid;
		else if (memcmp(&first, ppid, sizeof(*ppid)))
			return -ENODATA;
	}

	return err;
}
EXPORT_SYMBOL(dev_get_port_parent_id);

/**
 *	netdev_port_same_parent_id - Indicate if two network devices have
 *	the same port parent identifier
 *	@a: first network device
 *	@b: second network device
 */
bool netdev_port_same_parent_id(struct net_device *a, struct net_device *b)
{
	struct netdev_phys_item_id a_id = { };
	struct netdev_phys_item_id b_id = { };

	if (dev_get_port_parent_id(a, &a_id, true) ||
	    dev_get_port_parent_id(b, &b_id, true))
		return false;

	return netdev_phys_item_id_same(&a_id, &b_id);
}
EXPORT_SYMBOL(netdev_port_same_parent_id);

/**
 *	dev_change_proto_down - update protocol port state information
 *	@dev: device
 *	@proto_down: new value
 *
 *	This info can be used by switch drivers to set the phys state of the
 *	port.
 */
int dev_change_proto_down(struct net_device *dev, bool proto_down)
{
	const struct net_device_ops *ops = dev->netdev_ops;

	if (!ops->ndo_change_proto_down)
		return -EOPNOTSUPP;
	if (!netif_device_present(dev))
		return -ENODEV;
	return ops->ndo_change_proto_down(dev, proto_down);
}
EXPORT_SYMBOL(dev_change_proto_down);

/**
 *	dev_change_proto_down_generic - generic implementation for
 * 	ndo_change_proto_down that sets carrier according to
 * 	proto_down.
 *
 *	@dev: device
 *	@proto_down: new value
 */
int dev_change_proto_down_generic(struct net_device *dev, bool proto_down)
{
	if (proto_down)
		netif_carrier_off(dev);
	else
		netif_carrier_on(dev);
	dev->proto_down = proto_down;
	return 0;
}
EXPORT_SYMBOL(dev_change_proto_down_generic);

u32 __dev_xdp_query(struct net_device *dev, bpf_op_t bpf_op,
		    enum bpf_netdev_command cmd)
{
	struct netdev_bpf xdp;

	if (!bpf_op)
		return 0;

	memset(&xdp, 0, sizeof(xdp));
	xdp.command = cmd;

	/* Query must always succeed. */
	WARN_ON(bpf_op(dev, &xdp) < 0 && cmd == XDP_QUERY_PROG);

	return xdp.prog_id;
}

static int dev_xdp_install(struct net_device *dev, bpf_op_t bpf_op,
			   struct netlink_ext_ack *extack, u32 flags,
			   struct bpf_prog *prog)
{
	struct netdev_bpf xdp;

	memset(&xdp, 0, sizeof(xdp));
	if (flags & XDP_FLAGS_HW_MODE)
		xdp.command = XDP_SETUP_PROG_HW;
	else
		xdp.command = XDP_SETUP_PROG;
	xdp.extack = extack;
	xdp.flags = flags;
	xdp.prog = prog;

	return bpf_op(dev, &xdp);
}

static void dev_xdp_uninstall(struct net_device *dev)
{
	struct netdev_bpf xdp;
	bpf_op_t ndo_bpf;

	/* Remove generic XDP */
	WARN_ON(dev_xdp_install(dev, generic_xdp_install, NULL, 0, NULL));

	/* Remove from the driver */
	ndo_bpf = dev->netdev_ops->ndo_bpf;
	if (!ndo_bpf)
		return;

	memset(&xdp, 0, sizeof(xdp));
	xdp.command = XDP_QUERY_PROG;
	WARN_ON(ndo_bpf(dev, &xdp));
	if (xdp.prog_id)
		WARN_ON(dev_xdp_install(dev, ndo_bpf, NULL, xdp.prog_flags,
					NULL));

	/* Remove HW offload */
	memset(&xdp, 0, sizeof(xdp));
	xdp.command = XDP_QUERY_PROG_HW;
	if (!ndo_bpf(dev, &xdp) && xdp.prog_id)
		WARN_ON(dev_xdp_install(dev, ndo_bpf, NULL, xdp.prog_flags,
					NULL));
}

/**
 *	dev_change_xdp_fd - set or clear a bpf program for a device rx path
 *	@dev: device
 *	@extack: netlink extended ack
 *	@fd: new program fd or negative value to clear
 *	@flags: xdp-related flags
 *
 *	Set or clear a bpf program for a device
 */
int dev_change_xdp_fd(struct net_device *dev, struct netlink_ext_ack *extack,
		      int fd, u32 flags)
{
	const struct net_device_ops *ops = dev->netdev_ops;
	enum bpf_netdev_command query;
	struct bpf_prog *prog = NULL;
	bpf_op_t bpf_op, bpf_chk;
	bool offload;
	int err;

	ASSERT_RTNL();

	offload = flags & XDP_FLAGS_HW_MODE;
	query = offload ? XDP_QUERY_PROG_HW : XDP_QUERY_PROG;

	bpf_op = bpf_chk = ops->ndo_bpf;
	if (!bpf_op && (flags & (XDP_FLAGS_DRV_MODE | XDP_FLAGS_HW_MODE))) {
		NL_SET_ERR_MSG(extack, "underlying driver does not support XDP in native mode");
		return -EOPNOTSUPP;
	}
	if (!bpf_op || (flags & XDP_FLAGS_SKB_MODE))
		bpf_op = generic_xdp_install;
	if (bpf_op == bpf_chk)
		bpf_chk = generic_xdp_install;

	if (fd >= 0) {
		if (!offload && __dev_xdp_query(dev, bpf_chk, XDP_QUERY_PROG)) {
			NL_SET_ERR_MSG(extack, "native and generic XDP can't be active at the same time");
			return -EEXIST;
		}
		if ((flags & XDP_FLAGS_UPDATE_IF_NOEXIST) &&
		    __dev_xdp_query(dev, bpf_op, query)) {
			NL_SET_ERR_MSG(extack, "XDP program already attached");
			return -EBUSY;
		}

		prog = bpf_prog_get_type_dev(fd, BPF_PROG_TYPE_XDP,
					     bpf_op == ops->ndo_bpf);
		if (IS_ERR(prog))
			return PTR_ERR(prog);

		if (!offload && bpf_prog_is_dev_bound(prog->aux)) {
			NL_SET_ERR_MSG(extack, "using device-bound program without HW_MODE flag is not supported");
			bpf_prog_put(prog);
			return -EINVAL;
		}
	}

	err = dev_xdp_install(dev, bpf_op, extack, flags, prog);
	if (err < 0 && prog)
		bpf_prog_put(prog);

	return err;
}

/**
 *	dev_new_index	-	allocate an ifindex
 *	@net: the applicable net namespace
 *
 *	Returns a suitable unique value for a new device interface
 *	number.  The caller must hold the rtnl semaphore or the
 *	dev_base_lock to be sure it remains unique.
 */
static int dev_new_index(struct net *net)
{
	int ifindex = net->ifindex;

	for (;;) {
		if (++ifindex <= 0)
			ifindex = 1;
		if (!__dev_get_by_index(net, ifindex))
			return net->ifindex = ifindex;
	}
}

/* Delayed registration/unregisteration */
static LIST_HEAD(net_todo_list);
DECLARE_WAIT_QUEUE_HEAD(netdev_unregistering_wq);

static void net_set_todo(struct net_device *dev)
{
	list_add_tail(&dev->todo_list, &net_todo_list);
	dev_net(dev)->dev_unreg_count++;
}

static void rollback_registered_many(struct list_head *head)
{
	struct net_device *dev, *tmp;
	LIST_HEAD(close_head);

	BUG_ON(dev_boot_phase);
	ASSERT_RTNL();

	list_for_each_entry_safe(dev, tmp, head, unreg_list) {
		/* Some devices call without registering
		 * for initialization unwind. Remove those
		 * devices and proceed with the remaining.
		 */
		if (dev->reg_state == NETREG_UNINITIALIZED) {
			pr_debug("unregister_netdevice: device %s/%p never was registered\n",
				 dev->name, dev);

			WARN_ON(1);
			list_del(&dev->unreg_list);
			continue;
		}
		dev->dismantle = true;
		BUG_ON(dev->reg_state != NETREG_REGISTERED);
	}

	/* If device is running, close it first. */
	list_for_each_entry(dev, head, unreg_list)
		list_add_tail(&dev->close_list, &close_head);
	dev_close_many(&close_head, true);

	list_for_each_entry(dev, head, unreg_list) {
		/* And unlink it from device chain. */
		unlist_netdevice(dev);

		dev->reg_state = NETREG_UNREGISTERING;
	}
	flush_all_backlogs();

	synchronize_net();

	list_for_each_entry(dev, head, unreg_list) {
		struct sk_buff *skb = NULL;

		/* Shutdown queueing discipline. */
		dev_shutdown(dev);

		dev_xdp_uninstall(dev);

		/* Notify protocols, that we are about to destroy
		 * this device. They should clean all the things.
		 */
		call_netdevice_notifiers(NETDEV_UNREGISTER, dev);

		if (!dev->rtnl_link_ops ||
		    dev->rtnl_link_state == RTNL_LINK_INITIALIZED)
			skb = rtmsg_ifinfo_build_skb(RTM_DELLINK, dev, ~0U, 0,
						     GFP_KERNEL, NULL, 0);

		/*
		 *	Flush the unicast and multicast chains
		 */
		dev_uc_flush(dev);
		dev_mc_flush(dev);

		if (dev->netdev_ops->ndo_uninit)
			dev->netdev_ops->ndo_uninit(dev);

		if (skb)
			rtmsg_ifinfo_send(skb, dev, GFP_KERNEL);

		/* Notifier chain MUST detach us all upper devices. */
		WARN_ON(netdev_has_any_upper_dev(dev));
		WARN_ON(netdev_has_any_lower_dev(dev));

		/* Remove entries from kobject tree */
		netdev_unregister_kobject(dev);
#ifdef CONFIG_XPS
		/* Remove XPS queueing entries */
		netif_reset_xps_queues_gt(dev, 0);
#endif
	}

	synchronize_net();

	list_for_each_entry(dev, head, unreg_list)
		dev_put(dev);
}

static void rollback_registered(struct net_device *dev)
{
	LIST_HEAD(single);

	list_add(&dev->unreg_list, &single);
	rollback_registered_many(&single);
	list_del(&single);
}

static netdev_features_t netdev_sync_upper_features(struct net_device *lower,
	struct net_device *upper, netdev_features_t features)
{
	netdev_features_t upper_disables = NETIF_F_UPPER_DISABLES;
	netdev_features_t feature;
	int feature_bit;

	for_each_netdev_feature(upper_disables, feature_bit) {
		feature = __NETIF_F_BIT(feature_bit);
		if (!(upper->wanted_features & feature)
		    && (features & feature)) {
			netdev_dbg(lower, "Dropping feature %pNF, upper dev %s has it off.\n",
				   &feature, upper->name);
			features &= ~feature;
		}
	}

	return features;
}

static void netdev_sync_lower_features(struct net_device *upper,
	struct net_device *lower, netdev_features_t features)
{
	netdev_features_t upper_disables = NETIF_F_UPPER_DISABLES;
	netdev_features_t feature;
	int feature_bit;

	for_each_netdev_feature(upper_disables, feature_bit) {
		feature = __NETIF_F_BIT(feature_bit);
		if (!(features & feature) && (lower->features & feature)) {
			netdev_dbg(upper, "Disabling feature %pNF on lower dev %s.\n",
				   &feature, lower->name);
			lower->wanted_features &= ~feature;
			netdev_update_features(lower);

			if (unlikely(lower->features & feature))
				netdev_WARN(upper, "failed to disable %pNF on %s!\n",
					    &feature, lower->name);
		}
	}
}

static netdev_features_t netdev_fix_features(struct net_device *dev,
	netdev_features_t features)
{
	/* Fix illegal checksum combinations */
	if ((features & NETIF_F_HW_CSUM) &&
	    (features & (NETIF_F_IP_CSUM|NETIF_F_IPV6_CSUM))) {
		netdev_warn(dev, "mixed HW and IP checksum settings.\n");
		features &= ~(NETIF_F_IP_CSUM|NETIF_F_IPV6_CSUM);
	}

	/* TSO requires that SG is present as well. */
	if ((features & NETIF_F_ALL_TSO) && !(features & NETIF_F_SG)) {
		netdev_dbg(dev, "Dropping TSO features since no SG feature.\n");
		features &= ~NETIF_F_ALL_TSO;
	}

	if ((features & NETIF_F_TSO) && !(features & NETIF_F_HW_CSUM) &&
					!(features & NETIF_F_IP_CSUM)) {
		netdev_dbg(dev, "Dropping TSO features since no CSUM feature.\n");
		features &= ~NETIF_F_TSO;
		features &= ~NETIF_F_TSO_ECN;
	}

	if ((features & NETIF_F_TSO6) && !(features & NETIF_F_HW_CSUM) &&
					 !(features & NETIF_F_IPV6_CSUM)) {
		netdev_dbg(dev, "Dropping TSO6 features since no CSUM feature.\n");
		features &= ~NETIF_F_TSO6;
	}

	/* TSO with IPv4 ID mangling requires IPv4 TSO be enabled */
	if ((features & NETIF_F_TSO_MANGLEID) && !(features & NETIF_F_TSO))
		features &= ~NETIF_F_TSO_MANGLEID;

	/* TSO ECN requires that TSO is present as well. */
	if ((features & NETIF_F_ALL_TSO) == NETIF_F_TSO_ECN)
		features &= ~NETIF_F_TSO_ECN;

	/* Software GSO depends on SG. */
	if ((features & NETIF_F_GSO) && !(features & NETIF_F_SG)) {
		netdev_dbg(dev, "Dropping NETIF_F_GSO since no SG feature.\n");
		features &= ~NETIF_F_GSO;
	}

	/* GSO partial features require GSO partial be set */
	if ((features & dev->gso_partial_features) &&
	    !(features & NETIF_F_GSO_PARTIAL)) {
		netdev_dbg(dev,
			   "Dropping partially supported GSO features since no GSO partial.\n");
		features &= ~dev->gso_partial_features;
	}

	if (!(features & NETIF_F_RXCSUM)) {
		/* NETIF_F_GRO_HW implies doing RXCSUM since every packet
		 * successfully merged by hardware must also have the
		 * checksum verified by hardware.  If the user does not
		 * want to enable RXCSUM, logically, we should disable GRO_HW.
		 */
		if (features & NETIF_F_GRO_HW) {
			netdev_dbg(dev, "Dropping NETIF_F_GRO_HW since no RXCSUM feature.\n");
			features &= ~NETIF_F_GRO_HW;
		}
	}

	/* LRO/HW-GRO features cannot be combined with RX-FCS */
	if (features & NETIF_F_RXFCS) {
		if (features & NETIF_F_LRO) {
			netdev_dbg(dev, "Dropping LRO feature since RX-FCS is requested.\n");
			features &= ~NETIF_F_LRO;
		}

		if (features & NETIF_F_GRO_HW) {
			netdev_dbg(dev, "Dropping HW-GRO feature since RX-FCS is requested.\n");
			features &= ~NETIF_F_GRO_HW;
		}
	}

	return features;
}

int __netdev_update_features(struct net_device *dev)
{
	struct net_device *upper, *lower;
	netdev_features_t features;
	struct list_head *iter;
	int err = -1;

	ASSERT_RTNL();

	features = netdev_get_wanted_features(dev);

	if (dev->netdev_ops->ndo_fix_features)
		features = dev->netdev_ops->ndo_fix_features(dev, features);

	/* driver might be less strict about feature dependencies */
	features = netdev_fix_features(dev, features);

	/* some features can't be enabled if they're off an an upper device */
	netdev_for_each_upper_dev_rcu(dev, upper, iter)
		features = netdev_sync_upper_features(dev, upper, features);

	if (dev->features == features)
		goto sync_lower;

	netdev_dbg(dev, "Features changed: %pNF -> %pNF\n",
		&dev->features, &features);

	if (dev->netdev_ops->ndo_set_features)
		err = dev->netdev_ops->ndo_set_features(dev, features);
	else
		err = 0;

	if (unlikely(err < 0)) {
		netdev_err(dev,
			"set_features() failed (%d); wanted %pNF, left %pNF\n",
			err, &features, &dev->features);
		/* return non-0 since some features might have changed and
		 * it's better to fire a spurious notification than miss it
		 */
		return -1;
	}

sync_lower:
	/* some features must be disabled on lower devices when disabled
	 * on an upper device (think: bonding master or bridge)
	 */
	netdev_for_each_lower_dev(dev, lower, iter)
		netdev_sync_lower_features(dev, lower, features);

	if (!err) {
		netdev_features_t diff = features ^ dev->features;

		if (diff & NETIF_F_RX_UDP_TUNNEL_PORT) {
			/* udp_tunnel_{get,drop}_rx_info both need
			 * NETIF_F_RX_UDP_TUNNEL_PORT enabled on the
			 * device, or they won't do anything.
			 * Thus we need to update dev->features
			 * *before* calling udp_tunnel_get_rx_info,
			 * but *after* calling udp_tunnel_drop_rx_info.
			 */
			if (features & NETIF_F_RX_UDP_TUNNEL_PORT) {
				dev->features = features;
				udp_tunnel_get_rx_info(dev);
			} else {
				udp_tunnel_drop_rx_info(dev);
			}
		}

		if (diff & NETIF_F_HW_VLAN_CTAG_FILTER) {
			if (features & NETIF_F_HW_VLAN_CTAG_FILTER) {
				dev->features = features;
				err |= vlan_get_rx_ctag_filter_info(dev);
			} else {
				vlan_drop_rx_ctag_filter_info(dev);
			}
		}

		if (diff & NETIF_F_HW_VLAN_STAG_FILTER) {
			if (features & NETIF_F_HW_VLAN_STAG_FILTER) {
				dev->features = features;
				err |= vlan_get_rx_stag_filter_info(dev);
			} else {
				vlan_drop_rx_stag_filter_info(dev);
			}
		}

		dev->features = features;
	}

	return err < 0 ? 0 : 1;
}

/**
 *	netdev_update_features - recalculate device features
 *	@dev: the device to check
 *
 *	Recalculate dev->features set and send notifications if it
 *	has changed. Should be called after driver or hardware dependent
 *	conditions might have changed that influence the features.
 */
void netdev_update_features(struct net_device *dev)
{
	if (__netdev_update_features(dev))
		netdev_features_change(dev);
}
EXPORT_SYMBOL(netdev_update_features);

/**
 *	netdev_change_features - recalculate device features
 *	@dev: the device to check
 *
 *	Recalculate dev->features set and send notifications even
 *	if they have not changed. Should be called instead of
 *	netdev_update_features() if also dev->vlan_features might
 *	have changed to allow the changes to be propagated to stacked
 *	VLAN devices.
 */
void netdev_change_features(struct net_device *dev)
{
	__netdev_update_features(dev);
	netdev_features_change(dev);
}
EXPORT_SYMBOL(netdev_change_features);

/**
 *	netif_stacked_transfer_operstate -	transfer operstate
 *	@rootdev: the root or lower level device to transfer state from
 *	@dev: the device to transfer operstate to
 *
 *	Transfer operational state from root to device. This is normally
 *	called when a stacking relationship exists between the root
 *	device and the device(a leaf device).
 */
void netif_stacked_transfer_operstate(const struct net_device *rootdev,
					struct net_device *dev)
{
	if (rootdev->operstate == IF_OPER_DORMANT)
		netif_dormant_on(dev);
	else
		netif_dormant_off(dev);

	if (netif_carrier_ok(rootdev))
		netif_carrier_on(dev);
	else
		netif_carrier_off(dev);
}
EXPORT_SYMBOL(netif_stacked_transfer_operstate);

static int netif_alloc_rx_queues(struct net_device *dev)
{
	unsigned int i, count = dev->num_rx_queues;
	struct netdev_rx_queue *rx;
	size_t sz = count * sizeof(*rx);
	int err = 0;

	BUG_ON(count < 1);

	rx = kvzalloc(sz, GFP_KERNEL | __GFP_RETRY_MAYFAIL);
	if (!rx)
		return -ENOMEM;

	dev->_rx = rx;

	for (i = 0; i < count; i++) {
		rx[i].dev = dev;

		/* XDP RX-queue setup */
		err = xdp_rxq_info_reg(&rx[i].xdp_rxq, dev, i);
		if (err < 0)
			goto err_rxq_info;
	}
	return 0;

err_rxq_info:
	/* Rollback successful reg's and free other resources */
	while (i--)
		xdp_rxq_info_unreg(&rx[i].xdp_rxq);
	kvfree(dev->_rx);
	dev->_rx = NULL;
	return err;
}

static void netif_free_rx_queues(struct net_device *dev)
{
	unsigned int i, count = dev->num_rx_queues;

	/* netif_alloc_rx_queues alloc failed, resources have been unreg'ed */
	if (!dev->_rx)
		return;

	for (i = 0; i < count; i++)
		xdp_rxq_info_unreg(&dev->_rx[i].xdp_rxq);

	kvfree(dev->_rx);
}

static void netdev_init_one_queue(struct net_device *dev,
				  struct netdev_queue *queue, void *_unused)
{
	/* Initialize queue lock */
	spin_lock_init(&queue->_xmit_lock);
	netdev_set_xmit_lockdep_class(&queue->_xmit_lock, dev->type);
	queue->xmit_lock_owner = -1;
	netdev_queue_numa_node_write(queue, NUMA_NO_NODE);
	queue->dev = dev;
#ifdef CONFIG_BQL
	dql_init(&queue->dql, HZ);
#endif
}

static void netif_free_tx_queues(struct net_device *dev)
{
	kvfree(dev->_tx);
}

static int netif_alloc_netdev_queues(struct net_device *dev)
{
	unsigned int count = dev->num_tx_queues;
	struct netdev_queue *tx;
	size_t sz = count * sizeof(*tx);

	if (count < 1 || count > 0xffff)
		return -EINVAL;

	tx = kvzalloc(sz, GFP_KERNEL | __GFP_RETRY_MAYFAIL);
	if (!tx)
		return -ENOMEM;

	dev->_tx = tx;

	netdev_for_each_tx_queue(dev, netdev_init_one_queue, NULL);
	spin_lock_init(&dev->tx_global_lock);

	return 0;
}

void netif_tx_stop_all_queues(struct net_device *dev)
{
	unsigned int i;

	for (i = 0; i < dev->num_tx_queues; i++) {
		struct netdev_queue *txq = netdev_get_tx_queue(dev, i);

		netif_tx_stop_queue(txq);
	}
}
EXPORT_SYMBOL(netif_tx_stop_all_queues);

/**
 *	register_netdevice	- register a network device
 *	@dev: device to register
 *
 *	Take a completed network device structure and add it to the kernel
 *	interfaces. A %NETDEV_REGISTER message is sent to the netdev notifier
 *	chain. 0 is returned on success. A negative errno code is returned
 *	on a failure to set up the device, or if the name is a duplicate.
 *
 *	Callers must hold the rtnl semaphore. You may want
 *	register_netdev() instead of this.
 *
 *	BUGS:
 *	The locking appears insufficient to guarantee two parallel registers
 *	will not get the same name.
 */

int register_netdevice(struct net_device *dev)
{
	int ret;
	struct net *net = dev_net(dev);

	BUILD_BUG_ON(sizeof(netdev_features_t) * BITS_PER_BYTE <
		     NETDEV_FEATURE_COUNT);
	BUG_ON(dev_boot_phase);
	ASSERT_RTNL();

	might_sleep();

	/* When net_device's are persistent, this will be fatal. */
	BUG_ON(dev->reg_state != NETREG_UNINITIALIZED);
	BUG_ON(!net);

	spin_lock_init(&dev->addr_list_lock);
	netdev_set_addr_lockdep_class(dev);

	ret = dev_get_valid_name(net, dev, dev->name);
	if (ret < 0)
		goto out;

	/* Init, if this function is available */
	if (dev->netdev_ops->ndo_init) {
		ret = dev->netdev_ops->ndo_init(dev);
		if (ret) {
			if (ret > 0)
				ret = -EIO;
			goto out;
		}
	}

	if (((dev->hw_features | dev->features) &
	     NETIF_F_HW_VLAN_CTAG_FILTER) &&
	    (!dev->netdev_ops->ndo_vlan_rx_add_vid ||
	     !dev->netdev_ops->ndo_vlan_rx_kill_vid)) {
		netdev_WARN(dev, "Buggy VLAN acceleration in driver!\n");
		ret = -EINVAL;
		goto err_uninit;
	}

	ret = -EBUSY;
	if (!dev->ifindex)
		dev->ifindex = dev_new_index(net);
	else if (__dev_get_by_index(net, dev->ifindex))
		goto err_uninit;

	/* Transfer changeable features to wanted_features and enable
	 * software offloads (GSO and GRO).
	 */
	dev->hw_features |= NETIF_F_SOFT_FEATURES;
	dev->features |= NETIF_F_SOFT_FEATURES;

	if (dev->netdev_ops->ndo_udp_tunnel_add) {
		dev->features |= NETIF_F_RX_UDP_TUNNEL_PORT;
		dev->hw_features |= NETIF_F_RX_UDP_TUNNEL_PORT;
	}

	dev->wanted_features = dev->features & dev->hw_features;

	if (!(dev->flags & IFF_LOOPBACK))
		dev->hw_features |= NETIF_F_NOCACHE_COPY;

	/* If IPv4 TCP segmentation offload is supported we should also
	 * allow the device to enable segmenting the frame with the option
	 * of ignoring a static IP ID value.  This doesn't enable the
	 * feature itself but allows the user to enable it later.
	 */
	if (dev->hw_features & NETIF_F_TSO)
		dev->hw_features |= NETIF_F_TSO_MANGLEID;
	if (dev->vlan_features & NETIF_F_TSO)
		dev->vlan_features |= NETIF_F_TSO_MANGLEID;
	if (dev->mpls_features & NETIF_F_TSO)
		dev->mpls_features |= NETIF_F_TSO_MANGLEID;
	if (dev->hw_enc_features & NETIF_F_TSO)
		dev->hw_enc_features |= NETIF_F_TSO_MANGLEID;

	/* Make NETIF_F_HIGHDMA inheritable to VLAN devices.
	 */
	dev->vlan_features |= NETIF_F_HIGHDMA;

	/* Make NETIF_F_SG inheritable to tunnel devices.
	 */
	dev->hw_enc_features |= NETIF_F_SG | NETIF_F_GSO_PARTIAL;

	/* Make NETIF_F_SG inheritable to MPLS.
	 */
	dev->mpls_features |= NETIF_F_SG;

	ret = call_netdevice_notifiers(NETDEV_POST_INIT, dev);
	ret = notifier_to_errno(ret);
	if (ret)
		goto err_uninit;

	ret = netdev_register_kobject(dev);
	if (ret)
		goto err_uninit;
	dev->reg_state = NETREG_REGISTERED;

	__netdev_update_features(dev);

	/*
	 *	Default initial state at registry is that the
	 *	device is present.
	 */

	set_bit(__LINK_STATE_PRESENT, &dev->state);

	linkwatch_init_dev(dev);

	dev_init_scheduler(dev);
	dev_hold(dev);
	list_netdevice(dev);
	add_device_randomness(dev->dev_addr, dev->addr_len);

	/* If the device has permanent device address, driver should
	 * set dev_addr and also addr_assign_type should be set to
	 * NET_ADDR_PERM (default value).
	 */
	if (dev->addr_assign_type == NET_ADDR_PERM)
		memcpy(dev->perm_addr, dev->dev_addr, dev->addr_len);

	/* Notify protocols, that a new device appeared. */
	ret = call_netdevice_notifiers(NETDEV_REGISTER, dev);
	ret = notifier_to_errno(ret);
	if (ret) {
		rollback_registered(dev);
		dev->reg_state = NETREG_UNREGISTERED;
	}
	/*
	 *	Prevent userspace races by waiting until the network
	 *	device is fully setup before sending notifications.
	 */
	if (!dev->rtnl_link_ops ||
	    dev->rtnl_link_state == RTNL_LINK_INITIALIZED)
		rtmsg_ifinfo(RTM_NEWLINK, dev, ~0U, GFP_KERNEL);

out:
	return ret;

err_uninit:
	if (dev->netdev_ops->ndo_uninit)
		dev->netdev_ops->ndo_uninit(dev);
	if (dev->priv_destructor)
		dev->priv_destructor(dev);
	goto out;
}
EXPORT_SYMBOL(register_netdevice);

/**
 *	init_dummy_netdev	- init a dummy network device for NAPI
 *	@dev: device to init
 *
 *	This takes a network device structure and initialize the minimum
 *	amount of fields so it can be used to schedule NAPI polls without
 *	registering a full blown interface. This is to be used by drivers
 *	that need to tie several hardware interfaces to a single NAPI
 *	poll scheduler due to HW limitations.
 */
int init_dummy_netdev(struct net_device *dev)
{
	/* Clear everything. Note we don't initialize spinlocks
	 * are they aren't supposed to be taken by any of the
	 * NAPI code and this dummy netdev is supposed to be
	 * only ever used for NAPI polls
	 */
	memset(dev, 0, sizeof(struct net_device));

	/* make sure we BUG if trying to hit standard
	 * register/unregister code path
	 */
	dev->reg_state = NETREG_DUMMY;

	/* NAPI wants this */
	INIT_LIST_HEAD(&dev->napi_list);

	/* a dummy interface is started by default */
	set_bit(__LINK_STATE_PRESENT, &dev->state);
	set_bit(__LINK_STATE_START, &dev->state);

	/* napi_busy_loop stats accounting wants this */
	dev_net_set(dev, &init_net);

	/* Note : We dont allocate pcpu_refcnt for dummy devices,
	 * because users of this 'device' dont need to change
	 * its refcount.
	 */

	return 0;
}
EXPORT_SYMBOL_GPL(init_dummy_netdev);


/**
 *	register_netdev	- register a network device
 *	@dev: device to register
 *
 *	Take a completed network device structure and add it to the kernel
 *	interfaces. A %NETDEV_REGISTER message is sent to the netdev notifier
 *	chain. 0 is returned on success. A negative errno code is returned
 *	on a failure to set up the device, or if the name is a duplicate.
 *
 *	This is a wrapper around register_netdevice that takes the rtnl semaphore
 *	and expands the device name if you passed a format string to
 *	alloc_netdev.
 */
int register_netdev(struct net_device *dev)
{
	int err;

	if (rtnl_lock_killable())
		return -EINTR;
	err = register_netdevice(dev);
	rtnl_unlock();
	return err;
}
EXPORT_SYMBOL(register_netdev);

int netdev_refcnt_read(const struct net_device *dev)
{
	int i, refcnt = 0;

	for_each_possible_cpu(i)
		refcnt += *per_cpu_ptr(dev->pcpu_refcnt, i);
	return refcnt;
}
EXPORT_SYMBOL(netdev_refcnt_read);

/**
 * netdev_wait_allrefs - wait until all references are gone.
 * @dev: target net_device
 *
 * This is called when unregistering network devices.
 *
 * Any protocol or device that holds a reference should register
 * for netdevice notification, and cleanup and put back the
 * reference if they receive an UNREGISTER event.
 * We can get stuck here if buggy protocols don't correctly
 * call dev_put.
 */
static void netdev_wait_allrefs(struct net_device *dev)
{
	unsigned long rebroadcast_time, warning_time;
	int refcnt;

	linkwatch_forget_dev(dev);

	rebroadcast_time = warning_time = jiffies;
	refcnt = netdev_refcnt_read(dev);

	while (refcnt != 0) {
		if (time_after(jiffies, rebroadcast_time + 1 * HZ)) {
			rtnl_lock();

			/* Rebroadcast unregister notification */
			call_netdevice_notifiers(NETDEV_UNREGISTER, dev);

			__rtnl_unlock();
			rcu_barrier();
			rtnl_lock();

			if (test_bit(__LINK_STATE_LINKWATCH_PENDING,
				     &dev->state)) {
				/* We must not have linkwatch events
				 * pending on unregister. If this
				 * happens, we simply run the queue
				 * unscheduled, resulting in a noop
				 * for this device.
				 */
				linkwatch_run_queue();
			}

			__rtnl_unlock();

			rebroadcast_time = jiffies;
		}

		msleep(250);

		refcnt = netdev_refcnt_read(dev);

		if (refcnt && time_after(jiffies, warning_time + 10 * HZ)) {
			pr_emerg("unregister_netdevice: waiting for %s to become free. Usage count = %d\n",
				 dev->name, refcnt);
			warning_time = jiffies;
		}
	}
}

/* The sequence is:
 *
 *	rtnl_lock();
 *	...
 *	register_netdevice(x1);
 *	register_netdevice(x2);
 *	...
 *	unregister_netdevice(y1);
 *	unregister_netdevice(y2);
 *      ...
 *	rtnl_unlock();
 *	free_netdev(y1);
 *	free_netdev(y2);
 *
 * We are invoked by rtnl_unlock().
 * This allows us to deal with problems:
 * 1) We can delete sysfs objects which invoke hotplug
 *    without deadlocking with linkwatch via keventd.
 * 2) Since we run with the RTNL semaphore not held, we can sleep
 *    safely in order to wait for the netdev refcnt to drop to zero.
 *
 * We must not return until all unregister events added during
 * the interval the lock was held have been completed.
 */
void netdev_run_todo(void)
{
	struct list_head list;

	/* Snapshot list, allow later requests */
	list_replace_init(&net_todo_list, &list);

	__rtnl_unlock();


	/* Wait for rcu callbacks to finish before next phase */
	if (!list_empty(&list))
		rcu_barrier();

	while (!list_empty(&list)) {
		struct net_device *dev
			= list_first_entry(&list, struct net_device, todo_list);
		list_del(&dev->todo_list);

		if (unlikely(dev->reg_state != NETREG_UNREGISTERING)) {
			pr_err("network todo '%s' but state %d\n",
			       dev->name, dev->reg_state);
			dump_stack();
			continue;
		}

		dev->reg_state = NETREG_UNREGISTERED;

		netdev_wait_allrefs(dev);

		/* paranoia */
		BUG_ON(netdev_refcnt_read(dev));
		BUG_ON(!list_empty(&dev->ptype_all));
		BUG_ON(!list_empty(&dev->ptype_specific));
		WARN_ON(rcu_access_pointer(dev->ip_ptr));
		WARN_ON(rcu_access_pointer(dev->ip6_ptr));
#if IS_ENABLED(CONFIG_DECNET)
		WARN_ON(dev->dn_ptr);
#endif
		if (dev->priv_destructor)
			dev->priv_destructor(dev);
		if (dev->needs_free_netdev)
			free_netdev(dev);

		/* Report a network device has been unregistered */
		rtnl_lock();
		dev_net(dev)->dev_unreg_count--;
		__rtnl_unlock();
		wake_up(&netdev_unregistering_wq);

		/* Free network device */
		kobject_put(&dev->dev.kobj);
	}
}

/* Convert net_device_stats to rtnl_link_stats64. rtnl_link_stats64 has
 * all the same fields in the same order as net_device_stats, with only
 * the type differing, but rtnl_link_stats64 may have additional fields
 * at the end for newer counters.
 */
void netdev_stats_to_stats64(struct rtnl_link_stats64 *stats64,
			     const struct net_device_stats *netdev_stats)
{
#if BITS_PER_LONG == 64
	BUILD_BUG_ON(sizeof(*stats64) < sizeof(*netdev_stats));
	memcpy(stats64, netdev_stats, sizeof(*netdev_stats));
	/* zero out counters that only exist in rtnl_link_stats64 */
	memset((char *)stats64 + sizeof(*netdev_stats), 0,
	       sizeof(*stats64) - sizeof(*netdev_stats));
#else
	size_t i, n = sizeof(*netdev_stats) / sizeof(unsigned long);
	const unsigned long *src = (const unsigned long *)netdev_stats;
	u64 *dst = (u64 *)stats64;

	BUILD_BUG_ON(n > sizeof(*stats64) / sizeof(u64));
	for (i = 0; i < n; i++)
		dst[i] = src[i];
	/* zero out counters that only exist in rtnl_link_stats64 */
	memset((char *)stats64 + n * sizeof(u64), 0,
	       sizeof(*stats64) - n * sizeof(u64));
#endif
}
EXPORT_SYMBOL(netdev_stats_to_stats64);

/**
 *	dev_get_stats	- get network device statistics
 *	@dev: device to get statistics from
 *	@storage: place to store stats
 *
 *	Get network statistics from device. Return @storage.
 *	The device driver may provide its own method by setting
 *	dev->netdev_ops->get_stats64 or dev->netdev_ops->get_stats;
 *	otherwise the internal statistics structure is used.
 */
struct rtnl_link_stats64 *dev_get_stats(struct net_device *dev,
					struct rtnl_link_stats64 *storage)
{
	const struct net_device_ops *ops = dev->netdev_ops;

	if (ops->ndo_get_stats64) {
		memset(storage, 0, sizeof(*storage));
		ops->ndo_get_stats64(dev, storage);
	} else if (ops->ndo_get_stats) {
		netdev_stats_to_stats64(storage, ops->ndo_get_stats(dev));
	} else {
		netdev_stats_to_stats64(storage, &dev->stats);
	}
	storage->rx_dropped += (unsigned long)atomic_long_read(&dev->rx_dropped);
	storage->tx_dropped += (unsigned long)atomic_long_read(&dev->tx_dropped);
	storage->rx_nohandler += (unsigned long)atomic_long_read(&dev->rx_nohandler);
	return storage;
}
EXPORT_SYMBOL(dev_get_stats);

struct netdev_queue *dev_ingress_queue_create(struct net_device *dev)
{
	struct netdev_queue *queue = dev_ingress_queue(dev);

#ifdef CONFIG_NET_CLS_ACT
	if (queue)
		return queue;
	queue = kzalloc(sizeof(*queue), GFP_KERNEL);
	if (!queue)
		return NULL;
	netdev_init_one_queue(dev, queue, NULL);
	RCU_INIT_POINTER(queue->qdisc, &noop_qdisc);
	queue->qdisc_sleeping = &noop_qdisc;
	rcu_assign_pointer(dev->ingress_queue, queue);
#endif
	return queue;
}

static const struct ethtool_ops default_ethtool_ops;

void netdev_set_default_ethtool_ops(struct net_device *dev,
				    const struct ethtool_ops *ops)
{
	if (dev->ethtool_ops == &default_ethtool_ops)
		dev->ethtool_ops = ops;
}
EXPORT_SYMBOL_GPL(netdev_set_default_ethtool_ops);

void netdev_freemem(struct net_device *dev)
{
	char *addr = (char *)dev - dev->padded;

	kvfree(addr);
}

/**
 * alloc_netdev_mqs - allocate network device
 * @sizeof_priv: size of private data to allocate space for
 * @name: device name format string
 * @name_assign_type: origin of device name
 * @setup: callback to initialize device
 * @txqs: the number of TX subqueues to allocate
 * @rxqs: the number of RX subqueues to allocate
 *
 * Allocates a struct net_device with private data area for driver use
 * and performs basic initialization.  Also allocates subqueue structs
 * for each queue on the device.
 */
struct net_device *alloc_netdev_mqs(int sizeof_priv, const char *name,
		unsigned char name_assign_type,
		void (*setup)(struct net_device *),
		unsigned int txqs, unsigned int rxqs)
{
	struct net_device *dev;
	unsigned int alloc_size;
	struct net_device *p;

	BUG_ON(strlen(name) >= sizeof(dev->name));

	if (txqs < 1) {
		pr_err("alloc_netdev: Unable to allocate device with zero queues\n");
		return NULL;
	}

	if (rxqs < 1) {
		pr_err("alloc_netdev: Unable to allocate device with zero RX queues\n");
		return NULL;
	}

	alloc_size = sizeof(struct net_device);
	if (sizeof_priv) {
		/* ensure 32-byte alignment of private area */
		alloc_size = ALIGN(alloc_size, NETDEV_ALIGN);
		alloc_size += sizeof_priv;
	}
	/* ensure 32-byte alignment of whole construct */
	alloc_size += NETDEV_ALIGN - 1;

	p = kvzalloc(alloc_size, GFP_KERNEL | __GFP_RETRY_MAYFAIL);
	if (!p)
		return NULL;

	dev = PTR_ALIGN(p, NETDEV_ALIGN);
	dev->padded = (char *)dev - (char *)p;

	dev->pcpu_refcnt = alloc_percpu(int);
	if (!dev->pcpu_refcnt)
		goto free_dev;

	if (dev_addr_init(dev))
		goto free_pcpu;

	dev_mc_init(dev);
	dev_uc_init(dev);

	dev_net_set(dev, &init_net);

	dev->gso_max_size = GSO_MAX_SIZE;
	dev->gso_max_segs = GSO_MAX_SEGS;

	INIT_LIST_HEAD(&dev->napi_list);
	INIT_LIST_HEAD(&dev->unreg_list);
	INIT_LIST_HEAD(&dev->close_list);
	INIT_LIST_HEAD(&dev->link_watch_list);
	INIT_LIST_HEAD(&dev->adj_list.upper);
	INIT_LIST_HEAD(&dev->adj_list.lower);
	INIT_LIST_HEAD(&dev->ptype_all);
	INIT_LIST_HEAD(&dev->ptype_specific);
#ifdef CONFIG_NET_SCHED
	hash_init(dev->qdisc_hash);
#endif
	dev->priv_flags = IFF_XMIT_DST_RELEASE | IFF_XMIT_DST_RELEASE_PERM;
	setup(dev);

	if (!dev->tx_queue_len) {
		dev->priv_flags |= IFF_NO_QUEUE;
		dev->tx_queue_len = DEFAULT_TX_QUEUE_LEN;
	}

	dev->num_tx_queues = txqs;
	dev->real_num_tx_queues = txqs;
	if (netif_alloc_netdev_queues(dev))
		goto free_all;

	dev->num_rx_queues = rxqs;
	dev->real_num_rx_queues = rxqs;
	if (netif_alloc_rx_queues(dev))
		goto free_all;

	strcpy(dev->name, name);
	dev->name_assign_type = name_assign_type;
	dev->group = INIT_NETDEV_GROUP;
	if (!dev->ethtool_ops)
		dev->ethtool_ops = &default_ethtool_ops;

	nf_hook_ingress_init(dev);

	return dev;

free_all:
	free_netdev(dev);
	return NULL;

free_pcpu:
	free_percpu(dev->pcpu_refcnt);
free_dev:
	netdev_freemem(dev);
	return NULL;
}
EXPORT_SYMBOL(alloc_netdev_mqs);

/**
 * free_netdev - free network device
 * @dev: device
 *
 * This function does the last stage of destroying an allocated device
 * interface. The reference to the device object is released. If this
 * is the last reference then it will be freed.Must be called in process
 * context.
 */
void free_netdev(struct net_device *dev)
{
	struct napi_struct *p, *n;

	might_sleep();
	netif_free_tx_queues(dev);
	netif_free_rx_queues(dev);

	kfree(rcu_dereference_protected(dev->ingress_queue, 1));

	/* Flush device addresses */
	dev_addr_flush(dev);

	list_for_each_entry_safe(p, n, &dev->napi_list, dev_list)
		netif_napi_del(p);

	free_percpu(dev->pcpu_refcnt);
	dev->pcpu_refcnt = NULL;

	/*  Compatibility with error handling in drivers */
	if (dev->reg_state == NETREG_UNINITIALIZED) {
		netdev_freemem(dev);
		return;
	}

	BUG_ON(dev->reg_state != NETREG_UNREGISTERED);
	dev->reg_state = NETREG_RELEASED;

	/* will free via device release */
	put_device(&dev->dev);
}
EXPORT_SYMBOL(free_netdev);

/**
 *	synchronize_net -  Synchronize with packet receive processing
 *
 *	Wait for packets currently being received to be done.
 *	Does not block later packets from starting.
 */
void synchronize_net(void)
{
	might_sleep();
	if (rtnl_is_locked())
		synchronize_rcu_expedited();
	else
		synchronize_rcu();
}
EXPORT_SYMBOL(synchronize_net);

/**
 *	unregister_netdevice_queue - remove device from the kernel
 *	@dev: device
 *	@head: list
 *
 *	This function shuts down a device interface and removes it
 *	from the kernel tables.
 *	If head not NULL, device is queued to be unregistered later.
 *
 *	Callers must hold the rtnl semaphore.  You may want
 *	unregister_netdev() instead of this.
 */

void unregister_netdevice_queue(struct net_device *dev, struct list_head *head)
{
	ASSERT_RTNL();

	if (head) {
		list_move_tail(&dev->unreg_list, head);
	} else {
		rollback_registered(dev);
		/* Finish processing unregister after unlock */
		net_set_todo(dev);
	}
}
EXPORT_SYMBOL(unregister_netdevice_queue);

/**
 *	unregister_netdevice_many - unregister many devices
 *	@head: list of devices
 *
 *  Note: As most callers use a stack allocated list_head,
 *  we force a list_del() to make sure stack wont be corrupted later.
 */
void unregister_netdevice_many(struct list_head *head)
{
	struct net_device *dev;

	if (!list_empty(head)) {
		rollback_registered_many(head);
		list_for_each_entry(dev, head, unreg_list)
			net_set_todo(dev);
		list_del(head);
	}
}
EXPORT_SYMBOL(unregister_netdevice_many);

/**
 *	unregister_netdev - remove device from the kernel
 *	@dev: device
 *
 *	This function shuts down a device interface and removes it
 *	from the kernel tables.
 *
 *	This is just a wrapper for unregister_netdevice that takes
 *	the rtnl semaphore.  In general you want to use this and not
 *	unregister_netdevice.
 */
void unregister_netdev(struct net_device *dev)
{
	rtnl_lock();
	unregister_netdevice(dev);
	rtnl_unlock();
}
EXPORT_SYMBOL(unregister_netdev);

/**
 *	dev_change_net_namespace - move device to different nethost namespace
 *	@dev: device
 *	@net: network namespace
 *	@pat: If not NULL name pattern to try if the current device name
 *	      is already taken in the destination network namespace.
 *
 *	This function shuts down a device interface and moves it
 *	to a new network namespace. On success 0 is returned, on
 *	a failure a netagive errno code is returned.
 *
 *	Callers must hold the rtnl semaphore.
 */

int dev_change_net_namespace(struct net_device *dev, struct net *net, const char *pat)
{
	int err, new_nsid, new_ifindex;

	ASSERT_RTNL();

	/* Don't allow namespace local devices to be moved. */
	err = -EINVAL;
	if (dev->features & NETIF_F_NETNS_LOCAL)
		goto out;

	/* Ensure the device has been registrered */
	if (dev->reg_state != NETREG_REGISTERED)
		goto out;

	/* Get out if there is nothing todo */
	err = 0;
	if (net_eq(dev_net(dev), net))
		goto out;

	/* Pick the destination device name, and ensure
	 * we can use it in the destination network namespace.
	 */
	err = -EEXIST;
	if (__dev_get_by_name(net, dev->name)) {
		/* We get here if we can't use the current device name */
		if (!pat)
			goto out;
		err = dev_get_valid_name(net, dev, pat);
		if (err < 0)
			goto out;
	}

	/*
	 * And now a mini version of register_netdevice unregister_netdevice.
	 */

	/* If device is running close it first. */
	dev_close(dev);

	/* And unlink it from device chain */
	unlist_netdevice(dev);

	synchronize_net();

	/* Shutdown queueing discipline. */
	dev_shutdown(dev);

	/* Notify protocols, that we are about to destroy
	 * this device. They should clean all the things.
	 *
	 * Note that dev->reg_state stays at NETREG_REGISTERED.
	 * This is wanted because this way 8021q and macvlan know
	 * the device is just moving and can keep their slaves up.
	 */
	call_netdevice_notifiers(NETDEV_UNREGISTER, dev);
	rcu_barrier();

	new_nsid = peernet2id_alloc(dev_net(dev), net);
	/* If there is an ifindex conflict assign a new one */
	if (__dev_get_by_index(net, dev->ifindex))
		new_ifindex = dev_new_index(net);
	else
		new_ifindex = dev->ifindex;

	rtmsg_ifinfo_newnet(RTM_DELLINK, dev, ~0U, GFP_KERNEL, &new_nsid,
			    new_ifindex);

	/*
	 *	Flush the unicast and multicast chains
	 */
	dev_uc_flush(dev);
	dev_mc_flush(dev);

	/* Send a netdev-removed uevent to the old namespace */
	kobject_uevent(&dev->dev.kobj, KOBJ_REMOVE);
	netdev_adjacent_del_links(dev);

	/* Actually switch the network namespace */
	dev_net_set(dev, net);
	dev->ifindex = new_ifindex;

	/* Send a netdev-add uevent to the new namespace */
	kobject_uevent(&dev->dev.kobj, KOBJ_ADD);
	netdev_adjacent_add_links(dev);

	/* Fixup kobjects */
	err = device_rename(&dev->dev, dev->name);
	WARN_ON(err);

	/* Add the device back in the hashes */
	list_netdevice(dev);

	/* Notify protocols, that a new device appeared. */
	call_netdevice_notifiers(NETDEV_REGISTER, dev);

	/*
	 *	Prevent userspace races by waiting until the network
	 *	device is fully setup before sending notifications.
	 */
	rtmsg_ifinfo(RTM_NEWLINK, dev, ~0U, GFP_KERNEL);

	synchronize_net();
	err = 0;
out:
	return err;
}
EXPORT_SYMBOL_GPL(dev_change_net_namespace);

static int dev_cpu_dead(unsigned int oldcpu)
{
	struct sk_buff **list_skb;
	struct sk_buff *skb;
	unsigned int cpu;
	struct softnet_data *sd, *oldsd, *remsd = NULL;

	local_irq_disable();
	cpu = smp_processor_id();
	sd = &per_cpu(softnet_data, cpu);
	oldsd = &per_cpu(softnet_data, oldcpu);

	/* Find end of our completion_queue. */
	list_skb = &sd->completion_queue;
	while (*list_skb)
		list_skb = &(*list_skb)->next;
	/* Append completion queue from offline CPU. */
	*list_skb = oldsd->completion_queue;
	oldsd->completion_queue = NULL;

	/* Append output queue from offline CPU. */
	if (oldsd->output_queue) {
		*sd->output_queue_tailp = oldsd->output_queue;
		sd->output_queue_tailp = oldsd->output_queue_tailp;
		oldsd->output_queue = NULL;
		oldsd->output_queue_tailp = &oldsd->output_queue;
	}
	/* Append NAPI poll list from offline CPU, with one exception :
	 * process_backlog() must be called by cpu owning percpu backlog.
	 * We properly handle process_queue & input_pkt_queue later.
	 */
	while (!list_empty(&oldsd->poll_list)) {
		struct napi_struct *napi = list_first_entry(&oldsd->poll_list,
							    struct napi_struct,
							    poll_list);

		list_del_init(&napi->poll_list);
		if (napi->poll == process_backlog)
			napi->state = 0;
		else
			____napi_schedule(sd, napi);
	}

	raise_softirq_irqoff(NET_TX_SOFTIRQ);
	local_irq_enable();

#ifdef CONFIG_RPS
	remsd = oldsd->rps_ipi_list;
	oldsd->rps_ipi_list = NULL;
#endif
	/* send out pending IPI's on offline CPU */
	net_rps_send_ipi(remsd);

	/* Process offline CPU's input_pkt_queue */
	while ((skb = __skb_dequeue(&oldsd->process_queue))) {
		netif_rx_ni(skb);
		input_queue_head_incr(oldsd);
	}
	while ((skb = skb_dequeue(&oldsd->input_pkt_queue))) {
		netif_rx_ni(skb);
		input_queue_head_incr(oldsd);
	}

	return 0;
}

/**
 *	netdev_increment_features - increment feature set by one
 *	@all: current feature set
 *	@one: new feature set
 *	@mask: mask feature set
 *
 *	Computes a new feature set after adding a device with feature set
 *	@one to the master device with current feature set @all.  Will not
 *	enable anything that is off in @mask. Returns the new feature set.
 */
netdev_features_t netdev_increment_features(netdev_features_t all,
	netdev_features_t one, netdev_features_t mask)
{
	if (mask & NETIF_F_HW_CSUM)
		mask |= NETIF_F_CSUM_MASK;
	mask |= NETIF_F_VLAN_CHALLENGED;

	all |= one & (NETIF_F_ONE_FOR_ALL | NETIF_F_CSUM_MASK) & mask;
	all &= one | ~NETIF_F_ALL_FOR_ALL;

	/* If one device supports hw checksumming, set for all. */
	if (all & NETIF_F_HW_CSUM)
		all &= ~(NETIF_F_CSUM_MASK & ~NETIF_F_HW_CSUM);

	return all;
}
EXPORT_SYMBOL(netdev_increment_features);

static struct hlist_head * __net_init netdev_create_hash(void)
{
	int i;
	struct hlist_head *hash;

	hash = kmalloc_array(NETDEV_HASHENTRIES, sizeof(*hash), GFP_KERNEL);
	if (hash != NULL)
		for (i = 0; i < NETDEV_HASHENTRIES; i++)
			INIT_HLIST_HEAD(&hash[i]);

	return hash;
}

/* Initialize per network namespace state */
static int __net_init netdev_init(struct net *net)
{
	BUILD_BUG_ON(GRO_HASH_BUCKETS >
		     8 * FIELD_SIZEOF(struct napi_struct, gro_bitmask));

	if (net != &init_net)
		INIT_LIST_HEAD(&net->dev_base_head);

	net->dev_name_head = netdev_create_hash();
	if (net->dev_name_head == NULL)
		goto err_name;

	net->dev_index_head = netdev_create_hash();
	if (net->dev_index_head == NULL)
		goto err_idx;

	return 0;

err_idx:
	kfree(net->dev_name_head);
err_name:
	return -ENOMEM;
}

/**
 *	netdev_drivername - network driver for the device
 *	@dev: network device
 *
 *	Determine network driver for device.
 */
const char *netdev_drivername(const struct net_device *dev)
{
	const struct device_driver *driver;
	const struct device *parent;
	const char *empty = "";

	parent = dev->dev.parent;
	if (!parent)
		return empty;

	driver = parent->driver;
	if (driver && driver->name)
		return driver->name;
	return empty;
}

static void __netdev_printk(const char *level, const struct net_device *dev,
			    struct va_format *vaf)
{
	if (dev && dev->dev.parent) {
		dev_printk_emit(level[1] - '0',
				dev->dev.parent,
				"%s %s %s%s: %pV",
				dev_driver_string(dev->dev.parent),
				dev_name(dev->dev.parent),
				netdev_name(dev), netdev_reg_state(dev),
				vaf);
	} else if (dev) {
		printk("%s%s%s: %pV",
		       level, netdev_name(dev), netdev_reg_state(dev), vaf);
	} else {
		printk("%s(NULL net_device): %pV", level, vaf);
	}
}

void netdev_printk(const char *level, const struct net_device *dev,
		   const char *format, ...)
{
	struct va_format vaf;
	va_list args;

	va_start(args, format);

	vaf.fmt = format;
	vaf.va = &args;

	__netdev_printk(level, dev, &vaf);

	va_end(args);
}
EXPORT_SYMBOL(netdev_printk);

#define define_netdev_printk_level(func, level)			\
void func(const struct net_device *dev, const char *fmt, ...)	\
{								\
	struct va_format vaf;					\
	va_list args;						\
								\
	va_start(args, fmt);					\
								\
	vaf.fmt = fmt;						\
	vaf.va = &args;						\
								\
	__netdev_printk(level, dev, &vaf);			\
								\
	va_end(args);						\
}								\
EXPORT_SYMBOL(func);

define_netdev_printk_level(netdev_emerg, KERN_EMERG);
define_netdev_printk_level(netdev_alert, KERN_ALERT);
define_netdev_printk_level(netdev_crit, KERN_CRIT);
define_netdev_printk_level(netdev_err, KERN_ERR);
define_netdev_printk_level(netdev_warn, KERN_WARNING);
define_netdev_printk_level(netdev_notice, KERN_NOTICE);
define_netdev_printk_level(netdev_info, KERN_INFO);

static void __net_exit netdev_exit(struct net *net)
{
	kfree(net->dev_name_head);
	kfree(net->dev_index_head);
	if (net != &init_net)
		WARN_ON_ONCE(!list_empty(&net->dev_base_head));
}

static struct pernet_operations __net_initdata netdev_net_ops = {
	.init = netdev_init,
	.exit = netdev_exit,
};

static void __net_exit default_device_exit(struct net *net)
{
	struct net_device *dev, *aux;
	/*
	 * Push all migratable network devices back to the
	 * initial network namespace
	 */
	rtnl_lock();
	for_each_netdev_safe(net, dev, aux) {
		int err;
		char fb_name[IFNAMSIZ];

		/* Ignore unmoveable devices (i.e. loopback) */
		if (dev->features & NETIF_F_NETNS_LOCAL)
			continue;

		/* Leave virtual devices for the generic cleanup */
		if (dev->rtnl_link_ops)
			continue;

		/* Push remaining network devices to init_net */
		snprintf(fb_name, IFNAMSIZ, "dev%d", dev->ifindex);
		err = dev_change_net_namespace(dev, &init_net, fb_name);
		if (err) {
			pr_emerg("%s: failed to move %s to init_net: %d\n",
				 __func__, dev->name, err);
			BUG();
		}
	}
	rtnl_unlock();
}

static void __net_exit rtnl_lock_unregistering(struct list_head *net_list)
{
	/* Return with the rtnl_lock held when there are no network
	 * devices unregistering in any network namespace in net_list.
	 */
	struct net *net;
	bool unregistering;
	DEFINE_WAIT_FUNC(wait, woken_wake_function);

	add_wait_queue(&netdev_unregistering_wq, &wait);
	for (;;) {
		unregistering = false;
		rtnl_lock();
		list_for_each_entry(net, net_list, exit_list) {
			if (net->dev_unreg_count > 0) {
				unregistering = true;
				break;
			}
		}
		if (!unregistering)
			break;
		__rtnl_unlock();

		wait_woken(&wait, TASK_UNINTERRUPTIBLE, MAX_SCHEDULE_TIMEOUT);
	}
	remove_wait_queue(&netdev_unregistering_wq, &wait);
}

static void __net_exit default_device_exit_batch(struct list_head *net_list)
{
	/* At exit all network devices most be removed from a network
	 * namespace.  Do this in the reverse order of registration.
	 * Do this across as many network namespaces as possible to
	 * improve batching efficiency.
	 */
	struct net_device *dev;
	struct net *net;
	LIST_HEAD(dev_kill_list);

	/* To prevent network device cleanup code from dereferencing
	 * loopback devices or network devices that have been freed
	 * wait here for all pending unregistrations to complete,
	 * before unregistring the loopback device and allowing the
	 * network namespace be freed.
	 *
	 * The netdev todo list containing all network devices
	 * unregistrations that happen in default_device_exit_batch
	 * will run in the rtnl_unlock() at the end of
	 * default_device_exit_batch.
	 */
	rtnl_lock_unregistering(net_list);
	list_for_each_entry(net, net_list, exit_list) {
		for_each_netdev_reverse(net, dev) {
			if (dev->rtnl_link_ops && dev->rtnl_link_ops->dellink)
				dev->rtnl_link_ops->dellink(dev, &dev_kill_list);
			else
				unregister_netdevice_queue(dev, &dev_kill_list);
		}
	}
	unregister_netdevice_many(&dev_kill_list);
	rtnl_unlock();
}

static struct pernet_operations __net_initdata default_device_ops = {
	.exit = default_device_exit,
	.exit_batch = default_device_exit_batch,
};

/*
 *	Initialize the DEV module. At boot time this walks the device list and
 *	unhooks any devices that fail to initialise (normally hardware not
 *	present) and leaves us with a valid list of present and active devices.
 *
 */

/*
 *       This is called single threaded during boot, so no need
 *       to take the rtnl semaphore.
 */
static int __init net_dev_init(void)
{
	int i, rc = -ENOMEM;

	BUG_ON(!dev_boot_phase);

	if (dev_proc_init())
		goto out;

	if (netdev_kobject_init())
		goto out;

	INIT_LIST_HEAD(&ptype_all);
	for (i = 0; i < PTYPE_HASH_SIZE; i++)
		INIT_LIST_HEAD(&ptype_base[i]);

	INIT_LIST_HEAD(&offload_base);

	if (register_pernet_subsys(&netdev_net_ops))
		goto out;

	/*
	 *	Initialise the packet receive queues.
	 */

	for_each_possible_cpu(i) {
		struct work_struct *flush = per_cpu_ptr(&flush_works, i);
		struct softnet_data *sd = &per_cpu(softnet_data, i);

		INIT_WORK(flush, flush_backlog);

		skb_queue_head_init(&sd->input_pkt_queue);
		skb_queue_head_init(&sd->process_queue);
#ifdef CONFIG_XFRM_OFFLOAD
		skb_queue_head_init(&sd->xfrm_backlog);
#endif
		INIT_LIST_HEAD(&sd->poll_list);
		sd->output_queue_tailp = &sd->output_queue;
#ifdef CONFIG_RPS
		sd->csd.func = rps_trigger_softirq;
		sd->csd.info = sd;
		sd->cpu = i;
#endif

		init_gro_hash(&sd->backlog);
		sd->backlog.poll = process_backlog;
		sd->backlog.weight = weight_p;
	}

	dev_boot_phase = 0;

	/* The loopback device is special if any other network devices
	 * is present in a network namespace the loopback device must
	 * be present. Since we now dynamically allocate and free the
	 * loopback device ensure this invariant is maintained by
	 * keeping the loopback device as the first device on the
	 * list of network devices.  Ensuring the loopback devices
	 * is the first device that appears and the last network device
	 * that disappears.
	 */
	if (register_pernet_device(&loopback_net_ops))
		goto out;

	if (register_pernet_device(&default_device_ops))
		goto out;

	open_softirq(NET_TX_SOFTIRQ, net_tx_action);
	open_softirq(NET_RX_SOFTIRQ, net_rx_action);

	rc = cpuhp_setup_state_nocalls(CPUHP_NET_DEV_DEAD, "net/dev:dead",
				       NULL, dev_cpu_dead);
	WARN_ON(rc < 0);
	rc = 0;
out:
	return rc;
}

subsys_initcall(net_dev_init);<|MERGE_RESOLUTION|>--- conflicted
+++ resolved
@@ -5054,12 +5054,7 @@
 	else
 		list_for_each_entry_safe(skb, next, head, list) {
 			skb_list_del_init(skb);
-<<<<<<< HEAD
-			INDIRECT_CALL_INET(pt_prev->func, ipv6_rcv, ip_rcv, skb,
-					   skb->dev, pt_prev, orig_dev);
-=======
 			pt_prev->func(skb, skb->dev, pt_prev, orig_dev);
->>>>>>> 4b972a01
 		}
 }
 
@@ -7914,7 +7909,6 @@
 	struct net_device *lower_dev;
 	struct list_head *iter;
 	int err;
-<<<<<<< HEAD
 
 	if (ops->ndo_get_port_parent_id) {
 		err = ops->ndo_get_port_parent_id(dev, ppid);
@@ -7925,21 +7919,6 @@
 	err = devlink_compat_switch_id_get(dev, ppid);
 	if (!err || err != -EOPNOTSUPP)
 		return err;
-=======
-
-	if (ops->ndo_get_port_parent_id) {
-		err = ops->ndo_get_port_parent_id(dev, ppid);
-		if (err != -EOPNOTSUPP)
-			return err;
-	}
-
-	err = devlink_compat_switch_id_get(dev, ppid);
-	if (!err || err != -EOPNOTSUPP)
-		return err;
-
-	if (!recurse)
-		return -EOPNOTSUPP;
->>>>>>> 4b972a01
 
 	if (!recurse)
 		return -EOPNOTSUPP;
