# SPDX-License-Identifier: GPL-2.0
####
# kbuild: Generic definitions

# Convenient variables
comma   := ,
quote   := "
squote  := '
empty   :=
space   := $(empty) $(empty)
space_escape := _-_SPACE_-_
pound := \#

###
# Name of target with a '.' as filename prefix. foo/bar.o => foo/.bar.o
dot-target = $(dir $@).$(notdir $@)

###
# The temporary file to save gcc -MD generated dependencies must not
# contain a comma
depfile = $(subst $(comma),_,$(dot-target).d)

###
# filename of target with directory and extension stripped
basetarget = $(basename $(notdir $@))

###
# real prerequisites without phony targets
real-prereqs = $(filter-out $(PHONY), $^)

###
# Escape single quote for use in echo statements
escsq = $(subst $(squote),'\$(squote)',$1)

###
# Easy method for doing a status message
       kecho := :
 quiet_kecho := echo
silent_kecho := :
kecho := $($(quiet)kecho)

###
# filechk is used to check if the content of a generated file is updated.
# Sample usage:
#
# filechk_sample = echo $(KERNELRELEASE)
# version.h: FORCE
#	$(call filechk,sample)
#
# The rule defined shall write to stdout the content of the new file.
# The existing file will be compared with the new one.
# - If no file exist it is created
# - If the content differ the new file is used
# - If they are equal no change, and no timestamp update
# - stdin is piped in from the first prerequisite ($<) so one has
#   to specify a valid file as first prerequisite (often the kbuild file)
define filechk
	$(Q)set -e;				\
	mkdir -p $(dir $@);			\
	{ $(filechk_$(1)); } > $@.tmp;		\
	if [ -r $@ ] && cmp -s $@ $@.tmp; then	\
		rm -f $@.tmp;			\
	else					\
		$(kecho) '  UPD     $@';	\
		mv -f $@.tmp $@;		\
	fi
endef

######
# gcc support functions
# See documentation in Documentation/kbuild/makefiles.txt

# cc-cross-prefix
# Usage: CROSS_COMPILE := $(call cc-cross-prefix, m68k-linux-gnu- m68k-linux-)
# Return first <prefix> where a <prefix>gcc is found in PATH.
# If no gcc found in PATH with listed prefixes return nothing
<<<<<<< HEAD
cc-cross-prefix = $(firstword $(foreach c, $(filter-out -%, $(1)), \
					$(if $(shell which $(c)gcc), $(c))))
=======
#
# Note: '2>/dev/null' is here to force Make to invoke a shell. Otherwise, it
# would try to directly execute the shell builtin 'command'. This workaround
# should be kept for a long time since this issue was fixed only after the
# GNU Make 4.2.1 release.
cc-cross-prefix = $(firstword $(foreach c, $(filter-out -%, $(1)), \
			$(if $(shell command -v $(c)gcc 2>/dev/null), $(c))))
>>>>>>> 0ecfebd2

# output directory for tests below
TMPOUT := $(if $(KBUILD_EXTMOD),$(firstword $(KBUILD_EXTMOD))/)

# try-run
# Usage: option = $(call try-run, $(CC)...-o "$$TMP",option-ok,otherwise)
# Exit code chooses option. "$$TMP" serves as a temporary file and is
# automatically cleaned up.
try-run = $(shell set -e;		\
	TMP="$(TMPOUT).$$$$.tmp";	\
	TMPO="$(TMPOUT).$$$$.o";	\
	if ($(1)) >/dev/null 2>&1;	\
	then echo "$(2)";		\
	else echo "$(3)";		\
	fi;				\
	rm -f "$$TMP" "$$TMPO")

# as-option
# Usage: cflags-y += $(call as-option,-Wa$(comma)-isa=foo,)

as-option = $(call try-run,\
	$(CC) $(KBUILD_CFLAGS) $(1) -c -x assembler /dev/null -o "$$TMP",$(1),$(2))

# as-instr
# Usage: cflags-y += $(call as-instr,instr,option1,option2)

as-instr = $(call try-run,\
	printf "%b\n" "$(1)" | $(CC) $(KBUILD_AFLAGS) -c -x assembler -o "$$TMP" -,$(2),$(3))

# __cc-option
# Usage: MY_CFLAGS += $(call __cc-option,$(CC),$(MY_CFLAGS),-march=winchip-c6,-march=i586)
__cc-option = $(call try-run,\
	$(1) -Werror $(2) $(3) -c -x c /dev/null -o "$$TMP",$(3),$(4))

# Do not attempt to build with gcc plugins during cc-option tests.
# (And this uses delayed resolution so the flags will be up to date.)
CC_OPTION_CFLAGS = $(filter-out $(GCC_PLUGINS_CFLAGS),$(KBUILD_CFLAGS))

# cc-option
# Usage: cflags-y += $(call cc-option,-march=winchip-c6,-march=i586)

cc-option = $(call __cc-option, $(CC),\
	$(KBUILD_CPPFLAGS) $(CC_OPTION_CFLAGS),$(1),$(2))

# hostcc-option
# Usage: cflags-y += $(call hostcc-option,-march=winchip-c6,-march=i586)
hostcc-option = $(call __cc-option, $(HOSTCC),\
	$(KBUILD_HOSTCFLAGS) $(HOST_EXTRACFLAGS),$(1),$(2))

# cc-option-yn
# Usage: flag := $(call cc-option-yn,-march=winchip-c6)
cc-option-yn = $(call try-run,\
	$(CC) -Werror $(KBUILD_CPPFLAGS) $(CC_OPTION_CFLAGS) $(1) -c -x c /dev/null -o "$$TMP",y,n)

# cc-disable-warning
# Usage: cflags-y += $(call cc-disable-warning,unused-but-set-variable)
cc-disable-warning = $(call try-run,\
	$(CC) -Werror $(KBUILD_CPPFLAGS) $(CC_OPTION_CFLAGS) -W$(strip $(1)) -c -x c /dev/null -o "$$TMP",-Wno-$(strip $(1)))

# cc-ifversion
# Usage:  EXTRA_CFLAGS += $(call cc-ifversion, -lt, 0402, -O1)
cc-ifversion = $(shell [ $(CONFIG_GCC_VERSION)0 $(1) $(2)000 ] && echo $(3) || echo $(4))
<<<<<<< HEAD

# cc-ldoption
# Usage: ldflags += $(call cc-ldoption, -Wl$(comma)--hash-style=both)
cc-ldoption = $(call try-run,\
	$(CC) $(1) $(KBUILD_CPPFLAGS) $(CC_OPTION_CFLAGS) -nostdlib -x c /dev/null -o "$$TMP",$(1),$(2))
=======
>>>>>>> 0ecfebd2

# ld-option
# Usage: KBUILD_LDFLAGS += $(call ld-option, -X, -Y)
ld-option = $(call try-run, $(LD) $(KBUILD_LDFLAGS) $(1) -v,$(1),$(2),$(3))

# ar-option
# Usage: KBUILD_ARFLAGS := $(call ar-option,D)
# Important: no spaces around options
ar-option = $(call try-run, $(AR) rc$(1) "$$TMP",$(1),$(2))

# ld-version
# Note this is mainly for HJ Lu's 3 number binutil versions
ld-version = $(shell $(LD) --version | $(srctree)/scripts/ld-version.sh)

# ld-ifversion
# Usage:  $(call ld-ifversion, -ge, 22252, y)
ld-ifversion = $(shell [ $(ld-version) $(1) $(2) ] && echo $(3) || echo $(4))

######

###
# Shorthand for $(Q)$(MAKE) -f scripts/Makefile.build obj=
# Usage:
# $(Q)$(MAKE) $(build)=dir
build := -f $(srctree)/scripts/Makefile.build obj

###
# Shorthand for $(Q)$(MAKE) -f scripts/Makefile.modbuiltin obj=
# Usage:
# $(Q)$(MAKE) $(modbuiltin)=dir
modbuiltin := -f $(srctree)/scripts/Makefile.modbuiltin obj

###
# Shorthand for $(Q)$(MAKE) -f scripts/Makefile.dtbinst obj=
# Usage:
# $(Q)$(MAKE) $(dtbinst)=dir
dtbinst := -f $(srctree)/scripts/Makefile.dtbinst obj

###
# Shorthand for $(Q)$(MAKE) -f scripts/Makefile.clean obj=
# Usage:
# $(Q)$(MAKE) $(clean)=dir
clean := -f $(srctree)/scripts/Makefile.clean obj

###
# Shorthand for $(Q)$(MAKE) -f scripts/Makefile.headersinst obj=
# Usage:
# $(Q)$(MAKE) $(hdr-inst)=dir
hdr-inst := -f $(srctree)/scripts/Makefile.headersinst obj

# echo command.
# Short version is used, if $(quiet) equals `quiet_', otherwise full one.
echo-cmd = $(if $($(quiet)cmd_$(1)),\
	echo '  $(call escsq,$($(quiet)cmd_$(1)))$(echo-why)';)

# printing commands
cmd = @set -e; $(echo-cmd) $(cmd_$(1))

# Add $(obj)/ for paths that are not absolute
objectify = $(foreach o,$(1),$(if $(filter /%,$(o)),$(o),$(obj)/$(o)))

###
# if_changed      - execute command if any prerequisite is newer than
#                   target, or command line has changed
# if_changed_dep  - as if_changed, but uses fixdep to reveal dependencies
#                   including used config symbols
# if_changed_rule - as if_changed but execute rule instead
# See Documentation/kbuild/makefiles.txt for more info

ifneq ($(KBUILD_NOCMDDEP),1)
# Check if both arguments are the same including their order. Result is empty
# string if equal. User may override this check using make KBUILD_NOCMDDEP=1
arg-check = $(filter-out $(subst $(space),$(space_escape),$(strip $(cmd_$@))), \
                         $(subst $(space),$(space_escape),$(strip $(cmd_$1))))
else
arg-check = $(if $(strip $(cmd_$@)),,1)
endif

# Replace >$< with >$$< to preserve $ when reloading the .cmd file
# (needed for make)
# Replace >#< with >$(pound)< to avoid starting a comment in the .cmd file
# (needed for make)
# Replace >'< with >'\''< to be able to enclose the whole string in '...'
# (needed for the shell)
make-cmd = $(call escsq,$(subst $(pound),$$(pound),$(subst $$,$$$$,$(cmd_$(1)))))

# Find any prerequisites that is newer than target or that does not exist.
# PHONY targets skipped in both cases.
any-prereq = $(filter-out $(PHONY),$?) $(filter-out $(PHONY) $(wildcard $^),$^)

# Execute command if command has changed or prerequisite(s) are updated.
if_changed = $(if $(strip $(any-prereq) $(arg-check)),                       \
	$(cmd);                                                              \
	printf '%s\n' 'cmd_$@ := $(make-cmd)' > $(dot-target).cmd, @:)

# Execute the command and also postprocess generated .d dependencies file.
if_changed_dep = $(if $(strip $(any-prereq) $(arg-check)),$(cmd_and_fixdep),@:)

cmd_and_fixdep =                                                             \
	$(cmd);                                                              \
	scripts/basic/fixdep $(depfile) $@ '$(make-cmd)' > $(dot-target).cmd;\
	rm -f $(depfile)

# Usage: $(call if_changed_rule,foo)
# Will check if $(cmd_foo) or any of the prerequisites changed,
# and if so will execute $(rule_foo).
if_changed_rule = $(if $(strip $(any-prereq) $(arg-check)),$(rule_$(1)),@:)

###
# why - tell why a target got built
#       enabled by make V=2
#       Output (listed in the order they are checked):
#          (1) - due to target is PHONY
#          (2) - due to target missing
#          (3) - due to: file1.h file2.h
#          (4) - due to command line change
#          (5) - due to missing .cmd file
#          (6) - due to target not in $(targets)
# (1) PHONY targets are always build
# (2) No target, so we better build it
# (3) Prerequisite is newer than target
# (4) The command line stored in the file named dir/.target.cmd
#     differed from actual command line. This happens when compiler
#     options changes
# (5) No dir/.target.cmd file (used to store command line)
# (6) No dir/.target.cmd file and target not listed in $(targets)
#     This is a good hint that there is a bug in the kbuild file
ifeq ($(KBUILD_VERBOSE),2)
why =                                                                        \
    $(if $(filter $@, $(PHONY)),- due to target is PHONY,                    \
        $(if $(wildcard $@),                                                 \
            $(if $(strip $(any-prereq)),- due to: $(any-prereq),             \
                $(if $(arg-check),                                           \
                    $(if $(cmd_$@),- due to command line change,             \
                        $(if $(filter $@, $(targets)),                       \
                            - due to missing .cmd file,                      \
                            - due to $(notdir $@) not in $$(targets)         \
                         )                                                   \
                     )                                                       \
                 )                                                           \
             ),                                                              \
             - due to target missing                                         \
         )                                                                   \
     )

echo-why = $(call escsq, $(strip $(why)))
endif

###############################################################################
#
# When a Kconfig string contains a filename, it is suitable for
# passing to shell commands. It is surrounded by double-quotes, and
# any double-quotes or backslashes within it are escaped by
# backslashes.
#
# This is no use for dependencies or $(wildcard). We need to strip the
# surrounding quotes and the escaping from quotes and backslashes, and
# we *do* need to escape any spaces in the string. So, for example:
#
# Usage: $(eval $(call config_filename,FOO))
#
# Defines FOO_FILENAME based on the contents of the CONFIG_FOO option,
# transformed as described above to be suitable for use within the
# makefile.
#
# Also, if the filename is a relative filename and exists in the source
# tree but not the build tree, define FOO_SRCPREFIX as $(srctree)/ to
# be prefixed to *both* command invocation and dependencies.
#
# Note: We also print the filenames in the quiet_cmd_foo text, and
# perhaps ought to have a version specially escaped for that purpose.
# But it's only cosmetic, and $(patsubst "%",%,$(CONFIG_FOO)) is good
# enough.  It'll strip the quotes in the common case where there's no
# space and it's a simple filename, and it'll retain the quotes when
# there's a space. There are some esoteric cases in which it'll print
# the wrong thing, but we don't really care. The actual dependencies
# and commands *do* get it right, with various combinations of single
# and double quotes, backslashes and spaces in the filenames.
#
###############################################################################
#
define config_filename
ifneq ($$(CONFIG_$(1)),"")
$(1)_FILENAME := $$(subst \\,\,$$(subst \$$(quote),$$(quote),$$(subst $$(space_escape),\$$(space),$$(patsubst "%",%,$$(subst $$(space),$$(space_escape),$$(CONFIG_$(1)))))))
ifneq ($$(patsubst /%,%,$$(firstword $$($(1)_FILENAME))),$$(firstword $$($(1)_FILENAME)))
else
ifeq ($$(wildcard $$($(1)_FILENAME)),)
ifneq ($$(wildcard $$(srctree)/$$($(1)_FILENAME)),)
$(1)_SRCPREFIX := $(srctree)/
endif
endif
endif
endif
endef
#
###############################################################################

# delete partially updated (i.e. corrupted) files on error
.DELETE_ON_ERROR:

# do not delete intermediate files automatically
.SECONDARY:<|MERGE_RESOLUTION|>--- conflicted
+++ resolved
@@ -74,10 +74,6 @@
 # Usage: CROSS_COMPILE := $(call cc-cross-prefix, m68k-linux-gnu- m68k-linux-)
 # Return first <prefix> where a <prefix>gcc is found in PATH.
 # If no gcc found in PATH with listed prefixes return nothing
-<<<<<<< HEAD
-cc-cross-prefix = $(firstword $(foreach c, $(filter-out -%, $(1)), \
-					$(if $(shell which $(c)gcc), $(c))))
-=======
 #
 # Note: '2>/dev/null' is here to force Make to invoke a shell. Otherwise, it
 # would try to directly execute the shell builtin 'command'. This workaround
@@ -85,7 +81,6 @@
 # GNU Make 4.2.1 release.
 cc-cross-prefix = $(firstword $(foreach c, $(filter-out -%, $(1)), \
 			$(if $(shell command -v $(c)gcc 2>/dev/null), $(c))))
->>>>>>> 0ecfebd2
 
 # output directory for tests below
 TMPOUT := $(if $(KBUILD_EXTMOD),$(firstword $(KBUILD_EXTMOD))/)
@@ -148,14 +143,6 @@
 # cc-ifversion
 # Usage:  EXTRA_CFLAGS += $(call cc-ifversion, -lt, 0402, -O1)
 cc-ifversion = $(shell [ $(CONFIG_GCC_VERSION)0 $(1) $(2)000 ] && echo $(3) || echo $(4))
-<<<<<<< HEAD
-
-# cc-ldoption
-# Usage: ldflags += $(call cc-ldoption, -Wl$(comma)--hash-style=both)
-cc-ldoption = $(call try-run,\
-	$(CC) $(1) $(KBUILD_CPPFLAGS) $(CC_OPTION_CFLAGS) -nostdlib -x c /dev/null -o "$$TMP",$(1),$(2))
-=======
->>>>>>> 0ecfebd2
 
 # ld-option
 # Usage: KBUILD_LDFLAGS += $(call ld-option, -X, -Y)
